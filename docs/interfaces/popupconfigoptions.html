--- conflicted
+++ resolved
@@ -3,7 +3,7 @@
 <head>
 	<meta charset="utf-8">
 	<meta http-equiv="X-UA-Compatible" content="IE=edge">
-	<title>PopupConfigOptions | @auth0/auth0-spa-js - v1.6.5</title>
+	<title>PopupConfigOptions | @auth0/auth0-spa-js - v1.7.0-beta.4</title>
 	<meta name="description" content="">
 	<meta name="viewport" content="width=device-width, initial-scale=1">
 	<style type="text/css">/*! normalize.css v1.1.3 | MIT License | git.io/normalize */
@@ -2335,7 +2335,7 @@
 		<div class="container">
 			<div class="table-wrap">
 				<div class="table-cell">
-					<strong><a href="../index.html">@auth0/auth0-spa-js - v1.6.5</a></strong>
+					<strong><a href="../index.html">@auth0/auth0-spa-js - v1.7.0-beta.4</a></strong>
 				</div>
 				<div class="table-cell" id="tsd-widgets">
 					<div id="tsd-filter">
@@ -2393,14 +2393,10 @@
 		<li class="current tsd-kind-interface">
 			<a href="popupconfigoptions.html" class="tsd-kind-icon">Popup<wbr>Config<wbr>Options</a>
 			<ul>
-<<<<<<< HEAD
 				<li class=" tsd-kind-property tsd-parent-kind-interface">
-=======
-				<li class=" tsd-kind-property tsd-parent-kind-interface tsd-is-not-exported">
 					<a href="popupconfigoptions.html#popup" class="tsd-kind-icon">popup</a>
 				</li>
-				<li class=" tsd-kind-property tsd-parent-kind-interface tsd-is-not-exported">
->>>>>>> 773e87a6
+				<li class=" tsd-kind-property tsd-parent-kind-interface">
 					<a href="popupconfigoptions.html#timeoutinseconds" class="tsd-kind-icon">timeout<wbr>InSeconds</a>
 				</li>
 			</ul>
@@ -2448,12 +2444,8 @@
 					<section class="tsd-index-section ">
 						<h3>Properties</h3>
 						<ul class="tsd-index-list">
-<<<<<<< HEAD
+							<li class="tsd-kind-property tsd-parent-kind-interface"><a href="popupconfigoptions.html#popup" class="tsd-kind-icon">popup</a></li>
 							<li class="tsd-kind-property tsd-parent-kind-interface"><a href="popupconfigoptions.html#timeoutinseconds" class="tsd-kind-icon">timeout<wbr>InSeconds</a></li>
-=======
-							<li class="tsd-kind-property tsd-parent-kind-interface tsd-is-not-exported"><a href="popupconfigoptions.html#popup" class="tsd-kind-icon">popup</a></li>
-							<li class="tsd-kind-property tsd-parent-kind-interface tsd-is-not-exported"><a href="popupconfigoptions.html#timeoutinseconds" class="tsd-kind-icon">timeout<wbr>InSeconds</a></li>
->>>>>>> 773e87a6
 						</ul>
 					</section>
 				</div>
@@ -2461,16 +2453,13 @@
 		</section>
 		<section class="tsd-panel-group tsd-member-group ">
 			<h2>Properties</h2>
-<<<<<<< HEAD
 			<section class="tsd-panel tsd-member tsd-kind-property tsd-parent-kind-interface">
-=======
-			<section class="tsd-panel tsd-member tsd-kind-property tsd-parent-kind-interface tsd-is-not-exported">
 				<a name="popup" class="tsd-anchor"></a>
 				<h3><span class="tsd-flag ts-flagOptional">Optional</span> popup</h3>
 				<div class="tsd-signature tsd-kind-icon">popup<span class="tsd-signature-symbol">:</span> <span class="tsd-signature-type">any</span></div>
 				<aside class="tsd-sources">
 					<ul>
-						<li>Defined in <a href="https://github.com/auth0/auth0-spa-js/blob/178b65f/src/global.ts#L153">src/global.ts:153</a></li>
+						<li>Defined in <a href="https://github.com/auth0/auth0-spa-js/blob/a877501/src/global.ts#L173">src/global.ts:173</a></li>
 					</ul>
 				</aside>
 				<div class="tsd-comment tsd-typography">
@@ -2481,18 +2470,13 @@
 					</div>
 				</div>
 			</section>
-			<section class="tsd-panel tsd-member tsd-kind-property tsd-parent-kind-interface tsd-is-not-exported">
->>>>>>> 773e87a6
+			<section class="tsd-panel tsd-member tsd-kind-property tsd-parent-kind-interface">
 				<a name="timeoutinseconds" class="tsd-anchor"></a>
 				<h3><span class="tsd-flag ts-flagOptional">Optional</span> timeout<wbr>InSeconds</h3>
 				<div class="tsd-signature tsd-kind-icon">timeout<wbr>InSeconds<span class="tsd-signature-symbol">:</span> <span class="tsd-signature-type">number</span></div>
 				<aside class="tsd-sources">
 					<ul>
-<<<<<<< HEAD
-						<li>Defined in <a href="https://github.com/auth0/auth0-spa-js/blob/d8a6f06/src/global.ts#L166">global.ts:166</a></li>
-=======
-						<li>Defined in <a href="https://github.com/auth0/auth0-spa-js/blob/178b65f/src/global.ts#L146">src/global.ts:146</a></li>
->>>>>>> 773e87a6
+						<li>Defined in <a href="https://github.com/auth0/auth0-spa-js/blob/a877501/src/global.ts#L166">src/global.ts:166</a></li>
 					</ul>
 				</aside>
 				<div class="tsd-comment tsd-typography">
