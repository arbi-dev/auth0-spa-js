<!doctype html>
<html class="minimal no-js">
<head>
	<meta charset="utf-8">
	<meta http-equiv="X-UA-Compatible" content="IE=edge">
	<title>LogoutOptions | @auth0/auth0-spa-js</title>
	<meta name="description" content="">
	<meta name="viewport" content="width=device-width, initial-scale=1">
	<style type="text/css">/*! normalize.css v1.1.3 | MIT License | git.io/normalize */
/* ==========================================================================
 * HTML5 display definitions
 * ========================================================================== */
/**
 * Correct `block` display not defined in IE 6/7/8/9 and Firefox 3. */
article, aside, details, figcaption, figure, footer, header, hgroup, main, nav, section, summary {
  display: block; }

/**
 * Correct `inline-block` display not defined in IE 6/7/8/9 and Firefox 3. */
audio, canvas, video {
  display: inline-block;
  *display: inline;
  *zoom: 1; }

/**
 * Prevent modern browsers from displaying `audio` without controls.
 * Remove excess height in iOS 5 devices. */
audio:not([controls]) {
  display: none;
  height: 0; }

/**
 * Address styling not present in IE 7/8/9, Firefox 3, and Safari 4.
 * Known issue: no IE 6 support. */
[hidden] {
  display: none; }

/* ==========================================================================
 * Base
 * ========================================================================== */
/**
 * 1. Correct text resizing oddly in IE 6/7 when body `font-size` is set using
 *    `em` units.
 * 2. Prevent iOS text size adjust after orientation change, without disabling
 *    user zoom. */
html {
  font-size: 100%;
  /* 1 */
  -ms-text-size-adjust: 100%;
  /* 2 */
  -webkit-text-size-adjust: 100%;
  /* 2 */
  font-family: sans-serif; }

/**
 * Address `font-family` inconsistency between `textarea` and other form
 * elements. */
button, input, select, textarea {
  font-family: sans-serif; }

/**
 * Address margins handled incorrectly in IE 6/7. */
body {
  margin: 0; }

/* ==========================================================================
 * Links
 * ========================================================================== */
/**
 * Address `outline` inconsistency between Chrome and other browsers. */
a:focus {
  outline: thin dotted; }

a:active, a:hover {
  outline: 0; }

/**
 * Improve readability when focused and also mouse hovered in all browsers. */
/* ==========================================================================
 * Typography
 * ========================================================================== */
/**
 * Address font sizes and margins set differently in IE 6/7.
 * Address font sizes within `section` and `article` in Firefox 4+, Safari 5,
 * and Chrome. */
h1 {
  font-size: 2em;
  margin: 0.67em 0; }

h2 {
  font-size: 1.5em;
  margin: 0.83em 0; }

h3 {
  font-size: 1.17em;
  margin: 1em 0; }

h4, .tsd-index-panel h3 {
  font-size: 1em;
  margin: 1.33em 0; }

h5 {
  font-size: 0.83em;
  margin: 1.67em 0; }

h6 {
  font-size: 0.67em;
  margin: 2.33em 0; }

/**
 * Address styling not present in IE 7/8/9, Safari 5, and Chrome. */
abbr[title] {
  border-bottom: 1px dotted; }

/**
 * Address style set to `bolder` in Firefox 3+, Safari 4/5, and Chrome. */
b, strong {
  font-weight: bold; }

blockquote {
  margin: 1em 40px; }

/**
 * Address styling not present in Safari 5 and Chrome. */
dfn {
  font-style: italic; }

/**
 * Address differences between Firefox and other browsers.
 * Known issue: no IE 6/7 normalization. */
hr {
  box-sizing: content-box;
  height: 0; }

/**
 * Address styling not present in IE 6/7/8/9. */
mark {
  background: #ff0;
  color: #000; }

/**
 * Address margins set differently in IE 6/7. */
p, pre {
  margin: 1em 0; }

/**
 * Correct font family set oddly in IE 6, Safari 4/5, and Chrome. */
code, kbd, pre, samp {
  font-family: monospace, serif;
  _font-family: 'courier new', monospace;
  font-size: 1em; }

/**
 * Improve readability of pre-formatted text in all browsers. */
pre {
  white-space: pre;
  white-space: pre-wrap;
  word-wrap: break-word; }

/**
 * Address CSS quotes not supported in IE 6/7. */
q {
  quotes: none; }
  q:before, q:after {
    content: '';
    content: none; }

/**
 * Address `quotes` property not supported in Safari 4. */
/**
 * Address inconsistent and variable font size in all browsers. */
small {
  font-size: 80%; }

/**
 * Prevent `sub` and `sup` affecting `line-height` in all browsers. */
sub {
  font-size: 75%;
  line-height: 0;
  position: relative;
  vertical-align: baseline; }

sup {
  font-size: 75%;
  line-height: 0;
  position: relative;
  vertical-align: baseline;
  top: -0.5em; }

sub {
  bottom: -0.25em; }

/* ==========================================================================
 * Lists
 * ========================================================================== */
/**
 * Address margins set differently in IE 6/7. */
dl, menu, ol, ul {
  margin: 1em 0; }

dd {
  margin: 0 0 0 40px; }

/**
 * Address paddings set differently in IE 6/7. */
menu, ol, ul {
  padding: 0 0 0 40px; }

/**
 * Correct list images handled incorrectly in IE 7. */
nav ul, nav ol {
  list-style: none;
  list-style-image: none; }

/* ==========================================================================
 * Embedded content
 * ========================================================================== */
/**
 * 1. Remove border when inside `a` element in IE 6/7/8/9 and Firefox 3.
 * 2. Improve image quality when scaled in IE 7. */
img {
  border: 0;
  /* 1 */
  -ms-interpolation-mode: bicubic; }

/* 2 */
/**
 * Correct overflow displayed oddly in IE 9. */
svg:not(:root) {
  overflow: hidden; }

/* ==========================================================================
 * Figures
 * ========================================================================== */
/**
 * Address margin not present in IE 6/7/8/9, Safari 5, and Opera 11. */
figure, form {
  margin: 0; }

/* ==========================================================================
 * Forms
 * ========================================================================== */
/**
 * Correct margin displayed oddly in IE 6/7. */
/**
 * Define consistent border, margin, and padding. */
fieldset {
  border: 1px solid #c0c0c0;
  margin: 0 2px;
  padding: 0.35em 0.625em 0.75em; }

/**
 * 1. Correct color not being inherited in IE 6/7/8/9.
 * 2. Correct text not wrapping in Firefox 3.
 * 3. Correct alignment displayed oddly in IE 6/7. */
legend {
  border: 0;
  /* 1 */
  padding: 0;
  white-space: normal;
  /* 2 */
  *margin-left: -7px; }

/* 3 */
/**
 * 1. Correct font size not being inherited in all browsers.
 * 2. Address margins set differently in IE 6/7, Firefox 3+, Safari 5,
 *    and Chrome.
 * 3. Improve appearance and consistency in all browsers. */
button, input, select, textarea {
  font-size: 100%;
  /* 1 */
  margin: 0;
  /* 2 */
  vertical-align: baseline;
  /* 3 */
  *vertical-align: middle; }

/* 3 */
/**
 * Address Firefox 3+ setting `line-height` on `input` using `!important` in
 * the UA stylesheet. */
button, input {
  line-height: normal; }

/**
 * Address inconsistent `text-transform` inheritance for `button` and `select`.
 * All other form control elements do not inherit `text-transform` values.
 * Correct `button` style inheritance in Chrome, Safari 5+, and IE 6+.
 * Correct `select` style inheritance in Firefox 4+ and Opera. */
button, select {
  text-transform: none; }

/**
 * 1. Avoid the WebKit bug in Android 4.0.* where (2) destroys native `audio`
 *    and `video` controls.
 * 2. Correct inability to style clickable `input` types in iOS.
 * 3. Improve usability and consistency of cursor style between image-type
 *    `input` and others.
 * 4. Remove inner spacing in IE 7 without affecting normal text inputs.
 *    Known issue: inner spacing remains in IE 6. */
button, html input[type="button"] {
  -webkit-appearance: button;
  /* 2 */
  cursor: pointer;
  /* 3 */
  *overflow: visible; }

/* 4 */
input[type="reset"], input[type="submit"] {
  -webkit-appearance: button;
  /* 2 */
  cursor: pointer;
  /* 3 */
  *overflow: visible; }

/* 4 */
/**
 * Re-set default cursor for disabled elements. */
button[disabled], html input[disabled] {
  cursor: default; }

/**
 * 1. Address box sizing set to content-box in IE 8/9.
 * 2. Remove excess padding in IE 8/9.
 * 3. Remove excess padding in IE 7.
 *    Known issue: excess padding remains in IE 6. */
input {
  /* 3 */ }
  input[type="checkbox"], input[type="radio"] {
    box-sizing: border-box;
    /* 1 */
    padding: 0;
    /* 2 */
    *height: 13px;
    /* 3 */
    *width: 13px; }
  input[type="search"] {
    -webkit-appearance: textfield;
    /* 1 */
    /* 2 */
    box-sizing: content-box; }
    input[type="search"]::-webkit-search-cancel-button, input[type="search"]::-webkit-search-decoration {
      -webkit-appearance: none; }

/**
 * 1. Address `appearance` set to `searchfield` in Safari 5 and Chrome.
 * 2. Address `box-sizing` set to `border-box` in Safari 5 and Chrome
 *    (include `-moz` to future-proof). */
/**
 * Remove inner padding and search cancel button in Safari 5 and Chrome
 * on OS X. */
/**
 * Remove inner padding and border in Firefox 3+. */
button::-moz-focus-inner, input::-moz-focus-inner {
  border: 0;
  padding: 0; }

/**
 * 1. Remove default vertical scrollbar in IE 6/7/8/9.
 * 2. Improve readability and alignment in all browsers. */
textarea {
  overflow: auto;
  /* 1 */
  vertical-align: top; }

/* 2 */
/* ==========================================================================
 * Tables
 * ========================================================================== */
/**
 * Remove most spacing between table cells. */
table {
  border-collapse: collapse;
  border-spacing: 0; }

/*
 *
 *Visual Studio-like style based on original C# coloring by Jason Diamond <jason@diamond.name> */
.hljs {
  display: inline-block;
  padding: 0.5em;
  background: white;
  color: black; }

.hljs-comment, .hljs-annotation, .hljs-template_comment, .diff .hljs-header, .hljs-chunk, .apache .hljs-cbracket {
  color: #008000; }

.hljs-keyword, .hljs-id, .hljs-built_in, .css .smalltalk .hljs-class, .hljs-winutils, .bash .hljs-variable, .tex .hljs-command, .hljs-request, .hljs-status, .nginx .hljs-title {
  color: #00f; }

.xml .hljs-tag {
  color: #00f; }
  .xml .hljs-tag .hljs-value {
    color: #00f; }

.hljs-string, .hljs-title, .hljs-parent, .hljs-tag .hljs-value, .hljs-rules .hljs-value {
  color: #a31515; }

.ruby .hljs-symbol {
  color: #a31515; }
  .ruby .hljs-symbol .hljs-string {
    color: #a31515; }

.hljs-template_tag, .django .hljs-variable, .hljs-addition, .hljs-flow, .hljs-stream, .apache .hljs-tag, .hljs-date, .tex .hljs-formula, .coffeescript .hljs-attribute {
  color: #a31515; }

.ruby .hljs-string, .hljs-decorator, .hljs-filter .hljs-argument, .hljs-localvars, .hljs-array, .hljs-attr_selector, .hljs-pseudo, .hljs-pi, .hljs-doctype, .hljs-deletion, .hljs-envvar, .hljs-shebang, .hljs-preprocessor, .hljs-pragma, .userType, .apache .hljs-sqbracket, .nginx .hljs-built_in, .tex .hljs-special, .hljs-prompt {
  color: #2b91af; }

.hljs-phpdoc, .hljs-javadoc, .hljs-xmlDocTag {
  color: #808080; }

.vhdl .hljs-typename {
  font-weight: bold; }

.vhdl .hljs-string {
  color: #666666; }

.vhdl .hljs-literal {
  color: #a31515; }

.vhdl .hljs-attribute {
  color: #00b0e8; }

.xml .hljs-attribute {
  color: #f00; }

.col > :first-child, .col-1 > :first-child, .col-2 > :first-child, .col-3 > :first-child, .col-4 > :first-child, .col-5 > :first-child, .col-6 > :first-child, .col-7 > :first-child, .col-8 > :first-child, .col-9 > :first-child, .col-10 > :first-child, .col-11 > :first-child, .tsd-panel > :first-child, ul.tsd-descriptions > li > :first-child,
.col > :first-child > :first-child,
.col-1 > :first-child > :first-child,
.col-2 > :first-child > :first-child,
.col-3 > :first-child > :first-child,
.col-4 > :first-child > :first-child,
.col-5 > :first-child > :first-child,
.col-6 > :first-child > :first-child,
.col-7 > :first-child > :first-child,
.col-8 > :first-child > :first-child,
.col-9 > :first-child > :first-child,
.col-10 > :first-child > :first-child,
.col-11 > :first-child > :first-child,
.tsd-panel > :first-child > :first-child,
ul.tsd-descriptions > li > :first-child > :first-child,
.col > :first-child > :first-child > :first-child,
.col-1 > :first-child > :first-child > :first-child,
.col-2 > :first-child > :first-child > :first-child,
.col-3 > :first-child > :first-child > :first-child,
.col-4 > :first-child > :first-child > :first-child,
.col-5 > :first-child > :first-child > :first-child,
.col-6 > :first-child > :first-child > :first-child,
.col-7 > :first-child > :first-child > :first-child,
.col-8 > :first-child > :first-child > :first-child,
.col-9 > :first-child > :first-child > :first-child,
.col-10 > :first-child > :first-child > :first-child,
.col-11 > :first-child > :first-child > :first-child,
.tsd-panel > :first-child > :first-child > :first-child,
ul.tsd-descriptions > li > :first-child > :first-child > :first-child {
  margin-top: 0; }

.col > :last-child, .col-1 > :last-child, .col-2 > :last-child, .col-3 > :last-child, .col-4 > :last-child, .col-5 > :last-child, .col-6 > :last-child, .col-7 > :last-child, .col-8 > :last-child, .col-9 > :last-child, .col-10 > :last-child, .col-11 > :last-child, .tsd-panel > :last-child, ul.tsd-descriptions > li > :last-child,
.col > :last-child > :last-child,
.col-1 > :last-child > :last-child,
.col-2 > :last-child > :last-child,
.col-3 > :last-child > :last-child,
.col-4 > :last-child > :last-child,
.col-5 > :last-child > :last-child,
.col-6 > :last-child > :last-child,
.col-7 > :last-child > :last-child,
.col-8 > :last-child > :last-child,
.col-9 > :last-child > :last-child,
.col-10 > :last-child > :last-child,
.col-11 > :last-child > :last-child,
.tsd-panel > :last-child > :last-child,
ul.tsd-descriptions > li > :last-child > :last-child,
.col > :last-child > :last-child > :last-child,
.col-1 > :last-child > :last-child > :last-child,
.col-2 > :last-child > :last-child > :last-child,
.col-3 > :last-child > :last-child > :last-child,
.col-4 > :last-child > :last-child > :last-child,
.col-5 > :last-child > :last-child > :last-child,
.col-6 > :last-child > :last-child > :last-child,
.col-7 > :last-child > :last-child > :last-child,
.col-8 > :last-child > :last-child > :last-child,
.col-9 > :last-child > :last-child > :last-child,
.col-10 > :last-child > :last-child > :last-child,
.col-11 > :last-child > :last-child > :last-child,
.tsd-panel > :last-child > :last-child > :last-child,
ul.tsd-descriptions > li > :last-child > :last-child > :last-child {
  margin-bottom: 0; }

.container {
  max-width: 1200px;
  margin: 0 auto;
  padding: 0 40px; }
  @media (max-width: 640px) {
    .container {
      padding: 0 20px; } }

.container-main {
  padding-bottom: 200px; }

.row {
  position: relative;
  margin: 0 -10px; }
  .row:after {
    visibility: hidden;
    display: block;
    content: "";
    clear: both;
    height: 0; }

.col, .col-1, .col-2, .col-3, .col-4, .col-5, .col-6, .col-7, .col-8, .col-9, .col-10, .col-11 {
  box-sizing: border-box;
  float: left;
  padding: 0 10px; }

.col-1 {
  width: 8.3333333333%; }

.offset-1 {
  margin-left: 8.3333333333%; }

.col-2 {
  width: 16.6666666667%; }

.offset-2 {
  margin-left: 16.6666666667%; }

.col-3 {
  width: 25%; }

.offset-3 {
  margin-left: 25%; }

.col-4 {
  width: 33.3333333333%; }

.offset-4 {
  margin-left: 33.3333333333%; }

.col-5 {
  width: 41.6666666667%; }

.offset-5 {
  margin-left: 41.6666666667%; }

.col-6 {
  width: 50%; }

.offset-6 {
  margin-left: 50%; }

.col-7 {
  width: 58.3333333333%; }

.offset-7 {
  margin-left: 58.3333333333%; }

.col-8 {
  width: 66.6666666667%; }

.offset-8 {
  margin-left: 66.6666666667%; }

.col-9 {
  width: 75%; }

.offset-9 {
  margin-left: 75%; }

.col-10 {
  width: 83.3333333333%; }

.offset-10 {
  margin-left: 83.3333333333%; }

.col-11 {
  width: 91.6666666667%; }

.offset-11 {
  margin-left: 91.6666666667%; }

.tsd-kind-icon {
  display: block;
  position: relative;
  padding-left: 20px;
  text-indent: -20px; }
  .tsd-kind-icon:before {
    content: '';
    display: inline-block;
    vertical-align: middle;
    width: 17px;
    height: 17px;
    margin: 0 3px 2px 0;
    background-image: url(data:image/png;base64,iVBORw0KGgoAAAANSUhEUgAAAO4AAADMCAYAAAB0ip8fAAAABGdBTUEAAK/INwWK6QAAABl0RVh0U29mdHdhcmUAQWRvYmUgSW1hZ2VSZWFkeXHJZTwAACUhSURBVHja7J0PjF1VncfPTEfclm7YEGtKauoWYXVdxLqyNZqyY/gT21hBRCPoaqcLoYFV10B0dXWxZWElsCYYG0wJ2CkkxSxoA8HQlbTL2ImsCLuFlVUisdC1YbItRBIoO03q7PnN+9155553/vx+55737p07v19y+vreu+8zv3vu/d1z7jnne39DMzMzSqxjF91bnfHg5e3xQ6zXrt/5x43wYwT++e5Q2o+vNmI+B2Pnzp1JjI0bN1Y+6XOf6E3xI0edNuX8ePKONMh7r5rJymiCDcs1VEyssr1Ll/t0+a0uM/h6H34es+W6LOUyfIG7UpfbdXkBIfC6HT+nWhsYn9LlPF1WiR/CcNhJunxNlx/qsk+XD+gyhK+P4Ofw/SLPbz+J//9bLsMVuBfq8gz0Ugzn4fUq/PxCwg7NdwZU0gO6nIr/f3qB+yEMt31Ll1Fd3gN3A7ocws/h9Q78HL6/zfHbW3R5DoOSzRh2XH3uw6bbZUvx+5WRK9h8Z3wFg+VB8UMYnu/XwlCGLp/Q5VXPNq/i9xfh9uZvl+myOJVhB+6XdDklcpU5Bbfz2XxnrIDBQ7z6iR/C8DGglb5Vl1cijFdwu6ut3+6qwrAD9xLifcElid/NB8aFeP8xIX4II7AddF93Exm7cXvzt49XYdiBu4wIWZb43XxgLMfXI+KHMALbLcNjQzH7GC4zPktijDi+XEGEhL4jM8z5vSXjaYzSXOVJG6vuy5RVuQOtD2P+t5IfBedSlaFO1cZGnB9rttd3nhbzvxfDaOEb32oG0mFi8B9xBGEyw25xHyRG/4OJ3yns+r1Pl7fUzPBtB0Pwx7FbUmd9cPxoep220Y8JHDCi2EW4vfnbNVUYduDeGhjdMke5bg18H2NchqNpP1OdebOfWf3/QTF8+wJXv5uMgYO66oPjR9PrtI1+FIOGSyN+LMXtvmv99pNVGHbgHtTlYyo8NP0x3M5nMQZ0Ab+PV7whfP1+DYzQvtyEI3kX1lwfVD/mQ522zY9J1V0gEZpS+iFuN2n99lUsSQzXAgzY4GzVmfydMnbiDvz8EUKzHmIUAy+3Gle+5TUwQvtyQpcNuryO5T011QfVj/lQp2304/OqMzr8n6qzaGO58bur8PPHcTvbvqjLal1uSGEMgTqohkXkrhXbQ0vGd1Zm/KA7OMUyWNyfU5XDZDn3hfmnnYxLj1ev02NjGxtxfqzZPnCRgdMPHJwyDQIQVkCtxYCbwtYRekwHIn9jBfaqzuAwhgYp6zMOXvFHoTV5qPDlaoIrxmink2GqWrg2aDmd8fec+5IYuCUGxZ9+1umgz48cZgS30w9H4A7cRmr6u3t0WWdUxp6aGMlBN4j6oPhjBH8j67TG86Nvftyw8fkkWE4t70hqN9nVHWLY+gy+r899lGoUsK/P4E8j67SNfjRBTE9pcaEPfrjKH9EXhxU6wA9X6ero7twK3WU7HOu2tUFIn/MCIkL6vEL6pjwBIySkh5vkR1VH0PuoKqsbqAG7VpdZBrzC+4SAXavLLANe4b0SE2uWNUJIXwTsftWdcB7F96QANgK2h0ENYCNgexjMABYhfT4/hFG2+oT07xjT4b7SG7C2lQL45TnNbzBgnQxfAHsC1skgBLAtlD6kqgvYqYw2+SEMt7mE9AWnipA+yhj+Q91l/9O/VkoH8H4dwKOUS5QO2NF/V+P7H1PfK32ewrA/P+OMM/affPLJJMZLL700Ojk5uT9wJbWF0ueq7hMGUgXsVEab/BCGu2fqEsHvN36TKqSPMua6ykYAFy2wK9iUDjYFAfuSer7n+xyMpUuXqjPPPBMCWOkA9gWs0gGr9u/fr44ePeo7MC6h9CHr4KQI2CmMNvkhDM+4mXKL4FdagZcipI8yhinBFwu2fjBcAUwM2MIKAfSQUVwHhyJg5zLa5Icw/LdrhQh+xiiuwKMI6VmMkVjw/dvun6vHnvpR0lBbDkYRwI8++uhswDJsmVEhlO3MUT6wIxUYbfJDGP7PjxjBHzKKkJ7FiM7j/v4N05XHykMMc34vNM974sSJ0Ai0MVbXI/qG13/UxdVE71I0IT2XYVc4mRER0pP9CAjpSYyIkH5g9RER0g/Mj4iQHu6Hz9dliYNxr6IJ6VmMOh6IPitQ/rDaMgSlCuOjH/3oEBTPNg8aJz7cK77JOBhFMbcrzCVg5zI4fmxWdCE9l5HDjxx12kY/TBF8Ic87ZgRaUZSiCelZjDoC9zIdsDGhdJShA5Yjtn6TdXCUUVlUIT2HwfGDK6TnMHL4kaNO2+iHLYI/ZgWeMkanqUJ6MsMM3A+qstg3ZJO4vW1Rhg7amEA5ytBBmyK2Lg6OeWC5QnoOg+pHipCew8jhR446bZsfLiF9EXhmwHGF9CTGsNV8nxsJnCJgz7Wa/lk75xtqQpdzCcHnFSi/+93vntClEsPqbppC6Tep6kJ6KoPqR2hfqH7kqI9+12kb/XAJ6Y+p6kL6KGPE03c/F7sFN6rOpC8E0NddweoyCGBgPLHVySgsOOoFAQyMp556KplhXFk3Y+HaPcb/UxlUP6Yz+DHdZz9y1Gmb/DiO5+P9qrMCaqsqi+Bh4cSBwG/HcYDsZi5jJDIABAG8KtLliAbw3ofUqodmthx0KERMgXIwgPfu3btq9+7dBx1qlxKjKXlhmVpacn0QrMSgiOBjdZpDwE5hxM6PHKkuKQyHgih2XA5ggKXY4RTGCPGKVMn+7udrbQZbKH3ttddWZuQItj6ZCOnnkR+NENLf8CexiFmrb4SzK+lESE/YFxHSN9OPBSOk1yfgCn1Ci5Ce6IcI6d0MEdJ3ra9Cen0CrtVllgGv8D4hYEVIL9Z0a4eQ3gjYHgY1gEVI30g/hFG2+oT055+u1LIl3oC1rRTArx89RAlYJ8MXwH0W0h9V1QXsVEab/BCG21xC+iWqupA+yhh+88lKXfA2pXQA79cBTFp6qAN29H9+Mr7/0ERZSJ/CsD/vs5D+BtVdTJ4qYKcy2uSHMNw9U5cI/kLVFQqkCumjjLmushHARQvsCjalg01BwB478nzP9zkYfRbSH7UOToqAncJokx/C8IybKbcIfokVeClC+ihjxBd8//ua7pdNKXXkWCfYjv73PmeguSwHowjgV199Vb344ovqtddemw3YX/7ylxQRPdglxv2h6+AUi8phu89bV7tCwH5LIqNNfgjDzYBe4Zfx/5d7Aq8QDOzG3pP52y/ivXQSYyQWfA9P/Fw9O5Emgs/ByCCk30XczhzlAztSgdEmP4Th/7zQx8Ym8ChCehYjOo87fKK6kD7EMOcsQ3OpFYT0sOLqg0pZj6Ts2IyiCem5DLvCyYyIkJ7sR0BIT2JEhPQDq4+IkH5gfkSE9KtwwNZ1PzykaEJ6FqM2If3bL90yBKUKgyikX6XKz+6xn+1DEdJzGRw/4GBRhfRcRg4/ctRpG/0wRfAQ/OZzquznWFGE9CxGLUJ6HbCDFtLbD95SxogdVUjPYXD84ArpOYwcfuSo0zb6YYvg7YfMKWN0miqkJzMGLqTXQVuXkL44OOaB5QrpOQyqHylCeg4jhx856rRtfriE9EXgmQHHFdKTGFmF9JefpSZ0abKQfqWqLqSnMqh+hPaF6keO+uh3nbbRD5eQ/pCqLqSPMvoipIcABsa9vxAhPcMPEdLPPz/aKaQvAvhf96lVz96/5WCKcFyE9GwTIX3AREjPsPEviJA+YiKkn0d+NEJIf+9/RbZYtla9/VIR0vc5+EVIP4/8WHBC+iotmgjp0/ZHhPQipBchvZiY20RI7whYEdKLkL6pDBHSRwLWyZCM9JJNXi3UjPQLTEgvGemFkYvRjIz0C0RILxnphZGL0ayM9K7giwVbPxiSkV4y0jec0cyM9C0S0ktG+mp+CMP/eXMz0ouQXoT0IqQXIb1SIqQXIX07/KhXSA9LHnHZ4+n6FTY63XP18baYRSEynEL6S4/vLK7ypx84cCDKECG9COlr9qMZQnodcKP4ep7nx6Y5hfQURkxIr4N2FF+9DBHSi5BeiZB+1nbocgUOiIzpwNvqCZqQkJ7KKAZeXALlEkMHbwrD7m6KkL66HznqtI1+1Cqkh0D5uC5wx/0y3n+/oANv8vJ3zfbDC0FvSEjPYRQ2TWHo4J1cvXo1leG7soqQPo8fOeq0TX7UKqS/S3VWZDyAG92HkHEdeCdO7dxrxjS5UQZBSO9l6OCFlud0EdKTTIT0AWubkH4TtnhTeBUYx26aUnQhvZfBENJ7GSKkjwa/COkH5EcjhPRWq2m+du7YT/krtfIjoUvNFhVjOKwkUIYR5aqMHCZCehHSU/xohJB+9fGoE0EhPeVE1Tu6Ql+lAkJ6UndOhPQJ+yNC+oUrpH9BJQrp9U6u1WWWAa/wnsswZH4viJBerKHWKCH93XiPuQRf76YGsBGwPQxqABsB28MQIb2I4BvCqE1IP2IF7I3oMMwt3WMMUI3j+89gIME8EwyDT9oBazN0F3mOob+fY+j/zzL095N2wNoM3W2bY+jv5xj6/7MM/b3vwekXqvLkdnGgrsJg+Jhyz/ctUt1Jb1gf+nQCo01+CMNtIKR/u+rMr5t62kIEvwv50Krac7m3YEx9LYVhtriwagTmS2+ygrawE/j5TbidS6pTYhhBq3A0js0wgra496IwigNgCqVhnu514/sUATuH0SY/hOHumdoieGipFxvbpAjpSQy7q3wNXgHgsR1jRvO8CN8/g99fE6iQOYZuVcd0WYSt8SJ4z2XoVnVMl0XYGi+C90SGLZSGq5e9CosrYKcy2uSHMDzjZqpXBH+V6l3zzBXSkxh24EKX+EzVWclxPQaI+Xozfj/uqw3dqvYwdMD2MHA734hmD0MHbA8Dt/OZSwD9JHZJ9gS2cwnYuYw2+SEMt5ki+NIAtOosU1xnfEYR0rMYLj3uCeueFtYPb/J0n33Be8K6p51j2N3nQPCesO5p5xh299ljPgE0LKdcjxWzWtEE7FxGm/wQhv/3Pr0v3N48jBeBA4ompGcxQkL6IoB3hFpYYgDvgBYW5sDseTDzvWtFihHAO6CFhXlJe24yIqR3VcjdeFCUognpuQzTWIyIkJ7sR0BIT2JEhPQDq4+IkH5gfkSE9K7g/6zqrjGmCOlZjDqE9KYN9ZHhElHDwXhClw8HtnMJ2LkMjh+zDwVQNCE9l5HDjxx12kY/TBG8aRBo5+hiPquJIqRnMezANQekfFYMVDnNHJAKGJyMXqG0OSCVylBloTQYrIH+qerMhZojdlQhPYfB8YMrpOcwcviRo07b6IctggeDZbow/3rQGp2mCunJDDsj/RWOEWXlGFm+Qvkz0l9hjyhbDLBYRvor7BFlJkOpXqH0nY5hdq6QnsOg+pEipOcwcviRo07b5odLSH+l6p1S4grpSQxXRvrNVgArK2A3K09Gen2POqFLiYFTQMqYCioGXpwCZX0fO6FLiYFTQMqYCgoyrO6mKZQuDkgVIT2VQfUjtC9UP3LUR7/rtI1+uIT0xe+qCOmjjKF/GH9rqCsazUgfkjjpYPUxXKLIIRdLByuL8YOTNqoUy724n8mayXD/72RYyqskxrGxtDqtIDJw+rFm+8BFBk4/cHDKvjf+Gp6jpgj+JuUX0he2AntVZ3AYocAtLJiRnqJN1AG8Sm930BhBLirEFCgPhVg6gFfpltgU0jsZFOG4zwYt6zP+nnNfEgO3xKD408865ZgR3E4/cgj6KWYEt9MPR+AO3AaSkR6C1vqILZSGoK3KyBl0mU2E9PPIj6YJ6QdpkpGesC8ipG+mHwsmI30hpE+9UmF3ToT0CfsjQnoR0ouQXkzMbSKkdwSsCOlFSN9UhgjpzYBVIqRvmh/CcJsI6X0MEdKLkL6hDBHShxgipBchfUMZIqR3jGj2MERIX5sfwnCbCOk9wStC+mb4IQz/70VIj9uHAliE9Aw/REif1w8R0pdNhPR+wfZDSoT0TfajViG9KTLwiQlmrOBYZHRd7aDxMnRrOmS0rqM4HL4G+/pffpvaOhFj6BZ3yGgJehiwY5Y6CHbuJ3ijDzrH7zhG7EDWddBasQTzav+iy4scRuAkCTFOw+mAnn1h+OFkXHp850RVP46NbeQwSvUBq548K6bYfqzZPpTsB6x68qyYYvuhW9vCjz/Q5f+w8fs9fgaa3s87RqefxtZz0hhVhs7QV1MZw9YNMxhoYE9WaUJ6CgMsJFDOwRjD1wuwkg4pntj627p8qCKD6kdIsE31YypDfUz1uU7b5sdl+LrJaMA4QvobqzCcGel12abLm1U3X6cZsD4hfZBBFNIHGUQhvc24AW/wnzQOSExsPUhGjn1pCqMp9TFoP76HAbbM+F1MSP/PVRjejPQY3Q8Zrd9mxcxI72EUNp2bobvJIcY5xHvmuhjTLWKoBerHHry1jGWkr8wo7nHhCnKG6maCfw6b7BMqIqS3rmReRkxIr+9xh2IMipBeB6+XEVMAGfe4IT+oFvWDIKTn+NHD0Pe4QUahAArVqb7HDTJi4nbjHjfKCAnp9T1u0I9YpnnjHjfKCAnp9T3uUL/PD8qPB5KRniGk9zIYQvrQvqiq+8IIfo4f7H1xBH+O+qilTtvkR+RRTql+eAMXzJkJ/rSx54OAF8dLziRlk9etbWWGZVSG4jKYWtm+7YvDjxLDetZUkh/Ws6b6VqcxP6xnTdXmh/XIGieDqddN3peh21X0QT5BIT3lOUC6C7RCb1dJjF8I6WPbNUXALkJ6EdL30/oqpNcHa60uswx4hfcJAStCerGmW6OE9HtVZ33yEnzdSw1gI2B7GNQANgK2hyFCehHBN4TROCH9NtzwS9hVhhMH5pJgEtorpMeAJDH0trMM3RUKCemDDBHSiwheiZC+JGDfhjfMy3AnluH7bYougq+TURwAUygNq1Hep7qrUlIE7BxGm/wQhrtnaovgi1xDxQqsFCE9ieET0v8Orybwg7fg67fwc6oIfo6hW9XKDN2qchm2UHoSW2uzdeYK2KmMNvkhDM+4meoVwa/FxsQMUq6QnsTwCekX48a348lzO75frCJCeh2kPQzdLe5h4Ha+Ec0eBgrpSwyikB6uoE9it0Th65PGlZUiYOcy2uSHMNxmiuDhfATx+2fw/WfwfdFqUoT0LIYduDuMrkHxBIqtqvvki6KLsSMwMEVi4Ha+gSkSA7fzWbHmE27yz7EOzDn4ubmdOcqnVFm4zGW0yQ9h+H9f6GMhPecTVtA9gZ/bx9D8bTLDNar8KyNAx42WeKX1fcjmGEXLiq89DJjfK4qPUbSs+NrDKMT11pwlp0JMm0o8MD5jMQJCepYfwLHmg1mMzHWazPCcHwP3A+Z/oVw8/YJKvKCGhPRshh24sAzrbCMwdhgtcREoZ+N2vq5yiVG0rPj6K+z6naLKUia7q1xiFC0rvpIYqiuUjnVBKEJ6LoPjx+OKnpGey8jhR446baMfpgg+1t2mCOlZDFdG+ueMADWteP+cCmSk1wEaY1yGFRLMSF+VoXozjq/FA2Le9HMz0lMZHD9SMtJTGTn8yFGnbfTDlU1+EoPNHODiZqQnMXwZ6YsA3WS0xEUgkTLSFwxsgYuW+DkVFyj3MLAFLlpiCgPMzji+GLtA5jA7NyM9h0H1IyUjPYeRw48cddo2P1wZ6V/H7q05pcTNSE9i+DLSTyp3RvpJFchIr4NzQpcSA1vgoiXmZqSfZUhGeslI31A/6stIHxAZkDLSh0QGOlhZ2eRdLMlIX40hGelbmpGeoA4KCumJ6qBVeruDVTKOS0Z68kkmGekrmmSk7wa3ZKQPm2Skn0d+NCIjPfUqpq9CK3SXo5KmVnd1Vjy+eZZRJeN4oQ+WjPQERg4/ajDJSF+1xdUBW6h11ur/z95j6gCeZHY95hg6eJMYhmpo7l7XpQqSjPTl/REh/QIT0kOw6fKoKieWntXD4uekgK3K8CS4ntPlKjGx+q1+Ib0j2M7EQAF94pewmzrKDFg2wxGwbAaaCOnz+SGMstUmpHe1uKYeFqRHsATMTrMZs6YwLsTfXG0ciEIo/Qx+7zKopAdURwsL/386gdEmP4Thtm9h4wHz67CqqcitW4jg34Pf3+b4LQjpn8OgZDN8XWVTDzsXKLqfP864mvWNYYkNQldSUyhtW4qAncNokx/C6DWXkN62FCE9iTHsuREvuqaLzWDT3V9TbBC7ma/MsHS5cwFriA1CVgilz1e9c6JD+DlVwM5ltMkPYXjGzVRXBL9X9S7WmMHPqUJ6FmPYc49q6mHtYDubODBVmWHpcu2AjTEKAfQ+T4Xss7Yzu0+2gJ3LaJMfwnCbKYI/zxP85+H/KUJ6FiP0eNZfWa9n61bTFBtQrC8MQ2wQsmVEfkomeM7fmu9+CMP/+REiIyUjfZDh6yqbeti5YNOt5pjqLvKPdZWjjEKcXBRHV7nEKALWFBuYgm+P6JtSIaZNJR6YlO96tosI6cl+BIT0JEbmOk1mRIT0A/MjIqSnBH9MSM9i+LrKY0aLZgZbMUBE6Sr7GB/Cm+zoTLilyzUDlsIohNLrPF2QddZ2hbkE7FwGxw8YOacK6bmMHH7kqNM2+mGK4Pd4utvFUk2KkJ7F8HWVrzda1mcco8IU8zFgTc+fqbBQOgejEEo/7KmQhxVdSM9lcPw4pOhCei4jhx856rSNfpgi+PWe4F+v6EJ6FsMXuGcaLevNjlHhVwiB28NQ3WdYxYTSORi2UNo1zM4V0nMYVD9ShPQcRg4/ctRp2/xwCeltSxHSkxi+wF1ZtKxWwD6BLQFF19TDUN1nWFGE0rMMx4PiOAwR0ufxI0edttGP+oT0MzMz9r3pjdg9gyvMGLZwF2EzfasOwmhrG2F8XXkEyuZicH0/m8QQIX2ZIUL6lgrp7cDFnYOJ52sxYO6hBmyMYXSxnQJlO6u4Dl42Q4T0IqSvavNWSI9B+g0sqVe5HoZRISShtD5hehjGSSZCeiVC+jr8aISQvqYK6bvom9N6mgGSW89L5PVdSE/U5a4ntoisbnICYz2xRWR1kxMY63MFIgR7EfCpAWxeMAYauL5K5FjGbttyY0CCY+ZEeCrD6QfzAuL0o0KvYY5RoY6z1keFrnFWPyqct307x4bVwrQ7VWcdMNdgEOJzFRlt8kMYNR3bhRi4IJKGVSuHmL+DJxHAZP1kBUab/BBGjceW8sypU/AKAHNKML+1LXGEuRIDR5hLDBy84tjt+PtvJ1Toj1Vn7u2SREab/BBGzcc29MypU3SBeaXfqM4c05X4+hv9+fXUgK3KgIDVxcnAnLmcCi30jI8wfvdOo0JHExlt8kMYDTi2w4Rg+4AlxYMlWFuZActmOAL2A5acL8ow7DtGZcAKpH2MCgUh83WqMzGewmiTH8JoyLF1tbigW4JHpnwag+14ggg+KwMD9jhTSF/YbcbNPthivH9YTrwKXof3GimMNvkhjAYdW1fgwr3k/bo8oINtr0oTwWdl6IAtMYhCerD3q07mP9vgwXO/xu999k3VSXf42wqMNvkhjAYdW9/KqU064G7GYHmHfv+sfr8INbVfUWWlg0pl2JPg9nwZBKgO2jmGfv+sfr8IdbmzDHthgTUH+Rj8TnWeqPcpy8W78HufXYy/gVVbX9DlggQGyw/P3C3LD5thzeuS/OhjnbIY9mINa153YH5EztNazjGukB6uCpu14+cSBqZ8DEge/Beqk6ozNjBVYhhCejJDddRMV6puvtHZcwIHAmK2CyttSwVGm/wQRkOOrStwP6jKiaVLAavLBMEZL0N15El/ruJC+hyMws5T3YTFUBnXMA4KcCcqMmJ+jBL2JebHaIb6GB1QnYofFc+xYUcXdwJbVAiQe5gBG2So7qM3okJ6K8H1LAPfkxlWxYDdwazQU/H+Yk8FBsWP2L5Q/MhRH4OoU/Ejwzk2Ego+5UhkzbEAwxYo3+hjQABXZaiOwuMuvAhwr8SvYKV+JZFB8SO2LxQ/ctTHIOpU/MhwjtWlDgKbHhBjJY7cXZnAh3Wj8GDspRUYVD+mM/gx3Wc/ctSp+JHhHKt7rfKGATDguT6bEtnbVOfpA1UYHD82ZPBjQx/9yFGn4keGc6yuwC2E0VVF3xTGyxX8nMrAoPgR25epDAw1IMYg6qNNfiSdY0Pj4+OV9hrm+KjJk8+aHgt+/4s3jlc+ClX0un/5T09W/vs/+fv3kreNaW5/dzDuzx+tCv895qNrstcpx2Ii+xoeXeMbu0lm53gKBgjqB3qP6wtMTvDHTq7U4OMEXD8vAuAH57e+4C72RzLS581IXyX4Uh95w+kqV8mw3TSGmFjrzA7cKhm2m8YwJ899xTWpDhPgoPRYWoHRJj+E0cBjawdulQzbTWPAZPmayIVrjeqdVIeF3aDSeLUCo01+CCPM+Co2Kr7yVcKxZTPMwHVl2N6uukuwlPJn2G4aA4wqy7K3OzUDo01+CCP8XUx3u49wbNkMM3DN7NiFweMz9qtucmml3Bm2m8YQE1sw97hmduzSgJrq5C9ZZ3y2W/kXwjeBISa2YAI3lEAZmnZ4+txqfO9LyNsUhphYq82cxy2C4LBjO1jV8VnVTT7kC64khiPreQXGWfP6gORYBGJyrliR9vvyMdlYW32Y879rttd3XErzvw3IHWS2uGZ2bNMgSM7R5UfGZ3aG7RQGBOZb+sSYTwb7C5nPh1rAaEp9tMmPaOCa2bELA4kRzJ2aCYJdGba5jJBAOQdjPtllKp6Bfb4wmlIfbfIjGriuDNv2ozR8GbY5DDBupm8uQ3m62i477OjuV2Vw/PBlPj+SgaEGzOhnfTTVj3URzjrCOcZm2AswqmTYpjKK/1fJ9E1hXKniCZemVK/+cReWFRUYXD9c+8L1I0d99KtO2+zHDhVe9bSDcI6xGbbI4LjqZHuHx6LCksKtqpwd+xMqnmE7xrgDt5vuMwMkWKcl9EKgZf+0cTVMYaT4MZ3Bj+k++JGjTsWPzOeYTx10AIO0ilEYZqbvLIzcKp9Uo/jhGEGO1QfFSgyKJM+hICoxcsjpKAyHgqjkR440rRSGQ0FU8iOnyifVRnJoLamMWDZ55kmWPWt5jUHv3Bdm8EtG+nngR66gb21G+hQbtJA+ti9MfxpZp+JH2ealkH4QrftCE9LH9keE9O0U0o9UqVj7viUHI+VEG9SjVcTEmmJtzkgvQvo8fgijgcfWFbgzhBKzJjBESJ/HD2GEGbUL6UvdcexGF8+T3YDvb+B06Wtm2JPl8HT41wnbnZqB0SY/hBFmmCJ4+4EPSvGF9CSGK3BhgQOk/TthfX4CP58kBE1TGKbBog3IPXSoQvdbGMIImeuBD31huAI3lrqSktqyKQzbYLgWnldVZT5OGMIImeuBD9kZbR6c8hloemF+7oAwhNEnhv3Ah+yMkbqjyJxCSl1aV55COotSIXdnqNS+MJhzuF4/GEJ6J4MppO9bfTCF9H3xY2j4JPUfd76xu8UbTqME/2czXEC8jIXW4sLBeEKXDzeIkSrYbiKjKfWRzQ8dtFw/XA98ULkZdQVuDhE8lwHZ7H+qy6oKfveDkSLYbiqjKfWRxQ8dtFw/XA984BqJEQvcRdZrirkYnEzfqQxbvHyn6h1md213JAOD40eKkJ7KUANm9LM+BuqHDtoUIb3rgQ9cIT2JEQrc21U3A/dt+J5rPkZMoJyDIUL6PH7kqNM2+9EIIb1p12ToEocY031miJA+jx856nRe+QGDUU0/x+oeVc4uHBchvQjpQ0ZhlEaQHX40Qkg/yINjHBivQDl2oomQ3hv8IqSfB36IkD7C4MyHmgGSW89L5PVdSE+US65ntojsiziREfSDo6n1tbAhhtFVDvrB0eWaAZtDzzvQwM3RqmfU3i4nDE64zMzikMpw+sG8gDj9qNBrmGNUqOOs9VHhfKnkx8zvj5cYFbrofTvHFqqQHob+b0ioUJigv0R1RA6pjDb5IYyaju1CXKsMC+dAZ8lVgbxLddaOTlZgtMkPYdR4bNsspHcZzAGDbGpfQoX+WJcv4tUwhdEmP4RR87Fts5DeVaFFEuxHGL97p1Gho4mMNvkhjAYc24UipP+OURmvM66GUKF7dblOl7WJjDb5IYyGHNuFIKSHZZKfM94vxvuH5cSr4HV4r5HCaJMfwmjQsW374NT7VUf1YRs8rOvX+L3Pvqk6T0T4bQVGm/wQRoOObeuE9NbU0GO6vEOXW3T5lPWzu/B7n12Mv4Fu+Rd0uSCBwfLDM3fL8sNmWPO6JD/sKbmMdcpi2NOL1vkxMD/sxRrWvG4t59hCmA6CRdy2VOq7OBAQs11YaVsqMNrkhzAacmyH4aqWmh6iuComMHpE8EvGd3IXX3CE9OeprtYSKuMa5t+ZqMiI+UHZl5gfOepjUHUqflQ8x8wWdwxfzb42V0hPZYQEyjkYrooBu4NZoafi/cWeCgyKH7F9ofiRoz4GUafiR4ZzrAjcHRgoyzFwdiDwb4xRs5iQnsPwCZRzMFy2Du8VNidciV9RXZVICoPiR2xfKH7kqI9B1Kn4keEcG8FA+bgub1WdJ8vBDfMLqjNP+iHiH09hTPeB4bKVOHJ3ZcIBhXWj56tOjpdUBtWP6Qx+TPfZjxx1Kn5kOMeGMcLv1+UBvKI8gO/HGX88lbEhM8NlkJ9lU+JB3aY6T9yrwuD4sSGDHxv66EeOOhU/MpxjxXTQJmzxpjBQoMyuWGJM0UQZBCG9l1FMSSQI6V+ucFCnMjAofsT2ZSoDQw2IMYj6aJMfSefY/wswAKmMl4i8NCtXAAAAAElFTkSuQmCC); }
    @media (-webkit-min-device-pixel-ratio: 1.5), (min-device-pixel-ratio: 1.5), (min-resolution: 144dpi) {
      .tsd-kind-icon:before {
        background-image: url(data:image/png;base64,iVBORw0KGgoAAAANSUhEUgAAAdwAAAGYCAYAAADoalOPAAAABGdBTUEAAK/INwWK6QAAABl0RVh0U29mdHdhcmUAQWRvYmUgSW1hZ2VSZWFkeXHJZTwAAG2CSURBVHja7L0PjBVHniYYVUbVx5hTrdAxwioL/2l8zHnbNn1YWG3BFsKLhUULut2M7Gaut+xtyy1atmzZwoKljmqQWVAjIyOsRo3MtBlraHPntQXXFqX2GlFDyT4j1zVtz7iXW8t/aim5tNhoasduduuafRc/8pdUVFb+iciMyIj33vdJofcqX2bEV19G5pcRGRG/jkajIQAAAACg1bDt8I3BcNnR96noxCkBAAAAAPeYBQmAPKz9tb+yj/8QeoSuBwCE2tKkFmVoQAsXAAAAAHy0cA90uC90o8Zr41B4HD582DmPvr6+IFpWzdSCgh5h1lPcP6Zj5KB7IksebTQNDw3cJNMDMq2SqVumxbz9rEwTMr0p01GZPnH87zjhgS5lAAAAwDeWyfSsTL1Zfs6fK2XaJdOwTP0yDVko97JM79TBo0yX8lx6uJPpmEzvyfQnTu/xto28j2uAh38e9OT3ED8NQg/oAR7gYYoumfbLdJpN7iJ1UMi0TqY7uVE4i7+v498usjGe4mO7KpTbw2ZbCw8Tw50t02aZPpbpFzKtZbe/htMS3vYL3mczH2Mb4OGfBx3/lEy/4y6VT6AH9AAP8Chh8r+V6TGZLsm0W6abZfqpTMdlGuHW52X+fpx/u5n3vcTH/tbwYSAud1xE3cK18dA13Pns4rv4KV7nSX8XHzPfYuUAD/884jKp2+VB7kqBHtADPMDD1OhPcGuSjG+FTFtE9H60CBO87wo+tpfzmm1QLrVOd9bNQ8dwqcn9rkxLS4i6lI/tsVA5wMM/j3lKmU/KdAZ6QA/wAI8SeJ7zGZPpLr52THGGjx3jvJ7XLJcGQD3ug0eR4VKf9GsyLagg7ALOo6tCHuDhnwftd4yPo26Vg9ADeoAHeJQ4lrqpH5VpUqb7ZRqtwGOU85jkPJdolLuPzbF2HkWG+1TJJ6C0J6KnKhwPHv550DuK7/D3Z6AH9AAP8CjJ4+f8ubdkizKthbk3kXdWufQedo8vHnmGS/31m4Q9bBJ67wnAIzwe9PtW/k7z0E5CD+gBHuBRggd159KUmgnF+GxgD+e5UkzNmU0rd1CmC7545BnuGmF3GDjltaHEceDhn8d6pcxXoQf0AA/wKMljPX++IaKBS7ZAeR1JlJFW7qBPHnmG+4Cwj9UljgEP/zzU39+BHtADPMCjJI/4NcxRBzwGE2WklTvik0ee4S5yQGRJiWPAwz+P25Tv56AH9AAP8CjJY1HiurGJkZz/Md72kU8eeYY73wGReSWOAQ//PNQyL0AP6AEe4FGSR7zvuAMeF3L4xNsmfPKoO1rQpAgD4AEe4AEe4NFaPLpC55FnuC6cf6zEMeDhn8d4TU+o0AP1FDxam4fLHqGeRBlp5Xb75JFnuC76ts/VdAx42M3zA+X7IugBPcADPErm6XLMQ961GG9b6JNHXng+mu6w1jKRwRLH2OBBT2BPiyiU0tWnsayYmRlxLp3xyIplmhF/1Md5od/jIe408u5kO9SPnJi7rvRI5ZHFJyNebzvX01a/fwStR1bM3UScXBrVv5Kvn+OW9VitlJFEXO5i/u6FR14Ll0hMWCRBeR0pcVxVHvSUcbuIhn+PVcinVXiUOS90kcZz1dajfjjRA/UU94920COet06m321RD8prQ6KMtHLX+OTRWXBCd1sksrvkia7Ko1+5OVLf+isynZepwek8b+tpEx5lzgv9vpO/0xNib5vXDxd6oJ7i/tEOetDKbENsTJst6rGZ8xziMrLKXSWicRdeeBSNUqZ1IUcskKA89lU4vgqPN/mT+tXfF9HEb7Uy9PA2+u3WNuBR9ry8IKbWG30O9cO6HqinuH+0ix5P8yetw7zEgh6UxxOJvLPK7RJT6z/XzqPIcGm497qKXSljnMelCnlU4RE/BVK80rmcFz2lXc+pn7fN5X1anUfZ8xKXOSqmR9lo1/phWw/UU9w/2kUPNbrWMVEtzF8P5zGb8xwpeFA5yAbb44NHp+YJvluUjxN4d8UKZoOH4K4EwgB3B45x2snb1H1anUfZ80JTCuKYkWocyXatH7b1QD3F/aNd9FDjR78tysflfZvzOMN5FoH2oa7e/T546C58QU/xK/jpRee9wQTvu0JUizFog0eM+MX4oZT94m1z2oBH1fMyzsfvENG7mt42rx+29EA9xf2jnfSgFvp9InrXSbF1T3GLWGcAUzfve4qPHeK8dFr9cbnUAt9aNw+TlaYu8dPLzTI9LqIoC+pL4bO87XHeZ2fFbg9bPJK4oLmtVXnYOC90PA28uFNE89oWtHn9sKEH6inuH+2mBw2+upcNejYb4Mfc+qTRxGp4u8W8bT/vs5WPOcR5mET8icu9SUTvm2vjMavECaIMX+DkE2V5NMDDapmHUD+c6IF6ivtHO+hB73sfkellmXaJaF77Y5zyQHNct3Crskq5vZyG6uAxw3A3NkQQsMUja3K6LjIm9Rsja9EAXWQsctC2sKVHzuIWTYVQ6inuH9ORWPTBG2zxyFrcwgLIsOidMo1+prnt9P63W2ldUkuburRplDTNbz1nsdzaeMwS7Yt7+PMt8ABQP1BPoUcQepCB7RRT89x9wQmPdjbcLvBAy7rMeXGhSU5LG/UU94+m12NH36dQqM0Ml4asq/OsTmTs0y48ANQP1FPoAT1guE5AL8R/JbLDMY3zPu3CA0D9QD2FHi2tR2gt63YyXIqscR14AKgfqKfQoz302Hb4xmC4kPl3NBoNVB0AAACg5RCa4TZ9C7fqsP2q0weqTqOwNZ3DFXxOmwlxwBb0AIDmML4QB2p1Vs1AGt4ySgH8L8s4gQcAAAAQHEq3cNlkaR3JXv6bJgz3yxbjsAeDu8pDRBOXaW3QluJRR8uqmVpQ0GM6qva06ECnN+ZAh/v/VadXKhQeDheKuAqdRS1C4aGBeLnFvAUnjsr0ieN/xwkP4xYut2hPya+nFXMR/P00/VZHi7eIh4gWlK6jpbmMy/LNAwAAoFkR30dpfWJaWnGliMJeXsNpCW/bxfsk77dVyv1OXTy0DTfH4JJwarymPFwZnmxRLJPJOw8FFP1io4hiMr4n0584vcfbNvI+NkFPfg/x06BPHtAjTD3AAzyKQAtm7Ffuo7Sm8wERxeulYCCzON3J2w7wPrEx7hflFiGJy6W5xO/UxaPQcA0MzqnxVuVhy/AMjLYu46VIFZv5aesXMq1NeSJby799zPvOtlAmBXH+HXepfOKJB/QIUw/wAA9dk/+tiAIExBG3KCLRT2U6LqIg7pc5jfC2n/I+u/mYxziPuSXKpbnCR+vk0enA4Kwar20eZQ2vgtG6NN75nM8uoR+/cRcfM79imfS++kERvav2wQN6hKkHeICHrtGf4PthHFOaou7oxuXdwseMcx4nNB8E4nKpdbqzbh6dDg2ukvG65qFreBaNNpUH5U1llDieukLelWlpxu87co5dysf2GJY5TynzSZnOeOIBPcLUAzzAQxfPcz60/ONdfO2kYVtOHmf42DHO63nNcmkA1OM+eMww3L94SJyes8CqsUzDRTHa+3+Ll04X7RcKj4ULF56+9tprnfH48ssve4eHh08bHkbvCl4TUaDzLAwUXDQLOI8ugzKP8XHUrXLQEw/oEaYe4AEeuqBu6kdFFJP2fplGc/bdXmB2o5zHJOe5RKPcfWyOtfOYYbj/441C/C//+orhiTkLrBqckAYn3hF/Lb4UnxbuHwqPOXPmiFtuuYWMV0jjtWm0QhqtOH36tPjiiy9MD38q58nU5KJZynnpgN5RxKP5nvHIA3qEqQd4gIcufs6fe3NalCZmd4bzUvPOKpfew+7xxaPTteGZGlyoPGwZb0WjJdB7lE0G+xddNJtE8fsb+n0rf6d5aCc98YAeYeoBHuChC+rOpWk1E4rx6aDI7PZwnivF1JzZtHJpDegLvngUjlIua3hVDS5UHmWN14LRxlgjzIfn5100lNeGguPXK2W+6pEH9AhTD/AAD12s5883RDRwyQR5Zkd5HUmUkVbuoE8e2vNwdQ3PtsGFykPXeC0abYwHEn93ZCSTi2Z1QZnq7+945AE9wtQDPMBDF/FrmKOJ7Y2MZGJ2g4ky0sod8cnDeGnH2PD+SXrY+ZNCfDU6ZXD/rzjpxNxC5hEb71dffSU+//xz8fXXX1812j/84Q+2TFbFogrHDvBnsqIsKTjuNuX7OY88oEeYeoAHeJiWf64Cj+38mXwAGMn5H+NtH/nkUXotZdXwXnrppdoMLlQeqvESDwdGG2N+yhNZVcwzKPOCRx7QI0w9wAM8TPcdT2lpV8WFHD7xtgmfPCpHCyLD82VyIfIg43Votq4wCR7gAR7g0eQ8ukLn0fTxcNsQ9ESWHBVIA3deM8zniPJ9zKDMeby/Dx7QI0w9wAM8TFp/PdzSTq7mRK9qvmXIQ40b1pNoYaaV283fvfCo3MIFakfaOwcaDXe/5TxVfKB8X+SRB/QIUw/wAA/TfRdlXFd/X4FH3rUYb1vok0e7tHDpCexpmYbXiJ9NexpLi5u5seGex/e+971pPNLimWbEH6Wn0bUZF41IeVI9osFrUOP3OH8aeXfSEw9XetC5oHWQh9Wn9ZyYu670SOWRxScjXq8zHlkxdwOqp7XqkRVzN+P+0fJ6ZMXcTcTJpVH9K7m84zkPs9/KaUFmYbVSRhJxuYv5uxce7dDCpaeM26XRHk2arQ8e0miPJs3WEMdF9sLaZZ5UJzQubrpILyYuTB88XOhx5byIaHrAmMFNy7YeZXiEokco9RR6hK9HPG+dTL87pwfJtIVJeW1IlJFW7hqfPNrBcPul0cY3R+pbf0Wm82JqftV53tbjmoc0Whs86GLZnfO76cW7WxRHxqDfd/J3ekLs9cTDhR79innqnhcXepThEYoeodRT6BG+HrQy2xAb0+acckzNbjPnOcRlZJW7SkTjLrzwaAfDfZM/qV/9fRFN/FYrQw9vo99ubRIetF7niIWLl/LYp8n/BTG13uhzHnnY1qPsebGtRyj1o9nrKfQIX4+n+ZPWYV5iwewojycSeWeV2yWm1n+unUea4a4QUd+8KwxzGUWwwkO2buOnQIpXSsuQTfJT2vWc+nnbXN7HCQ/Zuq3KQwXtt66gS6fo4h3jPC5p/gtxmaNiepSNunnY1qPsebGtRyj1o9nrKfQIXw81utaxgt6BIrPr4Txmc54jBQ8qB9lge3zwmGG4dw6IIZmWOzDeK0b7m8bPlss0VLSzAx6r+HOAuwPHOO0UUyuorEoedMcddwzJ5J1HxoV3t8iPcrE+Y/sZPtb0HQxNKYhjRqpxJOvmYVuPsufFth6h1I9mr6fQI3w91PjRb4v86EUfZGxfysf2cF5PavzftA919e73waOzBsMzMlqHPOIX44dSfou3zck62KLxVuKRwCjz6Rd673MmeN8VIj/2Y5Hp0vG0nBm9q+n1xMOWHlXPiy09QqkfrVJPoUfYelAL/T4RveukVfFPcYtYJ/JQN+97io8d4rx0Wv1xudQC31o3j8J3uBUMr5LROjTeC5rbXBtvJR6JCkRPlTfL9LiIol+oL+vP8rbHeZ+dFbuj4jJp4MWdIprXtsATDxt62DgvNvQIpX60Uj2FHmHrQYOv7mWDns0G+DG3Pmk0sRrebjFv28/7bOVjDnEeJhF/4nJvEtH75tp4aM/DJcOTH8vf237lCZ5cfVmO0fbbMFkbPFK2W5llS8ZLPH7/+9975ZGoRC9wqgsXU55wffCwqUcjED0aLaBHKPUUeoSrB73vfUSml2XaJaJ57Y9xygPNcd3Crcoq5fZyGqqDh/HCFzmG59RoTXlUOBGmuMKDT5ozHhmLHLQtbOmx9tetoUfG4hPGyFrcQhcOF43xwuNAxaXsE4s+eIMtHlmLW1i6j9I7ZRr9TO+O6f1vt9K6pJY2dWnTKGma33rOYrm18Si90lTC8ERdRltgeMLA4O7hz7dajAdgB6GcF/BA/WgnPcjAdoqpee6+4IRH5aUdyXh/M/CzEE64qeF3tTiPoFqSTYiuOjXJaWkHHwEF9QMo0mNH36dQSLTAWsp3Dkx9TzN+pUuIhqyr86xOpGRnPNz+jjvumLHt9ddfn7FN6apzwgOojFDOC3igfkAPGG7Tg16I/0rMDMAcY5z3aRceAOoH6in0aGk9QmtZt5PhUmSN68ADQP1APYUe7aHHtsM3BsOFzL+j0Wig6gAAAAAth9AMt+lbuFWndVQdAFN1GoWt6Ryh6uvz3EAPAGhf4wtxoFblaEHyBrSMUgD/yzIhwAMAAAAIE6VbuGyytNBDL/9N02H65VP4cM3/wzQeIpqWQwtOtBSPOlpWzdSCgh7TUbWnRQc6vTEHOtz/rzqLWoTCw+FCEVehs6hFKDw0EC+3mLfgxFGZPnH87zjhYWy4SaNVQH+frst4i3jUaLyh8AAAAGhWZN1Hr/o5f64U0dKLtlbyo3Ivi2iJRuc8tA03x+BEncZrysOV4ckWRRA8FMzlJ7LVIpofpz6R0Xy4QX4iu2ixTHry+z7/b5945AE9wtQDPMCjCLRgxnNias3ii1zOIJcbB1JYzLxWM0+6/54S0drPFOx9smS5w1xeLTwKDdfA4Jwab1UetgzPwGjrMl6KVPGETJtFekipJZzW8hMZRbXZJ6pFHqEyN3LlfJjNxQcP6BGmHuABHrom/xrfGy9xvpR/WqjAEU7HRRQsYDPzpmvuNpnuN3gYiMuNu4Vr4zHLgcFZNV7bPMoaXgWjdWm8NOn8mMgPmpxsge3iVtg6EU1OL1smVa4VIgq47IMH9AhTD/AAD12jP8Flj3N+ZzSPnWCze53593JeKzQeBOJyqdW6s24enWkGJ9MpNoVeYQ+x8Z7SGdXsmgd3AxTyIKOVyRkPypvN3BTUrfFuzsXyWs6xS/nYHsMy5yllPskV0wcP6BGmHuABHrp4nvMh47srx+S+lZPHGT52jPN6XrNc6hZ+3AePGYZ7z83i9Lw/s2os03Dpi9He//R3L50u2i8UHgsXLjx97bXXOuPx5Zdf9g4PD582PKyLL4gFOfu8WnDRLODfuwzKPMbHUZfKQU88oEeYeoAHeOiCuqgfFdH7TuqCHc3Z97YCsxvlPCY5zyUa5e5jc6ydxwzD/fNrhfiX37xieEIank2DE9LgxOjQX4s/Xvi0cP9QeMyZM0fccsstZLxCGq9NoxXSaMXp06fFF198YXr4U5rdQEUXzVLOSwf0juI7/P0ZjzygR5h6gAd46OLn/LlX6HXfFpndGc5LzTurXBqRvMcXj07XhmdqcKHysGW8FY2WQO9RNhnsX3TRbBLpgyWSZW7l7zRa76QnHtAjTD3AAzx0Qd25NKVmQjE+HRSZ3R7Oc6WYGmGdVi6NOr7gi0fhSlNlDa+qwYXKo6zxWjDaGGtENKpOWLpoKK8NBcevV8p81SMP6BGmHuABHrpYz59vCPMpRnlmR3kdSZSRVu6gTx7a83Bjw/vPXwvx/rh8RPhjtsF98eFJK+YWMo/YeL/66ivx+eefi6+//jrTaP/whz9UNVkVDyT+3mBw0RDuT/mN5pQdyDl2tfL9HY88oEeYeoAHeOjyiF/DHE1s113X7Tb+/PuU38hMNyplpJU74pOH8UpTWYbn2uBC5ZFlvA6MNsaiCsdmXTRLNCsX4ZxHHtAjTD3AAzxMyz9XgUeW2Y3k/I/xto988ii9lrJqeC+99FJtBhcqD9V4iYcDo42RDPh8xEKe8wzKvOCRB/QIUw/wAA/TfZNzeG2sjn4hh0+8bcInj8rRgsjwfJlciDzIeB2arStMggd4gAd4NDmPrtB5dAqg2ZC2usuATB2GScWYQZnzPPKAHmHqAR7gYdr6m5/y23aZGoZJRU+ijLRyu33ygOE2H85lVJBtlvNU8YHyfZFHHtAjTD3AAzxM912UYfw7KvDIuxbjbQt98pgl2gP0BEaRHIYX/eBn057G0uKqOoyDepXH9773vWk80uKZZsQfpYELazMuGpFSUXSCVA5q/B4PcaeRdyc98XClB52LB0W0rvVYXt1wrEcqjyw+GfXUGY+smLsB1dNa9ciKuZsRJ7fl9ciKuZuIk0uj+lfy9XM8w+xEygOATkDf1UoZScTlLubvXni0QwuXnjJul0Z7NGm2PnhIoz2aNFtDUOWYyPitzJMq5XVE4yKN56qt98jDhR5XzouIpgeMGdy0bOtRhkcoeoRST6FH+HrEI53J9LMWzCjTwqS8NiTKSCt3jU8e7WC4/dJo45sj9a2/ItN5MdX3fp639bjmIY3WBg+6WHbn/G568e7OuQDVMnfyd3pC7PXEw4Ue/Yp56p4XF3qU4RGKHqHUU+gRvh60MtsQG9PmnHJMzS4OLzgkpmLXppW7SkTjLrzwaAfDfZM/qV/9fRFN/FYrQw9vo99ubRIetF7niIWLl/LYp8mfAizH640+55GHbT3KnhfbeoRSP5q9nkKP8PV4mj9pHeYlFsyO8ngikXdWuV1iav3n2nmkGe4KYS84ehqGuYwiWOEhW7fxUyDFsqVlyCb5Ke16Tv28bS7v44SHbN1W5aGC9ltX0KVTdPGOcR66gaTjMkfF9CgbdfOwrUfZ82Jbj1DqR7PXU+gRvh5qdK1jBb0DRWbXw3nM5jxHCh5UDrLB9vjgMcNwf/gtMSTTcgfGe8Voz736s+UyDRXt7IDHKkW4nVzZ4iDEA4l9ruKOO+4Yksk7j4wL726RH+Vie8b2M3ys6TsYmlIQx4xU40jWzcO2HmXPi209QqkfzV5PoUf4eqjxo98W+dGLBjK2L+VjezivJzX+b9qHunr3++DRWYPhGRmtQx7xi/FDKb/F2+ZkHWzReCvxSGCU+fQLvfc5E7zvCpEf+7HIdFfw0x69q+n1xMOWHlXPiy09QqkfrVJPoUfYelAL/T4Rveuk2LqnuEWsE3mom/c9xccOcV46rf64XGqBb62bR+E73AqGV8loHRrvBc1tro23Eo9EBaKnyptlelxE0S/Ul/VnedvjvM/Oit1RcZk08OJOEc1rW+CJhw09bJwXG3qEUj9aqZ5Cj7D1oMFX97JBz2YD/JhbnzSaWA1vt5i37ed9tvIxhzgPk4g/cbk3ieh9c208tOfhkuHJj+W//vsrT/Dk6styjLbfhsna4JGyvWGDBxkv8fj973/vlUeiEr3AqS5cTHnC9cHDph6NQPRotIAeodRT6BGuHvS+9xGZXpZpl4jmtT/GKQ80x3ULtyqrlNvLaagOHsYLX+QYnlOjNeVR4USY4goPPmnOeDhcjKMpYUuPtb9uDT0yFp8wRtbiFrrY2AhDD1s8DnRUOz6x6IM32OKRtbiFpfsovVOm0c80t53e/3YrrUtqaVOXNo2Spvmt5yyWWxuP0itNJQxP1GW0BYYnDAzuHv58q8V4AHYQynkBD9SPdtKDDGynmJrn7gtOeFRe2vHKu9VXfxbCCTc1/K4W5xFUS7IJ0VWnJjkt7eAjoKB+AEV67Oj7FAqJFlhLWRr+1PcU41duZDRkXZ1ndSIlO+Ph9nfccceMba+//vqMbUpXnRMeQGWEcl7AA/UDesBwmx70QvxXIj0cE2Gc92kXHgDqB+op9GhpPUJrWbeT4VJkjevAA0D9QD2FHu2hx7bDNwbDhcy/o9FooOoAAAAALYfQDLfpW7hVp3VUHQBTdRqFrekcoerr89xADwBoX+MLcaBW5WhB8ga0jFIA/8syIcADAAAACBOlW7hssrTQQy//TdNh+uVT+HDN/8M0HiKalkMLTrQUjzpaVs3UgoIe01G1p0UHOr0xBzrc/686i1qEwsPhQhFXobOoRSg8NBAvt5i34MRRmT5x/O844WFsuEmjVUB/n67LeIt41Gi8ofAAAABoVmTdR6/6OX+uFNHSi7ZW8qNyL4toiUbnPLQNN8fgRJ3Ga8rDleHJFkUQPBTM5Sey1SKaH6c+kdF8uEF+IrtosUx68vs+/2+feOQBPcLUAzzAowi0YMZzYmrN4otcziCXGwdSWMy8VjNPuv+eEtHazxTsfbJkucNcXi08Cg3XwOCcGm9VHrYMz8Bo6zJeilTxhEybRXpIqSWc1vITGUW12SeqRR6hMjdy5XyYzcUHD+gRph7gAR66Jv8a3xsvcb6Uf1qowBFOx0UULGAz86Zr7jaZ7jd4GIjLjbuFa+Mxy4HBWTVe2zzKGl4Fo3VpvDTp/JjID5qcbIHt4lbYOhFNTi9bJlWuFSIKuOyDB/QIUw/wAA9doz/BZY9zfmc0j51gs3ud+fdyXis0HgTicqnVurNuHp1pBifTKTaFXmEPsfGe0hnV7JoHdwMU8iCjlckZD8qbzdwU1K3xbs7FsiPn2KV8bI9hmfOUMp/kiumDB/QIUw/wAA9dPM/5kPHdlWNy23LyOMPHjnFez2uWS93Cj/vgMcNw77lZnJ73Z1aNZRoufTHa+5/+7qXTRfuFwmPhwoWnr732Wmc8vvzyy97h4eHThod1cRfIgpx9BgoumgWcR5dBmcf4OOpSOeiJB/QIUw/wAA9dUBf1oyJ630ldsKM5+24vMLtRzmOS81yiUe4+Nsfaecww3D+/Voh/+c0rhiek4dk0OCENTowO/bX444VPC/cPhcecOXPELbfcQsYrpPHaNFohjVacPn1afPHFF6aHP6XZDVR00SzlvHRA7yi+w9+f8cgDeoSpB3iAhy5+zp97hV73bZHZneG81LyzyqURyXt88eh0bXimBhcqD1vGW9FoCfQeZZPB/kUXzSaRPlgiWeZW/k6j9U564gE9wtQDPMBDF9SdS1NqJhTj00GR2e3hPFeKqRHWaeXSqOMLvngUrjRV1vCqGlyoPMoarwWjjbFGRKPqhKWLhvLaUHD8eqXMVz3ygB5h6gEe4KGL9fz5hjCfYpRndpTXkUQZaeUO+uShvbSjruHZNrhQeegar0WjjfFA4u+OjGRy0awuKFP9/R2PPKBHmHqAB3joIn4NczSxvZGRTMxuMFFGWrkjPnkYrzQVG95//lqI98dl2/yPUwb3xYcnnZhbyDxi4/3qq6/E559/Lr7++uurRvuHP/zBlsmqWFTh2AH+TFaUJQXH3aZ8P+eRB/QIUw/wAA/T8s9V4LGdP5MPACM5/2O87SOfPEqvpawa3ksvvVSbwYXKQzVe4uHAaGPMT3kiq4p5BmVe8MgDeoSpB3iAh+m+4ykt7aq4kMMn3jbhk0flaEFkeL5MLkQeZLwOzdYVJsEDPMADPJqcR1foPDoF0GxIW91lQGS/i9F5RzNmUOY8jzygR5h6gAd4mLb+5qf8tl1kv0PVebfakygjrdxunzxguM2HcxkVZJvlPFV8oHxf5JEH9AhTD/AAD9N9F2UY/44KPPKuxXjbQp88Zon2AD2BUSSH4UU/+Nm0p7G0uKoO46Be5fG9731vGo+0eKYZ8UdpGsrajItGpFQUnXc0gxq/x0PcaeTdSU88XOlB5+JBEa1rPZZXNxzrkcoji09GPXXGIyvmbkD1tFY9smLuZsTJbXk9smLuJuLk0qj+lXz9HM8wO5HyAKDzbnW1UkYScbmL+bsXHu3QwqWnjNul0R5Nmq0PHtJojybN1hBUOSYyfivzpEp5HdG4SOO5aus98nChx5XzIqLpAWMGNy3bepThEYoeodRT6BG+HvG8dTL9rAUzyrQwKa8NiTLSyl3jk0ea4e4QM/vrqzSvy8IWj35ptPHNkfrWX5HpvJjqez/P23pc85BGW4WHeqHtzvnd9OLdnXMBqmXu5O/0hNjriYcLPfoV89Q9Ly70KMMjFD1CqafQI3w9aGW2ITamzTnlmJpdHF5wSEzFrk0rd5WIxl144TErpdtsIK3QH96W2ry2goyuO1s83uRP6ld/W8xcZYUqxgN8Ipb/YPLwh4mes1QeixcvdspDpg9z8trLLaslOReN0KgoNF9snyb/F5gfrZ9KgZrv9MTDth5lz4ttPUKpH81eT6FH+HrQa7X3RLQO86tiat5qlgcU3Wfp/3hCyTsLarlbfPBIa+F2ienDmq/8/esPKr9IjkH9/is09rPCQ7Zu46fAZ7lyTPJT2vWc+nnbXN5Hi8fZs2eNeMjWbVUeKmi/dQVdOkVPqmOch24g6bjMUTE9ykbdPGzrUfa82NYjlPrR7PUUeoSvhxpd61hB70DRfbaH85jNeY4UPKgcZIPt8cGjM8VcjikHzlb+rmq6V4z23Ks/Wy7TkIbZ2uaxShFuJ1e2OAjxQGIfLR6mpluBR9aFd7fIj3KxPWP7GT7W9B0MTSmIY0aqcSTr5mFbj7LnxbYeodSPZq+n0CN8PdT40W+L/OhFAxnbl/KxPZzXkxr/95Pc1bvfB4/OFHOhEVbUXzqfM1jM28qanYnRuuQRvxg/lPJbvG2OKY8SpmvKIw+j3FvQL/Te50zwvitEfuzHItNdwf8zvavp9cTDlh5Vz4stPUKpH61ST6FH2HpQC/0+Eb3rpNi6p7hFrBN5qJv3PcXHDnFeOq3+uFxqgW+tm0dnirnQZN17ZPpEROtO3sPbYpOZrWl2pkbrikcSFzS2GfEo2dK9oLlNpwLRU+XNMj0uougX6sv6s7ztcd5nZ8XuqLhMGnhB7y0XcmXzwcOGHjbOiw09QqkfrVRPoUfYetDgq3vZoGezAX7Mrc81Ynp4u8W8bT/vs5WPOcR5mET8icu9SUTvm2vjMSvDXNQX3R/ytrd4n9dkup/MLmMAExltv4HJ5plcZR4p5TRc8CDTzRhIVZaHKehEv8CpLlxMecL1wcOmHo1A9Gi0gB6h1FPoEa4e9L73EZlelmmXiOa1P8YpDzTHdQu3KquU28tpqA4eZLjXJLZdTtnvcsbxA4rBlDXaGFZ5VDgRofCYBoeLcTQlbOmRs7hFUyFj8QljZC1uoYuNjTD0sMXjQMWl7BOLPniDLR5Zi1tYAN0n6Z0yjX6mEdT0/rdbaV1SS5u6tGmUNI0oPmex3Np4zOIuhfu5pUYttlMi6tePW3W38jaauzTI+17p2vjht4T49d9HI44rGK3atVGKB2NFhoBZuIc/3wqUB+AXoZwX8ED9aCc9yMB2iql57r7ghMesDJN5i13+Gv6eZS5kukM/fPVntviU5lGiJdnVBDxapiXZhOiqU5OclnbwEVBQP4AiPXb0fQqFxPS1lFWTIYwrTWiRYS4uYMyDWtpXPlOMX7mR0ZB1dZ7ViZSyx6rwuOOOO658vv766zMyVrrqTHkA9SCU8wIeqB/Qow0MVzUZoZhJ8u864IIHvRD/lUgPxxQb6iOB8gDcI5TzAh6oH9DDEkJrWc/KMLu8v+s0XZs8qAv4urwdfjB5OAgegBeEcl7AA/UDeljCtsM3BsOFzL+j0Wig6gAAAAAth9AMd1a7C1q1y6HqNApb0zlcwee0mRAHbEEPAGgO4wtxoFanBSGXUQrgf1nGCTwAAACA4FC6hcsmS+tI9vLfNB2mXz5VDHswuKs8RDQthxacaCkedbSsmqkFBT2mo2pPiw50emMOdLj/X3UWtQiFh8OFIq5CZ1GLUHhoIF5uMW/BiaMiWmrXJZzwMDbcpNGKqQWt6e/TdRlvEY8ajTcUHgAAAM2K5H10hp/z50oRLb1oayU/KpdWDnynDh7aXcrcdXyKTaSXjYVW4biB007eFhvvKRddzaY8RLQqlHUeskWxTCbvPBRQ9IuNIloHmoIq/4nTe7xto5gZLLoq6MnvIX4a9MkDeoSpB3iARxFowYz9yn2U1nQ+IKJ4vXdyo3AWf1/Hv13ke+kpPrarQrk9bLa18Chs4Wa0JGmB6z2yFauGa+qX++6Rn5tEtOCz1RZvHg8xPWxUP2+bxsNWS5OMNgQeCihSxRMybRbpIaWWcFrLT2QU1WafqDa9aTZfgPR/PczdKj54QI8w9QAP8NA1+df43niJ890t0kMFjnA6LqJgAZuZN11zFL7mfqEfMSguN+4Wro1HZ5mWpDTP/oTZXgFto9+4hbfDRou3iEeGKHH8yBk8yrY0C1q0tfFIYD7ns0vox2/cxcfMr1gmPXQ8yA8QPnhAjzD1AA/w0DX6E3w/jGNKbxH6cXm38DHjnMcJzlO33It8/66VR6cNo80w3oEqxmuDBx8zUMXw8oy2r6/PJHBzKg/Km1vNpqCukHdlWlri2KV8bI/hcfOUMp+U6YwnHtAjTD3AAzx08TznQ8s/3sXXjinO8LFjnNfzmuXSAKjHffBIa+GeVrpLqWvsdgODyzLe20UUvF0ohlcEazwUw7PCg4xWprp5qOjiLpAFKb/9RLO7ZwHn0WVQ5jE+jrpUDnriAT3C1AM8wEMX1EX9qIhi0lIX7GjKPr/UbLGOch6TnOcSjXL3sTnWzqNo0BQN/nhftjS3ytRtqiodQ8dSHjItrFBBKvHgrhBrPGSLdKtMPnk8lfNkSjf+5RmVJ+1J9SnNMukdxXf4+zMeeUCPMPUAD/DQxc/5c29Oi/JRbogs0Gxh7k3knVUujUje44tHnuHGo2zJJOj91Ge6hqcY7Wd8bLeY6oo1RWkeisE54UHGK/TffdjiQcduKtiHWlzfFtF6p0XYpPE/xPwJNA/tpCce0CNMPcADPHRB3bkr+f63R6Ml/DsRhUgtQjxodaWYmjObVi79Txd88cg0XGXwU5rhbUszvAKjjQc5GaGIR8bJzjO4eJCTEfh9bSoP+tfr4iGxRugNz6dBAfeJ6J1xHiivDQX7rFfKfNUjD+gRph7gAR66WM+fbwi9UcWU/wm+xxbxPZIoI63cQZ88OgvMLm3UMZnGdtV4dYy25LtXLR6K4ekYXGke9N5WMV5fPB4w3J/eGX+3oFIVPbmpv7/jkQf0CFMP8AAPXcSvYY4a8qB77G8KHhYGE2WklTvik4fWwhcZo45Vo3FitLZ4VDXaDOP1xWNRiWPoKY4mbJ/N6TLJw23K93MeeUCPMPUAD/AwLf9cydY5LcSxOOP3kZz/Md72kU8eRsELcgzPqdGW5WHbaNOMV8yc7uOaR9n5bzTC+m6ZDqX8Ns+gzAseeUCPMPUAD/DQRbzveEkeNHD1bZl+nPLbhRw+8bYJnzxKBS9gMx3YdvhGGpH1j7z5Bpcmm8VDciDDm8bDpclmIDZe3zx0cDll2yR4gAd4gEcT8bgmZVtX6DwqhedTDbZus00xvLTvrcij7BMZDWun4e2Ppvw2ZlDmPI88oEeYeoAHeOiiao8QTVeiaUsHU37rSZSRVm63Tx6V4+ECtaPMOwcKMUXD2peUzPMD5fsijzygR5h6gAd4mJZf5l0yrX1M05VGMn7PuxbjbQt98igdD7cFcCVA5LbDN6a13GvnkRbPNCP+KE1DWWuQP42c3l6wz6DG7/EQdxp5d9ITD1d60BP60yIKKHH1aT0n5q4rPVJ5ZPHJiNfrjEdWzN2A6mmtemTF3M2Ik9vyemTF3E3EyaVR/Sv5+jluwIPGyAwU7LNaKSOJuNzF/N0LD7Rwmw9UOXS6q2nY+m80LlrK64jGRRpPC1jvkYcLPegplJbaPCr0u8Zc6FGGRyh6hFJPoUf4esTz1sn0dRbMoOvsuxomR3ltSJSRVu4anzzyogV1C8souzykRQrUt/6KTOdlanA6z9tyF+IuuZSjdR58sewu2Iee4t5TKlcedmtcgOqqWJR3ryceLvToV8xT97y40KMMj1D0CKWeQo/w9aCpRUNsTJsLeNC+NB3pDY3/Kw4vOCTSpy/F5VL3+DxfPPJauJ9VWLt4hmkqC2OYwhYP6lenNYwfSFSGHt5Gv92ax6PCGso2eRBoNHTW+wMapk7D1W/S4EJ57NPkTTF/4/VGn/PIw7Yeb5Y8L7b1eDOQ+vFmk9dT6BG+Hk/zJ63DnPVemKYf0TSkTzT+H8rjiUTeWeV2ian1n2vnkWa4K0TUN19m7eI8o40XghjmMopgjQfjWe4mmeSntOs59fO2ubxPIY+KxluWhwrab11Gl86LQi+6xRjnoRtIOi5zVEyPslE3D9t6TJQ8L7b1mAikfkw0eT2FHuHroUbXOpbRGn5E83/s4Txmc54jBQ8qB9lge3zwmGG4O/o+HZJpeYbhbasQvOCK0VLeVEZRHjZ4iOl986v4c4C7A8c47RRT/fKrkhn09fUNybQ8w3iz1lC2ziPjwrtblI/feLcwfwdDUwrimJFqHMm6edjWo+x5sa1HKPWj2esp9AhfDzV+9NuifFzetzmPM5xnEZ7krt79Pnh0GhredmEevMDIaE15iOKgAUnTO5TRbUCYk8Ujw3iTayg755HAKPPRXclqgvddIfTCb2WZLh1Po/XoXU2vJx629Kh6XmzpEUr9aJV6Cj3C1oNajRQcgTyB5vieUjxDpwHzLB+zgPO4T7MlGpc7l+/NtfLoaDQaut3DvZz5MkX8vWJqFBudNDVUE5lSfxmTtcwjHqveSPydxNXfdaYFydatcx7qdIucKSox4qgdq/lJK17n8yw/edIUAhrVmLkIedo0k4Jyqczvi+i9zqgtHnl8HOqhfV4c66HNQ9Una8pOHXqo9fRAh/t6ulHjluWAh7YeKr+sqTI29UhMu0nvS7XPQ1sP4pc2/ZJB3bm/EFNLJMbRdga53Hjg0WLmtZp5zlXM/aciZbUruo9rlEvX6lGXPFQ+2oabY3hJODHasjz4qUOtAEXoMJmHm2K81ngYGm5llDDc2vk45KV9Xhz/29o8DA3XGQ9Dw60MS4brTA9Dw60MS4brTI8Cw41B99FdIj3STxpojusW5b4qDA1XLVco+VjnofIxXviCjXR5iuHVYrS6PHQEsIQrPPhEOeORZz7tCFt6+HygsImMxSeMUdW4NzbC0MMWj6rGrWOGdcAWD4cPEHSfpHfKNPqZ5rbT+9/uREt7glukNL/1nMVya+NReqWphOGJuoy2wPCEgcHdw59vtRgPwA5COS/ggfrRTnqQge0UU/PcfcEJj8pLO3o02qInlSJ0tTiPoFqSTYiuOjXJaWl3ha4H6gdQpEfNy+UGi6ZfS7noRCp9+PTiW51ndSJld+Ph9rpdeUpXnRMeQGWEcl7AA/UDesBwmx40gflXIjsc0zjv0y48ANQP1FPo0dJ6hNaybifDpeHd14EHgPqBego92kMPjVHKtZq/8bQgAAAAAGgGhGa4s9pd0KpdDlWnUdiazuEKoc7DhR4AAONzeW93gU4LQi6jFMD/skxkLz7RjjwAAACAgFC6hcsmSws99PLfNB2GFr4Y9mBwV3mIaFoOLTjRUjx8rTTVzi3vZtLDwUpTM6DTG9PCK02V4tHCK02V4qEBCgtI4f3yFpygpRg/cfzvOOFhbLhJoxVTC1rT36frMt4iHjUabyg8AAAAmhXJ++gMP+fPlSJaetHWSn5U7mURLdHonId2lzJ3HZ9iE+llY6FVOG7gtJO3xcZ7ykVXsykPEUVysM5DtiiWyeSdhwJaRHujiGIyvifTnzi9x9s2iqmFtm2BnvweEtODVfvgAT3C1AM8wKMItGDGfuU+SkEDDogoXu+d3Cicxd/X8W8X+V56io/tqlBuD5ttLTwKW7gZLckXZNojW7FquKZ+ue8eEUXIecx2izePh5geNqqft03jYaulSUYbAg8FFPD4CZk2i/SQUks4reUnst0y7RPVAljP5guQ/q+HuVvFBw/oEaYe4AEeuib/Gt8bL3G+u0V6qMARTsdFFCxgM/Oma+42me4XGhHIEuXG3cK18egs05KU5tmfMNsroG30G7fwdtho8RbxyBAljh85g0fZlmZBi7Y2HgnM53x2Cf34jbv4mPkVy6SHjgf5AcIHD+gRph7gAR66Rn+C74dxTOktQj8u7xY+ZpzzOMF56pZ7ke/ftfLotGG0GcY7UMV4bfDgYwaqGF6e0fb19ZkEbk7lQXlzq9kU1BXyrkxLSxy7lI/tMTxunlLmkzKd8cQDeoSpB3iAhy6e53xo+ce7+NoxxRk+dozzel6zXBoA9bgPHmkt3NNKdyl1jd1uYHBZxnu7TB/x5tjwimCNh2J4VniQ0cpUNw8VXdwFsiDlt59odvcs4Dy6DMo8xsdRl8pBTzygR5h6gAd46IK6qB8VUbB26oIdTdnnl5ot1lHOY5LzXKJR7j42x9p5FA2aosEf78uW5laZuk1VpWPoWMpDpoUVKkglHtwVYo2HbJFulcknj6dynkzpxr88o/KkPak+pVkmvaOIgzI/45EH9AhTD/AAD138nD/35rQoH+WGyALNFubeRN5Z5dKI5D2+eOQZbjzKlkyC3k99pmt4itF+xsd2i6muWFOU5qEYnBMeZLxC/92HLR507KaCfajF9W0RrXdahE0a/0PMn0Dz0E564gE9wtQDPMBDF9Sdu5Lvf3s0WsK/k2m1Rr7xoNWVYmrObFq59D9d8MUj03CVwU9phrctzfAKjDYe5GSEIh4ZJzvP4OJBTkbg97WpPOhfr4uHxBqhNzyfBgXcJ6J3xnmgvDYU7LNeKfNVjzygR5h6gAd46GI9f74h9EYVU/4n+B5bxPdIooy0cgd98ugsMLu0UcdkGttV49Ux2pLvXrV4KIanY3CledB7W8V4ffF4wHB/emf83YJKVfTkpv7+jkce0CNMPcADPHQRv4Y5asiD7rG/KXhYGEyUkVbuiE8eWgtfZIw6Vo3GidHa4lHVaDOM1xePRSWOoac4mrB9NqfLJA+3Kd/PeeQBPcLUAzzAw7T8cyVb57QQx+KM30dy/sd420c+eRgFL8gxPKdGW5aHbaNNM14xc7qPax5l57/RCOu7ZTqU8ts8gzIveOQBPcLUAzzAQxfxvuMledDA1bdl+nHKbxdy+MTbJnzyKBW8gM10YNvhG2lE1j/y5htcmmwWD8mBDG8aD5cmm4HYeH3z0MHllG2T4AEe4AEeTcTjmpRtXaHzqBSeTzXYus02xfDSvrcij7JPZDSsnYa3P5ry25hBmfM88oAeYeoBHuChi6o9QjRdiaYtHUz5rSdRRlq53T55VI6HC9SOMu8cKMQUDWtfUjLPD5TvizzygB5h6gEe4GFafpl3ybT2MU1XGsn4Pe9ajLct9MmjdDzcFsCVAJHbDt+Y1nKvnUdaPNOM+KM0DWWtQf40cnp7wT6DGr/HQ9xp5N1JTzxc6UFP6E+LKKDE1af1nJi7rvRI5ZHFJyNerzMeWTF3A6qnteqRFXM3I05uy+uRFXM3ESeXRvWv5OvnuAEPGiMzULDPaqWMJOJyF/N3LzzQwm0+UOXQ6a6mYeu/0bhoKa8jGhdpPC1gvUceLvSgp1BaavOo0O8a+z8c6FGGRyh6hFJPoUf4esTz1sn0dRbMoOvsuxomR3ltSJSRVu4anzw6Mxy8I63lVxWGyzK64EF966/IdF6mBqfzvK0nj0fW032NPNQL7Z9xyzhrUjo9xb2nVK487Na4ANVVsY575OFCj37FPHXPyz850KMMj1D0CKWeQo/w9TjLZf8zDf60L01HekPj/4rDCw6J9OlLZ/k36h6f54tHx//+0g2lXYO6XqUhNvh7R4HR0tqzV5cBU/e3ZKpxv0UWD+pXf1tkT1imSrT8m2L7hyHwkOnDf9fVp1PedjF99ZNHRBQMWWfB7REu68pi5ckuykQXJo28e0ikDxKwyuPqo/gPU3nY1iO+4LTPiyM9jHj8YPLwhyHo8ceH+lzxyKwfyS7bAx3h1I+lv+yoXY9El21m164PPY5944ay99MXRRTRRyeQAr1bPs2c72R9Yn9K7vcem+6/r4uH6pdpLdwuMX1Yc/JvoxZtygpU1O+/QuNwazwYz3LlmOSntOs59fO2ubxPs/EYSDypvqh50VJ30DqhH0h6UkxFxPHJw7YeEyXPi209JgKpHxNNXk+hR3PqkcQjmv8jtaSPMeeDInsgU/ygspbN1guPWSliHOPv9/Pna/y5joX8H2T6rxpdx9NatGy0tCDGkGblqMxDTC1AIfipRnAF263sQ12DNLdsl7JPs/GI3yts07z4KKrFXwrzdzCtyiOU8wIeqB/trIfpfF6KVvR/stmRNk9qHPN/+eTRmSIGjbCiPvz5nMFi3naM9/mv3ELVDV5wpUUrjXa5odmW5iGmr2WsbiOkrZQSb5vTxDyST6pZT6f9zHe05EXbajxCOS/ggfoBPfQQB445JaL5weQr92m2RL3y6EwhQZN17xHRUl4f8fcLCpnZXMBPOVpPbLZVjbY0j8STWZJHEhc0tjUrD7po/jcx/WU9fX+D30PczE+glypctK3GI5TzAh6oH9Bjqjv7fxbT1yqm7zSIi94vf8z319ls7vcKvYg/3nnQoKk0Eh8k9qPF2t8S0eiuQW6G08nfntINYdJ1HJt1lhiVefBTB6Ghw+WbYvs3QuDx77r6qvAohYxBU11180jyqYlHQ3O/b4TA4weTh4Pg8ceH6q+nGYOmgqgfS3/ZUbseGYOmgtDj2DdusH0/jUFzXLco99UZSAya6vLFQ+VD73CTa0GmrZV5OSOPAYWIsdEmYJWHjgCtyiNjQQThQY8geOTpYTgCuiX0yFio4gpKTH8rzWNjIww98ngYjoCuxCNpnL70yONhOALa5v30LHdp0ypPNL/1XDPy6GQHv58dfR53j96q7HMrb5vxFMQrMq0o0XWchtI8GCs4Ldc0uXs4BclDtmCq8rCFduXhqn6AB+oH9NDn0cHp23xf3SnKLU8ZBI9ZCTKvcZObmtV381NBbpdDRZPNEsWYR4mWZFeL8xC+z4vllnbdenTVqUdOS7urVfUIpZ5CjzD1cLDErvfzMiuDDGFcaUKLGipHaR55J0bpw6eh9OrqJydSdh+rwkOzq845j1DOS5PxCOW8gAfqB/Ro0fvYrAwyQik0+beoURSbPGgC869Edjimcd6nXXiEcl5QP8AD9QN6ONEjZbUpYx42W9qzMk5O3t91VhKbPKir4Lq8Hb6Zvl547Txq0iOU89I09SMUHj+YPBwEjz8+1If6oWDpLzugh4Jj37jBux45ywZr87C1nj8Zd0ej0RAAAAAA0GpwEYSniuE2fTzcEsP2p6Hq1ISqUYTy3vuGgBLTZqzBwaAr6AEAbWJ8Ncc110LleLjS8JZRCuB/WcYJPAAAAIDgULqFyyZLyxb28t80HaZfthiHPRjcVR4impZDC060FI86WlbN1IKCHtNhOV5zKnR6Y6r2OOlAp1cqFB4lFoowhs6CGaHw0MBNMj0gosAHtCRuvKyiuuDEUREtyegSTngYG27SaMXUgtb09+m6jLeIR43GGwoPAACAZkXyPjrDz/lzpYgiEVVdyU8tl1aYeqcOHtpdytx1fIpNpJeNhVbbuIHTTt4WG+8pF13NpjxEtHqIdR6yRbFMJu88FFD8yY0iWi+Ugiz/idN7vG2jyA4WXRb05PcQPw365AE9wtQDPMCjCLRgxn7lPkqL/x8QUZi8O7lROIu/r+PfLvK99BQf21Wh3B4221p4FLZwU1qSgpvRK2QrVg0V1S/3pcC7tGLHQtst3jweYnrIKnramMHDVkuTjDYEHgooUsUTMm0W6VGJlnBay09kFLtyn6g2HH82X4AU8/hh/v998IAeYeoBHuCha/Kv8b3xEue7W0wPAxhjhNNxEQUL2My86ZqjoAP3C72IQWq5cbdwbTw6DVuSZ/hneoJ/X/6+TaZuThSm6H02F8H7Vm7x6vAQ0cLS3WIq/mwmj7ItzYwWbe08EpjP+ezKuFjSWmC7+Jj5Fcukh44H+QHCBw/oEaYe4AEeukZ/gu+H49xg2ZJhcklM8L4r+Nhezmu2QbkXuReyVh6dJl22spV6F2c+zOLTShGfiZQ4uLxv6a5mWzxkuqtKF29e13FfX19lHpQ3t5pNQV0h78q0tMSxS/nYHsPj5illPskPET54QI8w9QAP8NDF85zPGN8bz5TI4wwfO8Z5Pa9ZLg2AetwHj7QW7mmlu5S6xm6XBkddwlccX37SE/x3RbTSiFBadIK3fZf3oX0n6FjKQ0RBfoVieEWozENMvcie4G5cKzyk0fbLFD8B1cVDRRd3gSzI2eevOGVhAefRZVDmMT6OulQOeuIBPcLUAzzAQxfURf2oTJPcBTuas+/fcsrCKOcxyXku0Sh3H5tj7TyKBk1ldR1TC2417zMspt5H0rbPCrqay6AUD5HfxVuah2yRbpOpmxLnWzePpwqeTMnMj3D6qOBJ9SnNMukdxXf4+zMeeUCPMPUAD/DQxc/5c29Bi5LukRs4LSxoYe5N5J1VLo1I3uOLR57hxl2fRV3HyymJ4q7VuCvWFFo8RBR/th140LGbCvY5nvE9DZtE8fub+EGBQPPQTnriAT3C1AM8wEMX1J27ku9/ewr2XZvxPQ17OM+VYmrObFq51Ot4wRePTMPlrmB657hDMZrUrmPeP6trVX332m9aO3R4iOlzoAp5CGHOg7qRQ+AhsUYUD88fUb6fLdh3Lj+55WG9UuarHnlAjzD1AA/w0MV6/nxDFI8qXpIwzDxc5Ba5WkZauYM+eXQWmB29gx1gc1CR1XWsdq3GuEF991oGRTzEzC7bVB5scKV50HtbmXzzeEBjn3PK9w819l9t8Ps7HnlAjzD1AA/w0EX8Guaoxr6LlO+3auw/mCgjrdwRnzy0Vpoiw1OWSqPW2WNiqqv0KaUFJ9hIXoi73KoYrU0eVYw2zXiVpfTq5rEoZdtH3PVzli8Q9SL5QESTtW/lpzPqElmY8wSXhttSLkYfPKBHmHqAB3iYln8u5beFnP9iLu/WxDX3HnM7y3w/ymiZL8op9yOfPPLm4W6llmuK6WV1reZ2HSutYCNU4SHSu2zV92/akAa7lQdJJVErDzFz/hsttHCLTE/L9DKfbHVS+iRve5n3uYWPUTHPoMwLHnlAjzD1AA/w0EW873hiOwWz/48yPSfTj9jE1fmsXbztR7zPf+RjRMq1OC+n3AmfPPJauDS4Z5M0Oxp1tS/Z0pQfA/zbP8ZdpWmtWTZLagGWfcmfy0Nupy7eaTwyWpFWeEjTncGDy6uLRxKzLRwzCR7gAR7g4ZHHJQvHdIXOI89wJ1K6SUWK4akmnIbPEt2rpiZTyCNhbK3OYzxxzC+Yz+vcxXGOuzsuKSf/Nu7eoC6S76d0CY0ZlDmP9/fBA3qEqQd4gIcuqPXXwy1t9R75U26wfJ/LWcRdubMVU/+A+Z1lvsmu3J5ECzOt3G7+7oVHnuHewK2wx9QTxN3CL2QZrNKiVVt08XvMPUoLUBe5PHKMrRYeQtTO45yY+W5goZg+1P9OMfUeIX7nUJRnHj5QylzEF5gPHtAjTD3AAzxMyu9hDsnjPhLTp+hQuUuUa+7Ogrzz3svG5S5kI/TCI9Nw2VApIMEefgLaxj+ldvHmdB3Te8w9sUGbxqks4sFPI/tSDE7lQTfE+2T6B5n+O2/ryOKTFueSV5bqP3z4sBMeafFMM+KP0jSUtRonPG8AQRKDGr/HQ9xp5N1JTzxc6UHnhd5PDatP6zkxd13pkcoji09GvF5nPLJi7gZUT2vVI+telhEnt+X1yIq5m4iTS6P6V/L1UzTH95xidDqmvlopI4m43MX83QuPwvB8ypSctK7VzxJdpeqiDvHx/TZGKlfgQQLdzk8m/70qD2VqkC8ex0XxSOclGd/TQHkd0bhI47lq6z3ycKFHfF6OGnSNudCjDI9Q9AilnkKP8PWI562vFcWv00Yyvmf1JG5IlJFW7hqfPPJGKWeRUBfg707pKo1H5prkKRzy6FdujtSF8IpM52VqcDrP23IX4s4YoVw7D85zd8E+Jiuj7Na4ANVVsegJsdcTDxd6lDkvLvQIpX40cz2FHuHrQe89h/j+uFnj4SDtexri8IJDIn2xjrjcVSIad+GFR14L97O0KTlKQIJ4KkyMq1OCki3axMIYpijFQ0wtLvGm0jVCaxg/kKgMPbyNfsub1PxZxtSgOCBBXTwIewuetOK1PzeK/LU/KY99mueB3jnH640+55GHbT3KnhfbeoRSP5q9nkKP8PV4mj+fKmjJx2s6HxD5azpTHk8k8s4qt0tMDXqtnUea4a4QU2sAP8uGt62oizer61gx2uSaw0XQ4iGmpuSoT2Bpo4UpD1qGbJL3uZ5TP2+by/sU8qDgBR54qKD91hV06VBki1/k/D7GeegOg4/LHBXTo2zUzcO2HmXPi209QqkfzV5PoUf4eqjRtY4V9A5QxKKf5vzew3nM5jxHCh5UDrLB9vjg0ZlipEMZwQi0u4UT+6QFOxgqysMGj0QX7yr+HODW5xinnYpRrkpm0NfXNyRTJg8h6uGRceHdLcrHb7xbmL+DoSkFccxINY5k3Txs61H2vNjWI5T60ez1FHqEr4caP/ptUT4u79ucxxnOswhPclfvfh88Og0ML7eLN6fr2MhoTXlkGJ66lnHS9A6l7B9vm5PFI8V4r/LgsmrhkcAo89Fdmznu/l4h8mM/FpkuHU/d5/SuptcTD1t6VD0vtvQIpX60Sj2FHmHrQS10mrFBnkCxdU8pjTOdBsyzfMwCzuM+zVZ/XO5cvjfXykNnlHJaS3NGF29W13FZozXhIcS0ruYkjyQuaG7TNV4vPBIViJ4qb5bpcRFFv1Bf1p/lbY/zPjsrdkfFZdLAC5qPtpArmw8eNvSwcV5s6BFK/Wilego9wtaDBl/dywY9m++ZH3Prk0YTq5F5FvO2/bzPVj7mEOdx0eB/jsul+OYP1Mmjo9FoGJ0daay9bCLLMnYhE+q3YbI2eIipkHm6/2jHRgNJDh8+7IyHOr8xZ06oNaTN66yjXBM+DnlpnxfH/7Y2D1WfrDmydfBQ6+mBDvf1Quf6dMCj1P0ja26qTSTmuabCAQ9tPYjftsM3Fu1H99FdIj3STxpojusWIbJ9Zkffp7rlCiUf6zxUPrNKVHbKeHmK4dVitLo8dASwhCs8+EQ545FnPu0IW3r4fKCwiYzFJ4xR1bg3NsLQwxaPqsatY4Z1wBYPhw8QdJ+kd8o0+pnmttP7326ldUkt7Xi2B81vPWex3Np4zKpQoVXDE3UZbYHhCQODu4c/32oxHoAdhHJewAP1o530IAPbKabmufuCEx6zqmbg0WiLnlSK0NXiPIJqSTYhuurUJKel3RW6HqgfQJEe1J0KWDBc3yjqOlK6hGjIujrP6kTK7sbD7XW78pSuOic8gMoI5byAB+oH9IDhNj0eEVGg4PkZv4/zPu3CA0D9QD2FHi2tR2gt63YyXIqscZ3tTEsMMnHCAwizfoAH6gf08AeNUcq1mr/xtKAijBzsuDJKd8mjjWGf/1xdPDQMVx21PAO2RpcCAAAAYRuutRYuGxxNi+nlv2nwUH/dxhsKDzbaqzxENJiqP8t4Q0Wo83ChBwDA+IoMLjR0Vs2ADE6mU/LraTEVpmyCv5+m3+LWpmujDYEHG20mD/5tGS5BAACA9kLpFm6yJcmmQiHL9vDfm2R6TDE8Jy3NUHiktGhzeZi2eH2tNNXOLe9m0sPBSlMzoPP6o4VXmirFo4VXmirFQwPxcot5C04clekTx/+OEx7GhptncFJwdXHrfrkvhSmiidALFaOxcuZD4VFgtNN4iChskyseAAAAzYrkfXSGn/PnShEtvWhrJT8q97KIlmh0zkPbcA0Mjvbt5tbcJqEXdUE0Gw/ZotA1WsFlO+GhYC4/ka0W0fw49YmM5sMN8hPZRYtl0v/yfa5sn3jkAT3C1AM8wKMItGDGc3x/FJz/US5vTEwFUljMvFYzz/jVHd1zKdj7ZMlyh7m8WngUGq4Fg4v33+rZaK3wsGC0VngooEgVT8i0OcPMl3Bay09kFNVmn6gWeYTK3Mj/28NsLj54QI8w9QAP8NA1+df4XnqJ890t0kMFjnA6LqJgAZuZN11zt8l0v8HDQFxu3C1cGw+dFu5p5TvdSFZIgxs1MLgrhij3qWowwfIQM2NU5vLg7zYMlyadHxP6QZO7+aKhVtg6EU1OL1vmbfy/n/HEA3qEqQd4gIeu0Z/gssc5vzOax06w2b3O/Hs5rxUaDwJxudRq3Vk3D9N3uPQi+X1pWnv5KUAUGZyj7o+geMikxUPoBXnWBXVrvC2i2KumoMr1roiiYpgsvzaPj6Myf8IV0wcP6BGmHuABHrp4nvMZ43xGS+RB19td/H8s5Tx/olHuYm6J1s7DZFrQTjYMMpLtIgqurgZYn+B9bpAG1+/Q5JqOh4heqtvk0cVdIAsq5LGA8+gyKPMYH0ddKgc98YAeYeoBHuChC+qiflRE7zvvL2lyMUY5j0nOc4lGufvYYGvnoW24ZF5sHjsUoyk0OOrmtdCNGxyPvr6+Qh4ZRkv7VOXxlEE3UNGT6lOa+1LLPQ7K/IxHHtAjTD3AAzx08XP+3Cv0u2+LWph7E3lnlUsjkvf44mG08AWZmEwDbCYxigwubvVZQyg8pOlSWTN4FBhtVR6Uzybl7yHuzugQ+VOM4t/vEtOHsOuMnFYfEmi03klPPKBHmHqAB3jogrpzV/L9cY+ynd5/Ujd1g1MW4t/fFdOn7sSv7FaKqRHWaeXSqOMLvniUWmlKNTUNg+sWdrtTg+ORyLfIaKvyWCOiUXUxHjR8OjvDx8SgvDYUHLNeKfNVjzygR5h6gAd46GI9f74hpo/mfcWw1b2Uj4lBeR1JlJFW7qBPHtqGS+bFo4Czfs8yuJ2JFmAlhMLj8OHDW2Xq1mgF2ebxQOLv8cQTV9ETmXpMjNUFZaq/v+ORB/QIUw/wAA9dxK9hjia2z0+0pIta2uoxImGm38kpd8QnD5NRymQamxIjg7Wm4vB+trwuKB5i+gjl2GhdjlRe5KKzoOD325Tv5zzygB5h6gEe4GFa/jkHPEZy/sd420c+eZgYrjoiV31R/pmodypOU/IQ9rqz5zv4X+YZlHnBIw/oEaYe4AEepvuOO+BxIYfPPOWe7I2HieHeIKYW4O9OtOhyDS6vC7gEmopHhtG6Wt6xLCbBAzzAAzyanEdX6DxMpgVNJKbkxNCZivOZtb6LQHjQCOXE1KBpPETxSOWycPFENmZQ5jyPPKBHmHqAB3iYtv5ctLR7EmWkldvtk4fxKGVlSk78d7/mCGGrCIUHm+qA8rfOlKAqPFy8cyjK8wPl+yKPPKBHmHqAB3iY7uviXXLetRhvW+iTh0m0oO6i96EugwZU5EFPYP9apn8v03/hffLMvJAHjVDmebh5KOSRF8c0I/4oTUNZm3iaonzjfyiLfEfKE1iMwYL/g36Ph7jTyLuTnni40oOecmmqw7D6tJ4Tc9eVHqk8svhkxOt1xiOrrgZUT2vVIyvmbkac3JbXI+uemrif0qj+lXz9HE+0knuU8rNu0I2clvVqpYwk4nIX83cvPExauJ9lTckpmorDXcC2YMrjPZluEdEyZP/FJg+aGpTRWk1r0dricTzRgn7RsFtkPh+jttCPaFyk8Vy19R55uNDjf5LpaxFNDxgzuGnZ1qMMj1D0CKWeQo/w9Yjnra9N3DsfEWbd3eN8jHrP3ZAoI63cNT55mBhuN5sHGd42xeRyjdbBKGFTHrQg9SXlaY4mKZ8XU/PKzvO2nrI8ZNqmbHfNg/LbnXia+lzoz6P7XEyfN5cVhipZ5k7+Tk+IvZ54uNBjhUz/ZHheXOhRhkcoeoRST6FH+HrQymxDfG/cnGitXyf0579el2jhx+EFh8RU7Nq0cleJaNyFFx5VghfE8B00IJeH/Pz/+HfqV6fIPg8kKkMPb6PfbnXBQ0TvdW3yoLm/Ixa0pDz2ae5LrwXiFWme88jDth5vljwvtvV4M5D68WaT11PoEb4eT/MnTadcYkEPyuOJRN5Z5XaJqWmctfOoErwg+bTvK3iBFg82QlqGbJIN8HpO/bxtrjBY4zgleMEMHiJ9AJUNHrTfuopdXGOch24g6bjMUTE9ykbdPGzrMVHyvNjWYyKQ+jHR5PUUeoSvhxpd61iJ3kWRMHjKYzbnOVLwoHKQDbbHB4+6gxcMWzJdbR4KVvHnABvimJgKQjyQ2EfXdE2CF9jmEcdvLBPl4owoF8uS3lfcxccn40jWycO2HmXPi209QqkfzV5PoUf4ejwppsePLhO9aCkf28N5PalxDO1DXb37ffCoK3gBGe0Kue9yYRGaPGLEL8YPpWQVb5tTkopO8AIXPKh1tULox9ud4H1XiPKxH8f5eGrZ07uaXk88bOlR9bzY0iOU+tEq9RR6hK0HtdDvE9G7Toqte0roT5mMx8+c4mOHOC+dVn9c7ly+L9fKw3XwgqtGK9OQjRpSgkcSFzS35aJE8AInPPjk0lPlzTI9LqLoF+rL+rO87XHeZ2fF7qi4TBp4caeI5rUt8MTDhh42zosNPUKpH61UT6FH2HrQSP972aBn8/3yY2590mhiNbzdYt62n/fZyscc4jwuGvzPcbk3ieh9c208dObhkmkuE2ZBA+iYflsmW5FHEg2bPIRe8AIXPNIq0Quc6sLFlCdcHzxs6tEIRI9GC+gRSj2FHuHqQe97aVrNyzLtEtG89sc45YHmuG4R02Pzlim3l9NQHTw6Go1ivaSZ9bLBLFO6FrpTvrsw2ko8lMnYuhWjo2jhC9myNeKROBnaPDIWFKgVOYs/OEfGwg6u/j/t8+KYkjYPF/ooi1s0VT11BWVxC209NjZaVg5R9n667fCNukXQ6Gea276K76OLlZY23VtplDTNby1c3WpH36cm5TrjofLRWmmKDXR5iuHFLTqnRuuIxz38+ZYpD3mDucIjxXin8dB86inNA3CKUM4LeKB+tJMeZGA7xdQ8d19wwsMkWlCa4Yk6jNYRj8qRJch4peku5y6JqzwMuzm6Qr6K6mhlBoquOjXJ6UkIPgIK6gdQpAe17gBDw00anm/yhjziNTJjnMjYpwxC4QGURyjnBTxQP6AHDLfpQS/EfyWy1w1Nromp28rV2k95N+aEBxBm/QAP1A/o4Q+htazbyXDjNTLBA0D9QD2FHtCjdmiNUgYAAAAAAC3ctoPtqTo6g4DqmB5UdjAS9JiOvBjLZVB22s8ByxOoyk63CYVHXgzuMtCJ2x0yjwpTdlKh031su0xTHp0CaCfQSML1AZTpgwf0CFMP8ACPtrluYbjtZbaviHqnM6SV6YMH9AhTD/AAj7a6bmG47YFrZPpbmb4vLEVsKlmmDx7QI0w9wAM82u66xTvciqj6vqyGZfGu4Scx6vr4QNiNNmJSpg8e0CNMPcADPNryukULtz1atvF7hsGay6Q1Rx/xxAN6hKkHeIBH2163Vlu4Iwc74ig6BFpq0Uv3Qyg8xFRUoSs8au6OiSvHA8q2oRrLpEpK4apGPPCAHmHqAR7g0dbXrRXDVQyuV9l8Wm4fqtPwQuGhGO00HnyC6jBeqjB/k6gcFPfyZE1lfiWiQMwjHnhAjzD1AA/waPvrtpLhphgcPQ3E8RQf4+3ODS8UHilGm8rDsfFShaEl1zYktg8JNwGsk2V+xU+EZzzwgB5h6gEe4IHrVpR8h0sGJ9MpNo9eNhYKY3SDNDMyNDKTG2Tawb/FhnfKttGGwIONNpUHG2sqDz7GRYX5UcpvQ44r6Y+4At6nVNI6eUCPMPUAD/DAdVumhZvTktwjzW0i5ZDJxN+9jlu0tfI4fPhwJg/+XgsPBS9mVA7CG44q6otKJb2XW+2/8sADeoSpB3iAB65bE8M1MTi5LwVgp+7TTSIKxh7v312n0brkYWi0zngkQJXjoYzfKHLHBw4qaVxm/EQ47IkH9AhTD/AAD1y3Cgq7lAu6bCdUg5Npq/z6GZtRt5jetVrVbIPgIc02lYeIuo0nEkbrjEfK09lDOb/P533mOyiTKul3uYvFBw/oEaYe4AEeuG5NDVfM7Pa8lGxJ5hlc0hAroCl4aBhtv0jvbq5SYX6ssR/t8x9kekpUXxYtLpP+93UiGq3ngwf0CFMP8AAPXLclDTdG3A1KJvKZNLdtNRlcU/CQaVvNRkv4pWblUB8GnpPpH2RaU7HMuJK+6YkH9AhTD/AAD1y3Fgz3BjaP2Gi26xocv0+1habikWG0tni8LtNHJY5bKNPaimXOFtG8tPmeeECPMPUAD/DAdVvVcMm8EtNsYuQanNL6tIJQePT19U3IlMkjx2ht8qClxf65TE8btp4PyfQTC2Wu526VW2X6ds08oEeYeoAHeOC6tdDCVQ1vQPm7yODiVh+N/Fph2Xi98+ATM6D8XWS0tnnQVKO9Mv0Fn/givCSidUFtlfkqd6v8TqZzNfOAHmHqAR7gges2BdrzcMm8it6FZkzFIWMhM7QyYbkkjzGZfsBc/hvvk2fmhTwOHz7cTa3cgt0KeeRFGzKMJDTOJ36NyB49R5XjYYsXiVomdavQ8md/7oGHVT3W/jo/4+M/rEePCjys6lEUEasJ6qlVHgc68jPe2BBtpUfevVT3ftou9zGThS9ogBLNM31Bc86rVaOtwOMI3RNk+pNtHvJGdIWH0Jt764qHitsKKscjjsukbprLnnhAjzD1AA/wwHXL0OlSXsHmOW1ksGJyqV2l0gyXWzbbUjxk+ivF5HpEFMvwvEwNTud5W09ZHiIaoRyjLh5pyBop9zJXjssOKqpa5pBHHjb0sHFebOgRSv1opXoKPaCH9/tYoeGSaZJ5Joxmu7KLa6O1xWORTO+LaERaT6LSPMC/3VrEo6+vb0gmbR4yLRfT1920wiMDvRmV42GHF61a5qBHHlX1sHVequoRSv1otXoKPaCH9/uYySjlpOHFcGq0FnmQEc4V0YtyGth0Pad+3jZXTMWuLUSK8U7jkWK0TngomJ1SQY46rqRqmbTU2agnHjb0sHFebOgRSv1opXoKPaBHEPcx4/B8bGbLRw529Cp/144SPFbxJ40o3q1s38kC7lL2McEQm2tvojuibh4ruZKoleOvHF+0apnDHnnY0MPGebGhRyj1o5XqKfSAHkHcxzrLHsgtTS9mW5JHPHgpbah3vG1OBSpDQi9kkysey5Tvr9Z00aplvuGRhw09bJwXG3qEUj9aqZ5CD+gRxH1slmg/XNDcpgXdKREpUyus8hBTL/ipcjxY00WrljnokYdNPaqcF5t6hFI/WqGeQg/oEcR9rB0Nt9GCPBaIaAj76zU+IaeV6YOHbT0agejRaHI9Qqmn0AN6BHMf6xRAK2AZVw56Epv0WKYPHtAjTD3AAzxw3cJwr+IeTq3A47KHiyWtzMsBXLS2eJieF1d6hFI/mrWeQg/oEcx9rB27lGN0tRCPox54Hw2Ehys9ugLRo6tJ9RCoH9AD97Hp6Gg0Qnml6QbKOp+0AkrR6ie01vH1hmt/akEZNKXNw3CNWqAElPWKtc+L4RrGTcUD9XQ6lHWTtfXY2MK31FDup82KdupSpqW4xnN+jxewbhceAOoH6in0gB41op26lGm493XgAaB+oJ5CD+jhAy3fpQwAAAAAQbVwi2JeukDaux/wCAf/4t+OeC3/7/7NEugRsB4A0AzYdvhGr+Xv6Pv06nfMwwUAAACAOlu4BrhJROGXaGFqWk9zMW8/K6JA7G+KaFj1J465txWPOlpXzdSCgh7TUUePjE4PjDKq1xl0RgGHwkMZ1esMOqOAQ+FRR2tTbVE2s+HS6hsUbqk3S2/+pCgLFCmCoi5QqCbbAQ7AAwAAAGg66HQp04Tm/TKdZnO5SA+QMq2T6U427Vn8fR3/dpEN6RQfa2NSNHhMgea/vSKiuXCNkuk859FjWOZ3PPOAHmHqAR7ggeu2gEeR4VIQ4d/K9JhMl0QU9/BmmX4q03HqqRDRMliX+ftx/u1m3vcSH/tbzqsswGMKi2R6X0Td2FUr+wOc160GZX7okQf0CFMP8AAPXLcaPPIMl4LvnuBWHE1iXiHTFhG9lyzCBO+7go/t5bxml/hHwGM6nq340JD2EPGsQZkTHnlAjzD1AA/wKMuDXrHdJVNHyXQX51H1uq2FR57hPi/TUhEtz0WZnSkh6hk+dozzer5EHuAxHauEfawq8bsPHtAjTD3AAzzKHvNgyXupek990MJ1WwuPLMOlAT+Piihawv0yjabs80vNFtoo5zHJeZoM/QSPmeh2cMHMKVGmDx7QI0w9wAM8yvIYt1D+uIXrthYeWYb7c/7cm+P6ZBY0cGiBpvvvTeStA/AAAAAAWgJphkvzSGkqC/Vx79Fo+f1OptUaZe3hPFeKqbmqeQAPAAAAoKUNdz1/viGi6SxFoJfENABoW8F+lNeRRBl5AA8AAACgpQ03np9kGoR3u0y/Efkj4AYTZeQBPAAAAICWNtxF/HmuRH5rZHpPZHeRjiTKyAN4AAAAAC1tuPP4s+yoLVpb+G2Zfpzy24VEGXkADwAAAKClDdcWrknZ1uXhfwQPAAAAIEjDjVtd80vmSfNMl8t0MOW3nkQZeQAPAAAAoKUNN35XWea9IoWi+7aYejeZhMn7UPAAAAAAWgZp4fneEdHcUJqqctwgrx0yDRTss1opowgueVB+VwNEJmOJJuJ+hsIDcAdaavNpEYVQHIs31hFzV4dHFh+H8XpTeWTF3G2DepqqR1bMXZ04ua2oR1bMXZ04ue1suK/KtFWmtSJa9qpocX6aT/qvRDRPNQ+U1waljCK44mGKUHgAbkC9C3cLvTnW4IH6AT2gR2mkdSmfFVHUAzKXzQXH0753aprLZs5ziI8TGnnb5pEW97AojmEoPAA36FduHj7PC3igfkCPNjRcwd0FhKdE9uL6h/hJ5xONciiPJxJ568Amj6y4hzpxDEPhAdjHm4GcF/BA/YAebWq49LKIRtXStJVjGU8rj4gooHoRejiP2ZynyYsxmzziuIeT/JR2Pad+3pYXxzAUHoQJB/Xgq4LfJwLh4UKPiRLnZSIQHqKFeTRz/YAe+nrYaAn3WLiP1cIjbx7ukyKKakOZ0MINS0sQWMrH9nBeT5bIwwYPQhyjkAYy7RTRy/4x/j6Q2CdkHicdPrWalOmDh0s9TM7LyUB4iDbg0Yz1A3ro6/GiKD/lUvCxL1q4j9XCI89wqbV2n4jeX1LIuVP8xKITT7Gb9z3Fxw5xXpdK/CNVeSS/H0rZL942pwl4qO9QbOAi5yk0y+z2yMOlHibnxaUeodSPZqyn0KP59KCZK5+LqXfApulzzqPqfawWHp0aJ/VeFpC6hGm07scy7RfROsHqGsGLedt+3mcrH3OI87hYsXKV5ZHEBc1tofL4UKbbRTR6ukrQ5HHO43bOU7fMWz3ycKmHyXlxqUco9aMZ6yn0gB5B38dmaWRE/fH0fvJlmXaJKLLNY5zyQPNXt3CL0AbK8kii0QI8qOvmL0W9SCvTBw/XejQC0aPRZHqEUk+hB/QI9j42y2BfMk4ahUuj02gRiFXcLI9bdTQlhl5Av8lO72r1JFMeohV4OFzkoClhSw8Pi1s4ga3FJ7IWt9BFKIs+2OKRtbiFLkJZ9MEWj6zFLXSxo+/Ttr5vzSpxDBnpTk4+UZXHPfz5VovwAOwilPMCHqgf0KPVDDeU5dls88h5Yu9qBh6t0IpsUnTVqUtOS7srdD1QP4CQ9QipVT2rjSoE9dOrc61OZOzTLjwA1A/UU+gBPWpEZxv9rzTQKW8U2jjv0y48ANQP1FPoAT3QwnWCQZmuAw8A9QP1FHpADx/oaDQQOgkAAAAA0MIFvMH3lJnQBm1BDwBoPmw7fKPX8tVBW504HQAAAACAFi5QY+uqmVpQ0GM6qi5YoQOdqXJVF4rQgc6iFqHwqLpQhA50FrUIhUcdrc2QF9dACxcAAAAAfLZwXT0hmi65FgoPVy2Ikgts0Py352RaJsrHcaQ5csMyPS305svFZe4T0TrZvnhAjzD1AA/wwHVbwAMt3OYDrd38vkwPiGpBk3s4D8rrVoMyP/TIA3qEqQd4gAeuWw0eOobbsJSqAjwiUAzeuRYNfC7nqVvmhEce0CNMPcADPMryoCAwd8nUUTLdxXlUvW5r4YFBU82HVR7yXBUID+gRph7gAR5lj3lQVItDe4bz+LzidVsLD9Mu5R0y3aC4+m7ltwPK9r/gfS87Mp125tFd8PtPZLpkmOecEmX64AE9wtQDPMCjLI8sk/ulTLM18xq3cN3WwsPEcCmY/IBMoxr7nuN9n3RgcuCRj4MyLdfkBR7gAR7gESKPR2U6LdOCVuKha7jDidabLl7gY20BPPRAk1S/LaL1Tn0CPMADPMCjLGgi/O9kWt0qPHQNd0uFMp6x3KoEDz1clOk+EXVl+wR4gAd4gEdZ0CAkCv23rRV46BhuR8VW2TucR1WARzlQV/Z3+QLyCfAAD/AAj7LYLtNvhN0R1rXzwDzc9sAbMt0p01nwAA/wAI8m5bFGpvdkWtysPGC47YNPZLpbpkPgAR7gAR5NyuMmmd6W6cfNyAOG2364DB7gAR7g0eQ8rmlGHlj4on1Aw9pfE9GIO/AAD/AAj2bkQdOV7hfRSOqm44EWbnuAVj75XQAXC3iAB3iAR1m8KaLpSiPNyqNtW7h5UYg2NurjkReFqGQkoSRoGPv2ACQPmQdF96AoH8NCifThOOauNo8sPpbi9WrzyKqrbVBPU/XIuodYun80hR4dnV1X9fh/XvxGagb/6yP/zQYPmp40EIAelXigS7l1QcPW/0ZEI+rAI5sHrQJGg0EugkdQPFA/AtZDGm1delA5/0pEI6V9wgqPdutSphBKr8h0XkxF7TnP23paiAcNV38vgIu2GXj0KzdTn+cFPFA/mkIPxWxd60HTkO4MwGyt8Wgnw82Ke1g1rmNoPGiYOg1Xv8mz3s3C481Azgt4oH5Ajykc4p6FTzzrYZVHOxluHPdwkp9ar+fUz9vKxnWsm8dEQf4vCv3oFjG+Kvh9IhAeLvSYKHFeJgLhIVqYRzPXj5bVQ7ZubeuR1RJ+ROhHLeqxcB+rhUdVw1XDEM0W/qDDI45RSC+8d4roxf8Yfx9I7BMyj5MO9Huz4PeTgfBwqYfJeTkZCA/RBjyasX5AD309yODnV+Axn/Ooeh+rhUdZw6U5WRtk+pGyjf7eKtPSGs3XhEe30kWQ1m2QNMxQeajvlGzgIucpNMvs9sjDpR4m58WlHqHUj2asp9Cj+fSgCDwUtL1RMn3OeVS9j9XCo4zhUuafyfS3YnpA3y7uQnhXpj/WYLZleVzQ3BYqjw9lul2mV0V20GQdjHMet3OeumXe6pGHSz1MzotLPUKpH81YT6EH9Aj6PlZmWlCdkW5c8Gi0AA/quvnLmvVOK9MHD9d6NALRo9FkeoRST6EH9Aj2PoZ5uE0CS4scQI8EHC9uURssLT6RuxCLDupcNKYOHgcqNi+WPBqGILZ4ZC1uoYsdfZ+29X1rVqtfODkXzD38+VYdN7ScG5kRD6A2hHJewAP1A3q0uuG2AbrAA63qMufFhS45LW3UU9w/oEeLtKrbyXCpn16da3UiY5924QGgfqCeQg/oUSPaaeELmsCcNwptnPdpFx4A6gfqKfSAHmjhOsGgTNeBB4D6gXoKPaCHD3Q0Gg2oAAAAAABo4QJJ2J7KojMIqI7pM2UHI0GP6ag6tSeJsiP0D1iesV92xkIoPEYO2iVSdqpPKDy2Hb7RKg+dwVG2yzTl0W7h+dodNJJwfQBl+uABPcLUAzzAo22uWxhue5ntK6Le4ftpZfrgAT3C1AM8wKOtrlsYbnvgGhGt9fx9mYY9lumDB/QIUw/wAI+2u24z3+EecLRisun7j1B42H4vFsPWknwFFeYV7vr4QKbRmippskwfPKBHmHqAB3i05XWLFm57tGzj9wyDNZdJwZ0f8cQDeoSpB3iAR9tetzqjlG3NG6raVgWPchXmAWXbUI1lUiW9V6YRDzygR5h6gAd4tPV1ixZu67Zs/yZROS7JdLKmMr+S6T6upHXzgB5h6gEe4NH2162p4e6Q6QZunVHarfx2QNn+F7zvZUeigEd+hfmVTBsS24e4krgu8yt+IjzjgQf0CFMP8AAPXLfCbOGLLQlDycM5mQZkuiDTfsuigEdxhflRym9DNZR5iZ8Iz3jgAT3C1AM8wAPXrWELd9jAXFS8IOwO3waPfLyYUTkIbzgu8xI/EQ574gE9wtQDPMAD162h4W6p8I88Y7lVCR7poCexhzJ+o8gdHzgsM34iHPbEA3qEqQd4gAeuW0PD7ajYKntH2BmRCx75T2cP5fw+n/eZ76BMqqTf5S4WHzygR5h6gAd44Lot2cIFwgWd+B9r7Ef7/AeZnhLVl0WLy6RKuk5Eo/V88IAeYeoBHuCB6xaG23L4pWbliNEt03My/YNMayqWGVfSNz3xgB5h6gEe4IHrFobbknhdpo9KHLdQprUVy5wtonlp8z3xgB5h6gEe4IHrFobbkqClxf65TE+LaEUUXRyS6ScWylzP3Sq3yvTtmnlAjzD1AA/wwHULw21ZTMq0V0SLaxzS2P8lEa0LaqvMV7lb5Xcimm9cJw/oEaYe4AEeuG5TMEu0KfKiEG1s1McjLwqRYSShcT7xa0T26DmqHA9bpK+WSd0qtPzZn3vgYVWPf/FvR3Iz/rt/s6QWPSrwsKpHUaSsJqinVnkURTAzvH80vR4jB/MFWfJoA/cxtHBbErcVVI5HHJdJ3TSXPfGAHmHqAR7ggeu2TQ23R0SxDM+LKOpPg7+/wr81O4+skXIvc+VwsZazWuaQRx429LBxXmzoEUr9aKV6Cj2gh/f72KwDHcI7auKwSKa3ZZqbUmlolNoqmZb/2UuHP3QUa96Ih0wflsi7N6NyPOzwolXLHPTIo6oets5LVT1CqR+tVk+hB/Twfh9La+F2iekTeZN/1wXbPJ7lykEvyvtlup5TP2+by/uEyqMIs1MqyFHHlVQtk5Y6G/XEw4YeNs6LDT1CqR+tVE+hB/QI4j42K8VcjvH3+/nzNf5cx0KqmJMgbdNsbfNYxZ8UtUcNPLCTBdyl7BMaDx2sTJRJleOvHF+0apnDHnnY0MPGebGhRyj1o5XqKfSAHkHcxzpTzGW1TItF9LK4h7+v5t/ilh2tsEHxAdVICvT3VpmWVjRfVzy6+TNtqPehFMMMhYculinfX63polXLfMMjDxt62DgvNvQIpX60Uj2FHtAjiPtYZ4q5UMzWe2T6RESrbtzD22KTIfOgScGLFNHjPKgL4V2Z/mjBbF3xuKCxLRQeJlijVI4Ha7po1TIHPfKwqUeV82JTj1DqRyvUU+gBPYK4j3VmmIv6ovvDhMm8xiZDXQkdOcmG2brg0chIofEwwQIRDWF/vcYn5LQyffCwrUfZ82Jbj1DqR7PXU+gBPYK5j5HhXpPYlpZ5Hf84eFTrEnmdn8QmPZbpgwf0CFMP8AAPXLcJ0KApipZwP7fUqMV2SqYVSqvuVt42j5vb9/MxtldkcsIjZ8rRPfz5li0eeSvu5KzWk8XDBJc9XCxpZV4O4KK1xcP0vLjSI5T60az1FHpAj2DuY50JkxlkIyHRbhLRMldvpZmLI9TJI296Tyg8dHHUw0WbVubRAG4etniYnhdXeoRSP5q1nkIP6BHMfWxWRsuOMM6fZ/nTtdm65jEmpq9+ciJjn9B4zIDhGrpW4KPMOrgp6xUbnRfbepTlkQbDtY2zemIq86hzTXJXPJQessp6GK4p7AxVeCjrJlfWY0ffp7X/7z7KTGvhJk0mNpPk33XBBY9HFNNMQ7yAdYg8APcI5byAB+oH9GhR/P8CDADf08qDYpVhFgAAAABJRU5ErkJggg==);
        background-size: 238px 204px; } }

.tsd-signature.tsd-kind-icon:before {
  background-position: 0 -153px; }

.tsd-kind-object-literal > .tsd-kind-icon:before {
  background-position: 0px -17px; }

.tsd-kind-object-literal.tsd-is-protected > .tsd-kind-icon:before {
  background-position: -17px -17px; }

.tsd-kind-object-literal.tsd-is-private > .tsd-kind-icon:before {
  background-position: -34px -17px; }

.tsd-kind-class > .tsd-kind-icon:before {
  background-position: 0px -34px; }

.tsd-kind-class.tsd-is-protected > .tsd-kind-icon:before {
  background-position: -17px -34px; }

.tsd-kind-class.tsd-is-private > .tsd-kind-icon:before {
  background-position: -34px -34px; }

.tsd-kind-class.tsd-has-type-parameter > .tsd-kind-icon:before {
  background-position: 0px -51px; }

.tsd-kind-class.tsd-has-type-parameter.tsd-is-protected > .tsd-kind-icon:before {
  background-position: -17px -51px; }

.tsd-kind-class.tsd-has-type-parameter.tsd-is-private > .tsd-kind-icon:before {
  background-position: -34px -51px; }

.tsd-kind-interface > .tsd-kind-icon:before {
  background-position: 0px -68px; }

.tsd-kind-interface.tsd-is-protected > .tsd-kind-icon:before {
  background-position: -17px -68px; }

.tsd-kind-interface.tsd-is-private > .tsd-kind-icon:before {
  background-position: -34px -68px; }

.tsd-kind-interface.tsd-has-type-parameter > .tsd-kind-icon:before {
  background-position: 0px -85px; }

.tsd-kind-interface.tsd-has-type-parameter.tsd-is-protected > .tsd-kind-icon:before {
  background-position: -17px -85px; }

.tsd-kind-interface.tsd-has-type-parameter.tsd-is-private > .tsd-kind-icon:before {
  background-position: -34px -85px; }

.tsd-kind-module > .tsd-kind-icon:before {
  background-position: 0px -102px; }

.tsd-kind-module.tsd-is-protected > .tsd-kind-icon:before {
  background-position: -17px -102px; }

.tsd-kind-module.tsd-is-private > .tsd-kind-icon:before {
  background-position: -34px -102px; }

.tsd-kind-external-module > .tsd-kind-icon:before {
  background-position: 0px -102px; }

.tsd-kind-external-module.tsd-is-protected > .tsd-kind-icon:before {
  background-position: -17px -102px; }

.tsd-kind-external-module.tsd-is-private > .tsd-kind-icon:before {
  background-position: -34px -102px; }

.tsd-kind-enum > .tsd-kind-icon:before {
  background-position: 0px -119px; }

.tsd-kind-enum.tsd-is-protected > .tsd-kind-icon:before {
  background-position: -17px -119px; }

.tsd-kind-enum.tsd-is-private > .tsd-kind-icon:before {
  background-position: -34px -119px; }

.tsd-kind-enum-member > .tsd-kind-icon:before {
  background-position: 0px -136px; }

.tsd-kind-enum-member.tsd-is-protected > .tsd-kind-icon:before {
  background-position: -17px -136px; }

.tsd-kind-enum-member.tsd-is-private > .tsd-kind-icon:before {
  background-position: -34px -136px; }

.tsd-kind-signature > .tsd-kind-icon:before {
  background-position: 0px -153px; }

.tsd-kind-signature.tsd-is-protected > .tsd-kind-icon:before {
  background-position: -17px -153px; }

.tsd-kind-signature.tsd-is-private > .tsd-kind-icon:before {
  background-position: -34px -153px; }

.tsd-kind-type-alias > .tsd-kind-icon:before {
  background-position: 0px -170px; }

.tsd-kind-type-alias.tsd-is-protected > .tsd-kind-icon:before {
  background-position: -17px -170px; }

.tsd-kind-type-alias.tsd-is-private > .tsd-kind-icon:before {
  background-position: -34px -170px; }

.tsd-kind-type-alias.tsd-has-type-parameter > .tsd-kind-icon:before {
  background-position: 0px -187px; }

.tsd-kind-type-alias.tsd-has-type-parameter.tsd-is-protected > .tsd-kind-icon:before {
  background-position: -17px -187px; }

.tsd-kind-type-alias.tsd-has-type-parameter.tsd-is-private > .tsd-kind-icon:before {
  background-position: -34px -187px; }

.tsd-kind-variable > .tsd-kind-icon:before {
  background-position: -136px -0px; }

.tsd-kind-variable.tsd-is-protected > .tsd-kind-icon:before {
  background-position: -153px -0px; }

.tsd-kind-variable.tsd-is-private > .tsd-kind-icon:before {
  background-position: -119px -0px; }

.tsd-kind-variable.tsd-parent-kind-class > .tsd-kind-icon:before {
  background-position: -51px -0px; }

.tsd-kind-variable.tsd-parent-kind-class.tsd-is-inherited > .tsd-kind-icon:before {
  background-position: -68px -0px; }

.tsd-kind-variable.tsd-parent-kind-class.tsd-is-protected > .tsd-kind-icon:before {
  background-position: -85px -0px; }

.tsd-kind-variable.tsd-parent-kind-class.tsd-is-protected.tsd-is-inherited > .tsd-kind-icon:before {
  background-position: -102px -0px; }

.tsd-kind-variable.tsd-parent-kind-class.tsd-is-private > .tsd-kind-icon:before {
  background-position: -119px -0px; }

.tsd-kind-variable.tsd-parent-kind-enum > .tsd-kind-icon:before {
  background-position: -170px -0px; }

.tsd-kind-variable.tsd-parent-kind-enum.tsd-is-protected > .tsd-kind-icon:before {
  background-position: -187px -0px; }

.tsd-kind-variable.tsd-parent-kind-enum.tsd-is-private > .tsd-kind-icon:before {
  background-position: -119px -0px; }

.tsd-kind-variable.tsd-parent-kind-interface > .tsd-kind-icon:before {
  background-position: -204px -0px; }

.tsd-kind-variable.tsd-parent-kind-interface.tsd-is-inherited > .tsd-kind-icon:before {
  background-position: -221px -0px; }

.tsd-kind-property > .tsd-kind-icon:before {
  background-position: -136px -0px; }

.tsd-kind-property.tsd-is-protected > .tsd-kind-icon:before {
  background-position: -153px -0px; }

.tsd-kind-property.tsd-is-private > .tsd-kind-icon:before {
  background-position: -119px -0px; }

.tsd-kind-property.tsd-parent-kind-class > .tsd-kind-icon:before {
  background-position: -51px -0px; }

.tsd-kind-property.tsd-parent-kind-class.tsd-is-inherited > .tsd-kind-icon:before {
  background-position: -68px -0px; }

.tsd-kind-property.tsd-parent-kind-class.tsd-is-protected > .tsd-kind-icon:before {
  background-position: -85px -0px; }

.tsd-kind-property.tsd-parent-kind-class.tsd-is-protected.tsd-is-inherited > .tsd-kind-icon:before {
  background-position: -102px -0px; }

.tsd-kind-property.tsd-parent-kind-class.tsd-is-private > .tsd-kind-icon:before {
  background-position: -119px -0px; }

.tsd-kind-property.tsd-parent-kind-enum > .tsd-kind-icon:before {
  background-position: -170px -0px; }

.tsd-kind-property.tsd-parent-kind-enum.tsd-is-protected > .tsd-kind-icon:before {
  background-position: -187px -0px; }

.tsd-kind-property.tsd-parent-kind-enum.tsd-is-private > .tsd-kind-icon:before {
  background-position: -119px -0px; }

.tsd-kind-property.tsd-parent-kind-interface > .tsd-kind-icon:before {
  background-position: -204px -0px; }

.tsd-kind-property.tsd-parent-kind-interface.tsd-is-inherited > .tsd-kind-icon:before {
  background-position: -221px -0px; }

.tsd-kind-get-signature > .tsd-kind-icon:before {
  background-position: -136px -17px; }

.tsd-kind-get-signature.tsd-is-protected > .tsd-kind-icon:before {
  background-position: -153px -17px; }

.tsd-kind-get-signature.tsd-is-private > .tsd-kind-icon:before {
  background-position: -119px -17px; }

.tsd-kind-get-signature.tsd-parent-kind-class > .tsd-kind-icon:before {
  background-position: -51px -17px; }

.tsd-kind-get-signature.tsd-parent-kind-class.tsd-is-inherited > .tsd-kind-icon:before {
  background-position: -68px -17px; }

.tsd-kind-get-signature.tsd-parent-kind-class.tsd-is-protected > .tsd-kind-icon:before {
  background-position: -85px -17px; }

.tsd-kind-get-signature.tsd-parent-kind-class.tsd-is-protected.tsd-is-inherited > .tsd-kind-icon:before {
  background-position: -102px -17px; }

.tsd-kind-get-signature.tsd-parent-kind-class.tsd-is-private > .tsd-kind-icon:before {
  background-position: -119px -17px; }

.tsd-kind-get-signature.tsd-parent-kind-enum > .tsd-kind-icon:before {
  background-position: -170px -17px; }

.tsd-kind-get-signature.tsd-parent-kind-enum.tsd-is-protected > .tsd-kind-icon:before {
  background-position: -187px -17px; }

.tsd-kind-get-signature.tsd-parent-kind-enum.tsd-is-private > .tsd-kind-icon:before {
  background-position: -119px -17px; }

.tsd-kind-get-signature.tsd-parent-kind-interface > .tsd-kind-icon:before {
  background-position: -204px -17px; }

.tsd-kind-get-signature.tsd-parent-kind-interface.tsd-is-inherited > .tsd-kind-icon:before {
  background-position: -221px -17px; }

.tsd-kind-set-signature > .tsd-kind-icon:before {
  background-position: -136px -34px; }

.tsd-kind-set-signature.tsd-is-protected > .tsd-kind-icon:before {
  background-position: -153px -34px; }

.tsd-kind-set-signature.tsd-is-private > .tsd-kind-icon:before {
  background-position: -119px -34px; }

.tsd-kind-set-signature.tsd-parent-kind-class > .tsd-kind-icon:before {
  background-position: -51px -34px; }

.tsd-kind-set-signature.tsd-parent-kind-class.tsd-is-inherited > .tsd-kind-icon:before {
  background-position: -68px -34px; }

.tsd-kind-set-signature.tsd-parent-kind-class.tsd-is-protected > .tsd-kind-icon:before {
  background-position: -85px -34px; }

.tsd-kind-set-signature.tsd-parent-kind-class.tsd-is-protected.tsd-is-inherited > .tsd-kind-icon:before {
  background-position: -102px -34px; }

.tsd-kind-set-signature.tsd-parent-kind-class.tsd-is-private > .tsd-kind-icon:before {
  background-position: -119px -34px; }

.tsd-kind-set-signature.tsd-parent-kind-enum > .tsd-kind-icon:before {
  background-position: -170px -34px; }

.tsd-kind-set-signature.tsd-parent-kind-enum.tsd-is-protected > .tsd-kind-icon:before {
  background-position: -187px -34px; }

.tsd-kind-set-signature.tsd-parent-kind-enum.tsd-is-private > .tsd-kind-icon:before {
  background-position: -119px -34px; }

.tsd-kind-set-signature.tsd-parent-kind-interface > .tsd-kind-icon:before {
  background-position: -204px -34px; }

.tsd-kind-set-signature.tsd-parent-kind-interface.tsd-is-inherited > .tsd-kind-icon:before {
  background-position: -221px -34px; }

.tsd-kind-accessor > .tsd-kind-icon:before {
  background-position: -136px -51px; }

.tsd-kind-accessor.tsd-is-protected > .tsd-kind-icon:before {
  background-position: -153px -51px; }

.tsd-kind-accessor.tsd-is-private > .tsd-kind-icon:before {
  background-position: -119px -51px; }

.tsd-kind-accessor.tsd-parent-kind-class > .tsd-kind-icon:before {
  background-position: -51px -51px; }

.tsd-kind-accessor.tsd-parent-kind-class.tsd-is-inherited > .tsd-kind-icon:before {
  background-position: -68px -51px; }

.tsd-kind-accessor.tsd-parent-kind-class.tsd-is-protected > .tsd-kind-icon:before {
  background-position: -85px -51px; }

.tsd-kind-accessor.tsd-parent-kind-class.tsd-is-protected.tsd-is-inherited > .tsd-kind-icon:before {
  background-position: -102px -51px; }

.tsd-kind-accessor.tsd-parent-kind-class.tsd-is-private > .tsd-kind-icon:before {
  background-position: -119px -51px; }

.tsd-kind-accessor.tsd-parent-kind-enum > .tsd-kind-icon:before {
  background-position: -170px -51px; }

.tsd-kind-accessor.tsd-parent-kind-enum.tsd-is-protected > .tsd-kind-icon:before {
  background-position: -187px -51px; }

.tsd-kind-accessor.tsd-parent-kind-enum.tsd-is-private > .tsd-kind-icon:before {
  background-position: -119px -51px; }

.tsd-kind-accessor.tsd-parent-kind-interface > .tsd-kind-icon:before {
  background-position: -204px -51px; }

.tsd-kind-accessor.tsd-parent-kind-interface.tsd-is-inherited > .tsd-kind-icon:before {
  background-position: -221px -51px; }

.tsd-kind-function > .tsd-kind-icon:before {
  background-position: -136px -68px; }

.tsd-kind-function.tsd-is-protected > .tsd-kind-icon:before {
  background-position: -153px -68px; }

.tsd-kind-function.tsd-is-private > .tsd-kind-icon:before {
  background-position: -119px -68px; }

.tsd-kind-function.tsd-parent-kind-class > .tsd-kind-icon:before {
  background-position: -51px -68px; }

.tsd-kind-function.tsd-parent-kind-class.tsd-is-inherited > .tsd-kind-icon:before {
  background-position: -68px -68px; }

.tsd-kind-function.tsd-parent-kind-class.tsd-is-protected > .tsd-kind-icon:before {
  background-position: -85px -68px; }

.tsd-kind-function.tsd-parent-kind-class.tsd-is-protected.tsd-is-inherited > .tsd-kind-icon:before {
  background-position: -102px -68px; }

.tsd-kind-function.tsd-parent-kind-class.tsd-is-private > .tsd-kind-icon:before {
  background-position: -119px -68px; }

.tsd-kind-function.tsd-parent-kind-enum > .tsd-kind-icon:before {
  background-position: -170px -68px; }

.tsd-kind-function.tsd-parent-kind-enum.tsd-is-protected > .tsd-kind-icon:before {
  background-position: -187px -68px; }

.tsd-kind-function.tsd-parent-kind-enum.tsd-is-private > .tsd-kind-icon:before {
  background-position: -119px -68px; }

.tsd-kind-function.tsd-parent-kind-interface > .tsd-kind-icon:before {
  background-position: -204px -68px; }

.tsd-kind-function.tsd-parent-kind-interface.tsd-is-inherited > .tsd-kind-icon:before {
  background-position: -221px -68px; }

.tsd-kind-method > .tsd-kind-icon:before {
  background-position: -136px -68px; }

.tsd-kind-method.tsd-is-protected > .tsd-kind-icon:before {
  background-position: -153px -68px; }

.tsd-kind-method.tsd-is-private > .tsd-kind-icon:before {
  background-position: -119px -68px; }

.tsd-kind-method.tsd-parent-kind-class > .tsd-kind-icon:before {
  background-position: -51px -68px; }

.tsd-kind-method.tsd-parent-kind-class.tsd-is-inherited > .tsd-kind-icon:before {
  background-position: -68px -68px; }

.tsd-kind-method.tsd-parent-kind-class.tsd-is-protected > .tsd-kind-icon:before {
  background-position: -85px -68px; }

.tsd-kind-method.tsd-parent-kind-class.tsd-is-protected.tsd-is-inherited > .tsd-kind-icon:before {
  background-position: -102px -68px; }

.tsd-kind-method.tsd-parent-kind-class.tsd-is-private > .tsd-kind-icon:before {
  background-position: -119px -68px; }

.tsd-kind-method.tsd-parent-kind-enum > .tsd-kind-icon:before {
  background-position: -170px -68px; }

.tsd-kind-method.tsd-parent-kind-enum.tsd-is-protected > .tsd-kind-icon:before {
  background-position: -187px -68px; }

.tsd-kind-method.tsd-parent-kind-enum.tsd-is-private > .tsd-kind-icon:before {
  background-position: -119px -68px; }

.tsd-kind-method.tsd-parent-kind-interface > .tsd-kind-icon:before {
  background-position: -204px -68px; }

.tsd-kind-method.tsd-parent-kind-interface.tsd-is-inherited > .tsd-kind-icon:before {
  background-position: -221px -68px; }

.tsd-kind-call-signature > .tsd-kind-icon:before {
  background-position: -136px -68px; }

.tsd-kind-call-signature.tsd-is-protected > .tsd-kind-icon:before {
  background-position: -153px -68px; }

.tsd-kind-call-signature.tsd-is-private > .tsd-kind-icon:before {
  background-position: -119px -68px; }

.tsd-kind-call-signature.tsd-parent-kind-class > .tsd-kind-icon:before {
  background-position: -51px -68px; }

.tsd-kind-call-signature.tsd-parent-kind-class.tsd-is-inherited > .tsd-kind-icon:before {
  background-position: -68px -68px; }

.tsd-kind-call-signature.tsd-parent-kind-class.tsd-is-protected > .tsd-kind-icon:before {
  background-position: -85px -68px; }

.tsd-kind-call-signature.tsd-parent-kind-class.tsd-is-protected.tsd-is-inherited > .tsd-kind-icon:before {
  background-position: -102px -68px; }

.tsd-kind-call-signature.tsd-parent-kind-class.tsd-is-private > .tsd-kind-icon:before {
  background-position: -119px -68px; }

.tsd-kind-call-signature.tsd-parent-kind-enum > .tsd-kind-icon:before {
  background-position: -170px -68px; }

.tsd-kind-call-signature.tsd-parent-kind-enum.tsd-is-protected > .tsd-kind-icon:before {
  background-position: -187px -68px; }

.tsd-kind-call-signature.tsd-parent-kind-enum.tsd-is-private > .tsd-kind-icon:before {
  background-position: -119px -68px; }

.tsd-kind-call-signature.tsd-parent-kind-interface > .tsd-kind-icon:before {
  background-position: -204px -68px; }

.tsd-kind-call-signature.tsd-parent-kind-interface.tsd-is-inherited > .tsd-kind-icon:before {
  background-position: -221px -68px; }

.tsd-kind-function.tsd-has-type-parameter > .tsd-kind-icon:before {
  background-position: -136px -85px; }

.tsd-kind-function.tsd-has-type-parameter.tsd-is-protected > .tsd-kind-icon:before {
  background-position: -153px -85px; }

.tsd-kind-function.tsd-has-type-parameter.tsd-is-private > .tsd-kind-icon:before {
  background-position: -119px -85px; }

.tsd-kind-function.tsd-has-type-parameter.tsd-parent-kind-class > .tsd-kind-icon:before {
  background-position: -51px -85px; }

.tsd-kind-function.tsd-has-type-parameter.tsd-parent-kind-class.tsd-is-inherited > .tsd-kind-icon:before {
  background-position: -68px -85px; }

.tsd-kind-function.tsd-has-type-parameter.tsd-parent-kind-class.tsd-is-protected > .tsd-kind-icon:before {
  background-position: -85px -85px; }

.tsd-kind-function.tsd-has-type-parameter.tsd-parent-kind-class.tsd-is-protected.tsd-is-inherited > .tsd-kind-icon:before {
  background-position: -102px -85px; }

.tsd-kind-function.tsd-has-type-parameter.tsd-parent-kind-class.tsd-is-private > .tsd-kind-icon:before {
  background-position: -119px -85px; }

.tsd-kind-function.tsd-has-type-parameter.tsd-parent-kind-enum > .tsd-kind-icon:before {
  background-position: -170px -85px; }

.tsd-kind-function.tsd-has-type-parameter.tsd-parent-kind-enum.tsd-is-protected > .tsd-kind-icon:before {
  background-position: -187px -85px; }

.tsd-kind-function.tsd-has-type-parameter.tsd-parent-kind-enum.tsd-is-private > .tsd-kind-icon:before {
  background-position: -119px -85px; }

.tsd-kind-function.tsd-has-type-parameter.tsd-parent-kind-interface > .tsd-kind-icon:before {
  background-position: -204px -85px; }

.tsd-kind-function.tsd-has-type-parameter.tsd-parent-kind-interface.tsd-is-inherited > .tsd-kind-icon:before {
  background-position: -221px -85px; }

.tsd-kind-method.tsd-has-type-parameter > .tsd-kind-icon:before {
  background-position: -136px -85px; }

.tsd-kind-method.tsd-has-type-parameter.tsd-is-protected > .tsd-kind-icon:before {
  background-position: -153px -85px; }

.tsd-kind-method.tsd-has-type-parameter.tsd-is-private > .tsd-kind-icon:before {
  background-position: -119px -85px; }

.tsd-kind-method.tsd-has-type-parameter.tsd-parent-kind-class > .tsd-kind-icon:before {
  background-position: -51px -85px; }

.tsd-kind-method.tsd-has-type-parameter.tsd-parent-kind-class.tsd-is-inherited > .tsd-kind-icon:before {
  background-position: -68px -85px; }

.tsd-kind-method.tsd-has-type-parameter.tsd-parent-kind-class.tsd-is-protected > .tsd-kind-icon:before {
  background-position: -85px -85px; }

.tsd-kind-method.tsd-has-type-parameter.tsd-parent-kind-class.tsd-is-protected.tsd-is-inherited > .tsd-kind-icon:before {
  background-position: -102px -85px; }

.tsd-kind-method.tsd-has-type-parameter.tsd-parent-kind-class.tsd-is-private > .tsd-kind-icon:before {
  background-position: -119px -85px; }

.tsd-kind-method.tsd-has-type-parameter.tsd-parent-kind-enum > .tsd-kind-icon:before {
  background-position: -170px -85px; }

.tsd-kind-method.tsd-has-type-parameter.tsd-parent-kind-enum.tsd-is-protected > .tsd-kind-icon:before {
  background-position: -187px -85px; }

.tsd-kind-method.tsd-has-type-parameter.tsd-parent-kind-enum.tsd-is-private > .tsd-kind-icon:before {
  background-position: -119px -85px; }

.tsd-kind-method.tsd-has-type-parameter.tsd-parent-kind-interface > .tsd-kind-icon:before {
  background-position: -204px -85px; }

.tsd-kind-method.tsd-has-type-parameter.tsd-parent-kind-interface.tsd-is-inherited > .tsd-kind-icon:before {
  background-position: -221px -85px; }

.tsd-kind-constructor > .tsd-kind-icon:before {
  background-position: -136px -102px; }

.tsd-kind-constructor.tsd-is-protected > .tsd-kind-icon:before {
  background-position: -153px -102px; }

.tsd-kind-constructor.tsd-is-private > .tsd-kind-icon:before {
  background-position: -119px -102px; }

.tsd-kind-constructor.tsd-parent-kind-class > .tsd-kind-icon:before {
  background-position: -51px -102px; }

.tsd-kind-constructor.tsd-parent-kind-class.tsd-is-inherited > .tsd-kind-icon:before {
  background-position: -68px -102px; }

.tsd-kind-constructor.tsd-parent-kind-class.tsd-is-protected > .tsd-kind-icon:before {
  background-position: -85px -102px; }

.tsd-kind-constructor.tsd-parent-kind-class.tsd-is-protected.tsd-is-inherited > .tsd-kind-icon:before {
  background-position: -102px -102px; }

.tsd-kind-constructor.tsd-parent-kind-class.tsd-is-private > .tsd-kind-icon:before {
  background-position: -119px -102px; }

.tsd-kind-constructor.tsd-parent-kind-enum > .tsd-kind-icon:before {
  background-position: -170px -102px; }

.tsd-kind-constructor.tsd-parent-kind-enum.tsd-is-protected > .tsd-kind-icon:before {
  background-position: -187px -102px; }

.tsd-kind-constructor.tsd-parent-kind-enum.tsd-is-private > .tsd-kind-icon:before {
  background-position: -119px -102px; }

.tsd-kind-constructor.tsd-parent-kind-interface > .tsd-kind-icon:before {
  background-position: -204px -102px; }

.tsd-kind-constructor.tsd-parent-kind-interface.tsd-is-inherited > .tsd-kind-icon:before {
  background-position: -221px -102px; }

.tsd-kind-constructor-signature > .tsd-kind-icon:before {
  background-position: -136px -102px; }

.tsd-kind-constructor-signature.tsd-is-protected > .tsd-kind-icon:before {
  background-position: -153px -102px; }

.tsd-kind-constructor-signature.tsd-is-private > .tsd-kind-icon:before {
  background-position: -119px -102px; }

.tsd-kind-constructor-signature.tsd-parent-kind-class > .tsd-kind-icon:before {
  background-position: -51px -102px; }

.tsd-kind-constructor-signature.tsd-parent-kind-class.tsd-is-inherited > .tsd-kind-icon:before {
  background-position: -68px -102px; }

.tsd-kind-constructor-signature.tsd-parent-kind-class.tsd-is-protected > .tsd-kind-icon:before {
  background-position: -85px -102px; }

.tsd-kind-constructor-signature.tsd-parent-kind-class.tsd-is-protected.tsd-is-inherited > .tsd-kind-icon:before {
  background-position: -102px -102px; }

.tsd-kind-constructor-signature.tsd-parent-kind-class.tsd-is-private > .tsd-kind-icon:before {
  background-position: -119px -102px; }

.tsd-kind-constructor-signature.tsd-parent-kind-enum > .tsd-kind-icon:before {
  background-position: -170px -102px; }

.tsd-kind-constructor-signature.tsd-parent-kind-enum.tsd-is-protected > .tsd-kind-icon:before {
  background-position: -187px -102px; }

.tsd-kind-constructor-signature.tsd-parent-kind-enum.tsd-is-private > .tsd-kind-icon:before {
  background-position: -119px -102px; }

.tsd-kind-constructor-signature.tsd-parent-kind-interface > .tsd-kind-icon:before {
  background-position: -204px -102px; }

.tsd-kind-constructor-signature.tsd-parent-kind-interface.tsd-is-inherited > .tsd-kind-icon:before {
  background-position: -221px -102px; }

.tsd-kind-index-signature > .tsd-kind-icon:before {
  background-position: -136px -119px; }

.tsd-kind-index-signature.tsd-is-protected > .tsd-kind-icon:before {
  background-position: -153px -119px; }

.tsd-kind-index-signature.tsd-is-private > .tsd-kind-icon:before {
  background-position: -119px -119px; }

.tsd-kind-index-signature.tsd-parent-kind-class > .tsd-kind-icon:before {
  background-position: -51px -119px; }

.tsd-kind-index-signature.tsd-parent-kind-class.tsd-is-inherited > .tsd-kind-icon:before {
  background-position: -68px -119px; }

.tsd-kind-index-signature.tsd-parent-kind-class.tsd-is-protected > .tsd-kind-icon:before {
  background-position: -85px -119px; }

.tsd-kind-index-signature.tsd-parent-kind-class.tsd-is-protected.tsd-is-inherited > .tsd-kind-icon:before {
  background-position: -102px -119px; }

.tsd-kind-index-signature.tsd-parent-kind-class.tsd-is-private > .tsd-kind-icon:before {
  background-position: -119px -119px; }

.tsd-kind-index-signature.tsd-parent-kind-enum > .tsd-kind-icon:before {
  background-position: -170px -119px; }

.tsd-kind-index-signature.tsd-parent-kind-enum.tsd-is-protected > .tsd-kind-icon:before {
  background-position: -187px -119px; }

.tsd-kind-index-signature.tsd-parent-kind-enum.tsd-is-private > .tsd-kind-icon:before {
  background-position: -119px -119px; }

.tsd-kind-index-signature.tsd-parent-kind-interface > .tsd-kind-icon:before {
  background-position: -204px -119px; }

.tsd-kind-index-signature.tsd-parent-kind-interface.tsd-is-inherited > .tsd-kind-icon:before {
  background-position: -221px -119px; }

.tsd-kind-event > .tsd-kind-icon:before {
  background-position: -136px -136px; }

.tsd-kind-event.tsd-is-protected > .tsd-kind-icon:before {
  background-position: -153px -136px; }

.tsd-kind-event.tsd-is-private > .tsd-kind-icon:before {
  background-position: -119px -136px; }

.tsd-kind-event.tsd-parent-kind-class > .tsd-kind-icon:before {
  background-position: -51px -136px; }

.tsd-kind-event.tsd-parent-kind-class.tsd-is-inherited > .tsd-kind-icon:before {
  background-position: -68px -136px; }

.tsd-kind-event.tsd-parent-kind-class.tsd-is-protected > .tsd-kind-icon:before {
  background-position: -85px -136px; }

.tsd-kind-event.tsd-parent-kind-class.tsd-is-protected.tsd-is-inherited > .tsd-kind-icon:before {
  background-position: -102px -136px; }

.tsd-kind-event.tsd-parent-kind-class.tsd-is-private > .tsd-kind-icon:before {
  background-position: -119px -136px; }

.tsd-kind-event.tsd-parent-kind-enum > .tsd-kind-icon:before {
  background-position: -170px -136px; }

.tsd-kind-event.tsd-parent-kind-enum.tsd-is-protected > .tsd-kind-icon:before {
  background-position: -187px -136px; }

.tsd-kind-event.tsd-parent-kind-enum.tsd-is-private > .tsd-kind-icon:before {
  background-position: -119px -136px; }

.tsd-kind-event.tsd-parent-kind-interface > .tsd-kind-icon:before {
  background-position: -204px -136px; }

.tsd-kind-event.tsd-parent-kind-interface.tsd-is-inherited > .tsd-kind-icon:before {
  background-position: -221px -136px; }

.tsd-is-static > .tsd-kind-icon:before {
  background-position: -136px -153px; }

.tsd-is-static.tsd-is-protected > .tsd-kind-icon:before {
  background-position: -153px -153px; }

.tsd-is-static.tsd-is-private > .tsd-kind-icon:before {
  background-position: -119px -153px; }

.tsd-is-static.tsd-parent-kind-class > .tsd-kind-icon:before {
  background-position: -51px -153px; }

.tsd-is-static.tsd-parent-kind-class.tsd-is-inherited > .tsd-kind-icon:before {
  background-position: -68px -153px; }

.tsd-is-static.tsd-parent-kind-class.tsd-is-protected > .tsd-kind-icon:before {
  background-position: -85px -153px; }

.tsd-is-static.tsd-parent-kind-class.tsd-is-protected.tsd-is-inherited > .tsd-kind-icon:before {
  background-position: -102px -153px; }

.tsd-is-static.tsd-parent-kind-class.tsd-is-private > .tsd-kind-icon:before {
  background-position: -119px -153px; }

.tsd-is-static.tsd-parent-kind-enum > .tsd-kind-icon:before {
  background-position: -170px -153px; }

.tsd-is-static.tsd-parent-kind-enum.tsd-is-protected > .tsd-kind-icon:before {
  background-position: -187px -153px; }

.tsd-is-static.tsd-parent-kind-enum.tsd-is-private > .tsd-kind-icon:before {
  background-position: -119px -153px; }

.tsd-is-static.tsd-parent-kind-interface > .tsd-kind-icon:before {
  background-position: -204px -153px; }

.tsd-is-static.tsd-parent-kind-interface.tsd-is-inherited > .tsd-kind-icon:before {
  background-position: -221px -153px; }

.tsd-is-static.tsd-kind-function > .tsd-kind-icon:before {
  background-position: -136px -170px; }

.tsd-is-static.tsd-kind-function.tsd-is-protected > .tsd-kind-icon:before {
  background-position: -153px -170px; }

.tsd-is-static.tsd-kind-function.tsd-is-private > .tsd-kind-icon:before {
  background-position: -119px -170px; }

.tsd-is-static.tsd-kind-function.tsd-parent-kind-class > .tsd-kind-icon:before {
  background-position: -51px -170px; }

.tsd-is-static.tsd-kind-function.tsd-parent-kind-class.tsd-is-inherited > .tsd-kind-icon:before {
  background-position: -68px -170px; }

.tsd-is-static.tsd-kind-function.tsd-parent-kind-class.tsd-is-protected > .tsd-kind-icon:before {
  background-position: -85px -170px; }

.tsd-is-static.tsd-kind-function.tsd-parent-kind-class.tsd-is-protected.tsd-is-inherited > .tsd-kind-icon:before {
  background-position: -102px -170px; }

.tsd-is-static.tsd-kind-function.tsd-parent-kind-class.tsd-is-private > .tsd-kind-icon:before {
  background-position: -119px -170px; }

.tsd-is-static.tsd-kind-function.tsd-parent-kind-enum > .tsd-kind-icon:before {
  background-position: -170px -170px; }

.tsd-is-static.tsd-kind-function.tsd-parent-kind-enum.tsd-is-protected > .tsd-kind-icon:before {
  background-position: -187px -170px; }

.tsd-is-static.tsd-kind-function.tsd-parent-kind-enum.tsd-is-private > .tsd-kind-icon:before {
  background-position: -119px -170px; }

.tsd-is-static.tsd-kind-function.tsd-parent-kind-interface > .tsd-kind-icon:before {
  background-position: -204px -170px; }

.tsd-is-static.tsd-kind-function.tsd-parent-kind-interface.tsd-is-inherited > .tsd-kind-icon:before {
  background-position: -221px -170px; }

.tsd-is-static.tsd-kind-method > .tsd-kind-icon:before {
  background-position: -136px -170px; }

.tsd-is-static.tsd-kind-method.tsd-is-protected > .tsd-kind-icon:before {
  background-position: -153px -170px; }

.tsd-is-static.tsd-kind-method.tsd-is-private > .tsd-kind-icon:before {
  background-position: -119px -170px; }

.tsd-is-static.tsd-kind-method.tsd-parent-kind-class > .tsd-kind-icon:before {
  background-position: -51px -170px; }

.tsd-is-static.tsd-kind-method.tsd-parent-kind-class.tsd-is-inherited > .tsd-kind-icon:before {
  background-position: -68px -170px; }

.tsd-is-static.tsd-kind-method.tsd-parent-kind-class.tsd-is-protected > .tsd-kind-icon:before {
  background-position: -85px -170px; }

.tsd-is-static.tsd-kind-method.tsd-parent-kind-class.tsd-is-protected.tsd-is-inherited > .tsd-kind-icon:before {
  background-position: -102px -170px; }

.tsd-is-static.tsd-kind-method.tsd-parent-kind-class.tsd-is-private > .tsd-kind-icon:before {
  background-position: -119px -170px; }

.tsd-is-static.tsd-kind-method.tsd-parent-kind-enum > .tsd-kind-icon:before {
  background-position: -170px -170px; }

.tsd-is-static.tsd-kind-method.tsd-parent-kind-enum.tsd-is-protected > .tsd-kind-icon:before {
  background-position: -187px -170px; }

.tsd-is-static.tsd-kind-method.tsd-parent-kind-enum.tsd-is-private > .tsd-kind-icon:before {
  background-position: -119px -170px; }

.tsd-is-static.tsd-kind-method.tsd-parent-kind-interface > .tsd-kind-icon:before {
  background-position: -204px -170px; }

.tsd-is-static.tsd-kind-method.tsd-parent-kind-interface.tsd-is-inherited > .tsd-kind-icon:before {
  background-position: -221px -170px; }

.tsd-is-static.tsd-kind-call-signature > .tsd-kind-icon:before {
  background-position: -136px -170px; }

.tsd-is-static.tsd-kind-call-signature.tsd-is-protected > .tsd-kind-icon:before {
  background-position: -153px -170px; }

.tsd-is-static.tsd-kind-call-signature.tsd-is-private > .tsd-kind-icon:before {
  background-position: -119px -170px; }

.tsd-is-static.tsd-kind-call-signature.tsd-parent-kind-class > .tsd-kind-icon:before {
  background-position: -51px -170px; }

.tsd-is-static.tsd-kind-call-signature.tsd-parent-kind-class.tsd-is-inherited > .tsd-kind-icon:before {
  background-position: -68px -170px; }

.tsd-is-static.tsd-kind-call-signature.tsd-parent-kind-class.tsd-is-protected > .tsd-kind-icon:before {
  background-position: -85px -170px; }

.tsd-is-static.tsd-kind-call-signature.tsd-parent-kind-class.tsd-is-protected.tsd-is-inherited > .tsd-kind-icon:before {
  background-position: -102px -170px; }

.tsd-is-static.tsd-kind-call-signature.tsd-parent-kind-class.tsd-is-private > .tsd-kind-icon:before {
  background-position: -119px -170px; }

.tsd-is-static.tsd-kind-call-signature.tsd-parent-kind-enum > .tsd-kind-icon:before {
  background-position: -170px -170px; }

.tsd-is-static.tsd-kind-call-signature.tsd-parent-kind-enum.tsd-is-protected > .tsd-kind-icon:before {
  background-position: -187px -170px; }

.tsd-is-static.tsd-kind-call-signature.tsd-parent-kind-enum.tsd-is-private > .tsd-kind-icon:before {
  background-position: -119px -170px; }

.tsd-is-static.tsd-kind-call-signature.tsd-parent-kind-interface > .tsd-kind-icon:before {
  background-position: -204px -170px; }

.tsd-is-static.tsd-kind-call-signature.tsd-parent-kind-interface.tsd-is-inherited > .tsd-kind-icon:before {
  background-position: -221px -170px; }

.tsd-is-static.tsd-kind-event > .tsd-kind-icon:before {
  background-position: -136px -187px; }

.tsd-is-static.tsd-kind-event.tsd-is-protected > .tsd-kind-icon:before {
  background-position: -153px -187px; }

.tsd-is-static.tsd-kind-event.tsd-is-private > .tsd-kind-icon:before {
  background-position: -119px -187px; }

.tsd-is-static.tsd-kind-event.tsd-parent-kind-class > .tsd-kind-icon:before {
  background-position: -51px -187px; }

.tsd-is-static.tsd-kind-event.tsd-parent-kind-class.tsd-is-inherited > .tsd-kind-icon:before {
  background-position: -68px -187px; }

.tsd-is-static.tsd-kind-event.tsd-parent-kind-class.tsd-is-protected > .tsd-kind-icon:before {
  background-position: -85px -187px; }

.tsd-is-static.tsd-kind-event.tsd-parent-kind-class.tsd-is-protected.tsd-is-inherited > .tsd-kind-icon:before {
  background-position: -102px -187px; }

.tsd-is-static.tsd-kind-event.tsd-parent-kind-class.tsd-is-private > .tsd-kind-icon:before {
  background-position: -119px -187px; }

.tsd-is-static.tsd-kind-event.tsd-parent-kind-enum > .tsd-kind-icon:before {
  background-position: -170px -187px; }

.tsd-is-static.tsd-kind-event.tsd-parent-kind-enum.tsd-is-protected > .tsd-kind-icon:before {
  background-position: -187px -187px; }

.tsd-is-static.tsd-kind-event.tsd-parent-kind-enum.tsd-is-private > .tsd-kind-icon:before {
  background-position: -119px -187px; }

.tsd-is-static.tsd-kind-event.tsd-parent-kind-interface > .tsd-kind-icon:before {
  background-position: -204px -187px; }

.tsd-is-static.tsd-kind-event.tsd-parent-kind-interface.tsd-is-inherited > .tsd-kind-icon:before {
  background-position: -221px -187px; }

.no-transition {
  transition: none !important; }

@keyframes fade-in {
  from {
    opacity: 0; }
  to {
    opacity: 1; } }

@keyframes fade-out {
  from {
    opacity: 1;
    visibility: visible; }
  to {
    opacity: 0; } }

@keyframes fade-in-delayed {
  0% {
    opacity: 0; }
  33% {
    opacity: 0; }
  100% {
    opacity: 1; } }

@keyframes fade-out-delayed {
  0% {
    opacity: 1;
    visibility: visible; }
  66% {
    opacity: 0; }
  100% {
    opacity: 0; } }

@keyframes shift-to-left {
  from {
    transform: translate(0, 0); }
  to {
    transform: translate(-25%, 0); } }

@keyframes unshift-to-left {
  from {
    transform: translate(-25%, 0); }
  to {
    transform: translate(0, 0); } }

@keyframes pop-in-from-right {
  from {
    transform: translate(100%, 0); }
  to {
    transform: translate(0, 0); } }

@keyframes pop-out-to-right {
  from {
    transform: translate(0, 0);
    visibility: visible; }
  to {
    transform: translate(100%, 0); } }

body {
  background: #fdfdfd;
  font-family: "Segoe UI", sans-serif;
  font-size: 16px;
  color: #222; }

a {
  color: #4da6ff;
  text-decoration: none; }
  a:hover {
    text-decoration: underline; }

code, pre {
  font-family: Menlo, Monaco, Consolas, "Courier New", monospace;
  padding: 0.2em;
  margin: 0;
  font-size: 14px;
  background-color: rgba(0, 0, 0, 0.04); }

pre {
  padding: 10px; }
  pre code {
    padding: 0;
    font-size: 100%;
    background-color: transparent; }

.tsd-typography {
  line-height: 1.333em; }
  .tsd-typography ul {
    list-style: square;
    padding: 0 0 0 20px;
    margin: 0; }
  .tsd-typography h4, .tsd-typography .tsd-index-panel h3, .tsd-index-panel .tsd-typography h3, .tsd-typography h5, .tsd-typography h6 {
    font-size: 1em;
    margin: 0; }
  .tsd-typography h5, .tsd-typography h6 {
    font-weight: normal; }
  .tsd-typography p, .tsd-typography ul, .tsd-typography ol {
    margin: 1em 0; }

@media (min-width: 901px) and (max-width: 1024px) {
  html.default .col-content {
    width: 72%; }
  html.default .col-menu {
    width: 28%; }
  html.default .tsd-navigation {
    padding-left: 10px; } }

@media (max-width: 900px) {
  html.default .col-content {
    float: none;
    width: 100%; }
  html.default .col-menu {
    position: fixed !important;
    overflow: auto;
    -webkit-overflow-scrolling: touch;
    overflow-scrolling: touch;
    z-index: 1024;
    top: 0 !important;
    bottom: 0 !important;
    left: auto !important;
    right: 0 !important;
    width: 100%;
    padding: 20px 20px 0 0;
    max-width: 450px;
    visibility: hidden;
    background-color: #fff;
    transform: translate(100%, 0); }
    html.default .col-menu > *:last-child {
      padding-bottom: 20px; }
  html.default .overlay {
    content: '';
    display: block;
    position: fixed;
    z-index: 1023;
    top: 0;
    left: 0;
    right: 0;
    bottom: 0;
    background-color: rgba(0, 0, 0, 0.75);
    visibility: hidden; }
  html.default.to-has-menu .overlay {
    animation: fade-in 0.4s; }
  html.default.to-has-menu header,
  html.default.to-has-menu footer,
  html.default.to-has-menu .col-content {
    animation: shift-to-left 0.4s; }
  html.default.to-has-menu .col-menu {
    animation: pop-in-from-right 0.4s; }
  html.default.from-has-menu .overlay {
    animation: fade-out 0.4s; }
  html.default.from-has-menu header,
  html.default.from-has-menu footer,
  html.default.from-has-menu .col-content {
    animation: unshift-to-left 0.4s; }
  html.default.from-has-menu .col-menu {
    animation: pop-out-to-right 0.4s; }
  html.default.has-menu body {
    overflow: hidden; }
  html.default.has-menu .overlay {
    visibility: visible; }
  html.default.has-menu header,
  html.default.has-menu footer,
  html.default.has-menu .col-content {
    transform: translate(-25%, 0); }
  html.default.has-menu .col-menu {
    visibility: visible;
    transform: translate(0, 0); } }

.tsd-page-title {
  padding: 70px 0 20px 0;
  margin: 0 0 40px 0;
  background: #fff;
  box-shadow: 0 0 5px rgba(0, 0, 0, 0.35); }
  .tsd-page-title h1 {
    margin: 0; }

.tsd-breadcrumb {
  margin: 0;
  padding: 0;
  color: #808080; }
  .tsd-breadcrumb a {
    color: #808080;
    text-decoration: none; }
    .tsd-breadcrumb a:hover {
      text-decoration: underline; }
  .tsd-breadcrumb li {
    display: inline; }
    .tsd-breadcrumb li:after {
      content: ' / '; }

html.minimal .container {
  margin: 0; }

html.minimal .container-main {
  padding-top: 50px;
  padding-bottom: 0; }

html.minimal .content-wrap {
  padding-left: 300px; }

html.minimal .tsd-navigation {
  position: fixed !important;
  overflow: auto;
  -webkit-overflow-scrolling: touch;
  overflow-scrolling: touch;
  box-sizing: border-box;
  z-index: 1;
  left: 0;
  top: 40px;
  bottom: 0;
  width: 300px;
  padding: 20px;
  margin: 0; }

html.minimal .tsd-member .tsd-member {
  margin-left: 0; }

html.minimal .tsd-page-toolbar {
  position: fixed;
  z-index: 2; }

html.minimal #tsd-filter .tsd-filter-group {
  right: 0;
  transform: none; }

html.minimal footer {
  background-color: transparent; }
  html.minimal footer .container {
    padding: 0; }

html.minimal .tsd-generator {
  padding: 0; }

@media (max-width: 900px) {
  html.minimal .tsd-navigation {
    display: none; }
  html.minimal .content-wrap {
    padding-left: 0; } }

dl.tsd-comment-tags {
  overflow: hidden; }
  dl.tsd-comment-tags dt {
    float: left;
    padding: 1px 5px;
    margin: 0 10px 0 0;
    border-radius: 4px;
    border: 1px solid #808080;
    color: #808080;
    font-size: 0.8em;
    font-weight: normal; }
  dl.tsd-comment-tags dd {
    margin: 0 0 10px 0; }
    dl.tsd-comment-tags dd:before, dl.tsd-comment-tags dd:after {
      display: table;
      content: " "; }
    dl.tsd-comment-tags dd pre, dl.tsd-comment-tags dd:after {
      clear: both; }
  dl.tsd-comment-tags p {
    margin: 0; }

.tsd-panel.tsd-comment .lead {
  font-size: 1.1em;
  line-height: 1.333em;
  margin-bottom: 2em; }
  .tsd-panel.tsd-comment .lead:last-child {
    margin-bottom: 0; }

.toggle-protected .tsd-is-private {
  display: none; }

.toggle-public .tsd-is-private,
.toggle-public .tsd-is-protected,
.toggle-public .tsd-is-private-protected {
  display: none; }

.toggle-inherited .tsd-is-inherited {
  display: none; }

.toggle-only-exported .tsd-is-not-exported {
  display: none; }

.toggle-externals .tsd-is-external {
  display: none; }

#tsd-filter {
  position: relative;
  display: inline-block;
  height: 40px;
  vertical-align: bottom; }
  .no-filter #tsd-filter {
    display: none; }
  #tsd-filter .tsd-filter-group {
    display: inline-block;
    height: 40px;
    vertical-align: bottom;
    white-space: nowrap; }
  #tsd-filter input {
    display: none; }
  @media (max-width: 900px) {
    #tsd-filter .tsd-filter-group {
      display: block;
      position: absolute;
      top: 40px;
      right: 20px;
      height: auto;
      background-color: #fff;
      visibility: hidden;
      transform: translate(50%, 0);
      box-shadow: 0 0 4px rgba(0, 0, 0, 0.25); }
      .has-options #tsd-filter .tsd-filter-group {
        visibility: visible; }
      .to-has-options #tsd-filter .tsd-filter-group {
        animation: fade-in 0.2s; }
      .from-has-options #tsd-filter .tsd-filter-group {
        animation: fade-out 0.2s; }
    #tsd-filter label,
    #tsd-filter .tsd-select {
      display: block;
      padding-right: 20px; } }

footer {
  border-top: 1px solid #eee;
  background-color: #fff; }
  footer.with-border-bottom {
    border-bottom: 1px solid #eee; }
  footer .tsd-legend-group {
    font-size: 0; }
  footer .tsd-legend {
    display: inline-block;
    width: 25%;
    padding: 0;
    font-size: 16px;
    list-style: none;
    line-height: 1.333em;
    vertical-align: top; }
    @media (max-width: 900px) {
      footer .tsd-legend {
        width: 50%; } }

.tsd-hierarchy {
  list-style: square;
  padding: 0 0 0 20px;
  margin: 0; }
  .tsd-hierarchy .target {
    font-weight: bold; }

.tsd-index-panel .tsd-index-content {
  margin-bottom: -30px !important; }

.tsd-index-panel .tsd-index-section {
  margin-bottom: 30px !important; }

.tsd-index-panel h3 {
  margin: 0 -20px 10px -20px;
  padding: 0 20px 10px 20px;
  border-bottom: 1px solid #eee; }

.tsd-index-panel ul.tsd-index-list {
  -moz-column-count: 3;
  -ms-column-count: 3;
  -o-column-count: 3;
  column-count: 3;
  -moz-column-gap: 20px;
  -ms-column-gap: 20px;
  -o-column-gap: 20px;
  column-gap: 20px;
  padding: 0;
  list-style: none;
  line-height: 1.333em; }
  @media (max-width: 900px) {
    .tsd-index-panel ul.tsd-index-list {
      -moz-column-count: 1;
      -ms-column-count: 1;
      -o-column-count: 1;
      column-count: 1; } }
  @media (min-width: 901px) and (max-width: 1024px) {
    .tsd-index-panel ul.tsd-index-list {
      -moz-column-count: 2;
      -ms-column-count: 2;
      -o-column-count: 2;
      column-count: 2; } }
  .tsd-index-panel ul.tsd-index-list li {
    -webkit-column-break-inside: avoid;
    -moz-column-break-inside: avoid;
    -ms-column-break-inside: avoid;
    -o-column-break-inside: avoid;
    column-break-inside: avoid;
    -webkit-page-break-inside: avoid;
    -moz-page-break-inside: avoid;
    -ms-page-break-inside: avoid;
    -o-page-break-inside: avoid;
    page-break-inside: avoid; }

.tsd-index-panel a,
.tsd-index-panel .tsd-parent-kind-module a {
  color: #9600ff; }

.tsd-index-panel .tsd-parent-kind-interface a {
  color: #7da01f; }

.tsd-index-panel .tsd-parent-kind-enum a {
  color: #cc9900; }

.tsd-index-panel .tsd-parent-kind-class a {
  color: #4da6ff; }

.tsd-index-panel .tsd-kind-module a {
  color: #9600ff; }

.tsd-index-panel .tsd-kind-interface a {
  color: #7da01f; }

.tsd-index-panel .tsd-kind-enum a {
  color: #cc9900; }

.tsd-index-panel .tsd-kind-class a {
  color: #4da6ff; }

.tsd-index-panel .tsd-is-private a {
  color: #808080; }

.tsd-flag {
  display: inline-block;
  padding: 1px 5px;
  border-radius: 4px;
  color: #fff;
  background-color: #808080;
  text-indent: 0;
  font-size: 14px;
  font-weight: normal; }

.tsd-anchor {
  position: absolute;
  top: -100px; }

.tsd-member {
  position: relative; }
  .tsd-member .tsd-anchor + h3 {
    margin-top: 0;
    margin-bottom: 0;
    border-bottom: none; }

.tsd-navigation {
  padding: 0 0 0 40px; }
  .tsd-navigation a {
    display: block;
    padding-top: 2px;
    padding-bottom: 2px;
    border-left: 2px solid transparent;
    color: #222;
    text-decoration: none;
    transition: border-left-color 0.1s; }
    .tsd-navigation a:hover {
      text-decoration: underline; }
  .tsd-navigation ul {
    margin: 0;
    padding: 0;
    list-style: none; }
  .tsd-navigation li {
    padding: 0; }

.tsd-navigation.primary {
  padding-bottom: 40px; }
  .tsd-navigation.primary a {
    display: block;
    padding-top: 6px;
    padding-bottom: 6px; }
  .tsd-navigation.primary ul li a {
    padding-left: 5px; }
  .tsd-navigation.primary ul li li a {
    padding-left: 25px; }
  .tsd-navigation.primary ul li li li a {
    padding-left: 45px; }
  .tsd-navigation.primary ul li li li li a {
    padding-left: 65px; }
  .tsd-navigation.primary ul li li li li li a {
    padding-left: 85px; }
  .tsd-navigation.primary ul li li li li li li a {
    padding-left: 105px; }
  .tsd-navigation.primary > ul {
    border-bottom: 1px solid #eee; }
  .tsd-navigation.primary li {
    border-top: 1px solid #eee; }
    .tsd-navigation.primary li.current > a {
      font-weight: bold; }
    .tsd-navigation.primary li.label span {
      display: block;
      padding: 20px 0 6px 5px;
      color: #808080; }
    .tsd-navigation.primary li.globals + li > span,
    .tsd-navigation.primary li.globals + li > a {
      padding-top: 20px; }

.tsd-navigation.secondary ul {
  transition: opacity 0.2s; }
  .tsd-navigation.secondary ul li a {
    padding-left: 25px; }
  .tsd-navigation.secondary ul li li a {
    padding-left: 45px; }
  .tsd-navigation.secondary ul li li li a {
    padding-left: 65px; }
  .tsd-navigation.secondary ul li li li li a {
    padding-left: 85px; }
  .tsd-navigation.secondary ul li li li li li a {
    padding-left: 105px; }
  .tsd-navigation.secondary ul li li li li li li a {
    padding-left: 125px; }
  .tsd-navigation.secondary ul.current a {
    border-left-color: #eee; }

.tsd-navigation.secondary li.focus > a,
.tsd-navigation.secondary ul.current li.focus > a {
  border-left-color: #000; }

.tsd-navigation.secondary li.current {
  margin-top: 20px;
  margin-bottom: 20px;
  border-left-color: #eee; }
  .tsd-navigation.secondary li.current > a {
    font-weight: bold; }

@media (min-width: 901px) {
  .menu-sticky-wrap {
    position: static; }
    .no-csspositionsticky .menu-sticky-wrap.sticky {
      position: fixed; }
    .no-csspositionsticky .menu-sticky-wrap.sticky-current {
      position: fixed; }
      .no-csspositionsticky .menu-sticky-wrap.sticky-current ul.before-current,
      .no-csspositionsticky .menu-sticky-wrap.sticky-current ul.after-current {
        opacity: 0; }
    .no-csspositionsticky .menu-sticky-wrap.sticky-bottom {
      position: absolute;
      top: auto !important;
      left: auto !important;
      bottom: 0;
      right: 0; }
    .csspositionsticky .menu-sticky-wrap.sticky {
      position: -webkit-sticky;
      position: sticky; }
    .csspositionsticky .menu-sticky-wrap.sticky-current {
      position: -webkit-sticky;
      position: sticky; } }

.tsd-panel {
  margin: 20px 0;
  padding: 20px;
  background-color: #fff;
  box-shadow: 0 0 4px rgba(0, 0, 0, 0.25); }
  .tsd-panel:empty {
    display: none; }
  .tsd-panel > h1, .tsd-panel > h2, .tsd-panel > h3 {
    margin: 1.5em -20px 10px -20px;
    padding: 0 20px 10px 20px;
    border-bottom: 1px solid #eee; }
    .tsd-panel > h1.tsd-before-signature, .tsd-panel > h2.tsd-before-signature, .tsd-panel > h3.tsd-before-signature {
      margin-bottom: 0;
      border-bottom: 0; }
  .tsd-panel table {
    display: block;
    width: 100%;
    overflow: auto;
    margin-top: 10px;
    word-break: normal;
    word-break: keep-all; }
    .tsd-panel table th {
      font-weight: bold; }
    .tsd-panel table th, .tsd-panel table td {
      padding: 6px 13px;
      border: 1px solid #ddd; }
    .tsd-panel table tr {
      background-color: #fff;
      border-top: 1px solid #ccc; }
      .tsd-panel table tr:nth-child(2n) {
        background-color: #f8f8f8; }

.tsd-panel-group {
  margin: 60px 0; }
  .tsd-panel-group > h1, .tsd-panel-group > h2, .tsd-panel-group > h3 {
    padding-left: 20px;
    padding-right: 20px; }

#tsd-search {
  transition: background-color 0.2s; }
  #tsd-search .title {
    position: relative;
    z-index: 2; }
  #tsd-search .field {
    position: absolute;
    left: 0;
    top: 0;
    right: 40px;
    height: 40px; }
    #tsd-search .field input {
      box-sizing: border-box;
      position: relative;
      top: -50px;
      z-index: 1;
      width: 100%;
      padding: 0 10px;
      opacity: 0;
      outline: 0;
      border: 0;
      background: transparent;
      color: #222; }
    #tsd-search .field label {
      position: absolute;
      overflow: hidden;
      right: -40px; }
  #tsd-search .field input,
  #tsd-search .title {
    transition: opacity 0.2s; }
  #tsd-search .results {
    position: absolute;
    visibility: hidden;
    top: 40px;
    width: 100%;
    margin: 0;
    padding: 0;
    list-style: none;
    box-shadow: 0 0 4px rgba(0, 0, 0, 0.25); }
    #tsd-search .results li {
      padding: 0 10px;
      background-color: #fdfdfd; }
    #tsd-search .results li:nth-child(even) {
      background-color: #fff; }
    #tsd-search .results li.state {
      display: none; }
    #tsd-search .results li.current,
    #tsd-search .results li:hover {
      background-color: #eee; }
    #tsd-search .results a {
      display: block; }
      #tsd-search .results a:before {
        top: 10px; }
    #tsd-search .results span.parent {
      color: #808080;
      font-weight: normal; }
  #tsd-search.has-focus {
    background-color: #eee; }
    #tsd-search.has-focus .field input {
      top: 0;
      opacity: 1; }
    #tsd-search.has-focus .title {
      z-index: 0;
      opacity: 0; }
    #tsd-search.has-focus .results {
      visibility: visible; }
  #tsd-search.loading .results li.state.loading {
    display: block; }
  #tsd-search.failure .results li.state.failure {
    display: block; }

.tsd-signature {
  margin: 0 0 1em 0;
  padding: 10px;
  border: 1px solid #eee;
  font-family: Menlo, Monaco, Consolas, "Courier New", monospace;
  font-size: 14px; }
  .tsd-signature.tsd-kind-icon {
    padding-left: 30px; }
    .tsd-signature.tsd-kind-icon:before {
      top: 10px;
      left: 10px; }
  .tsd-panel > .tsd-signature {
    margin-left: -20px;
    margin-right: -20px;
    border-width: 1px 0; }
    .tsd-panel > .tsd-signature.tsd-kind-icon {
      padding-left: 40px; }
      .tsd-panel > .tsd-signature.tsd-kind-icon:before {
        left: 20px; }

.tsd-signature-symbol {
  color: #808080;
  font-weight: normal; }

.tsd-signature-type {
  font-style: italic;
  font-weight: normal; }

.tsd-signatures {
  padding: 0;
  margin: 0 0 1em 0;
  border: 1px solid #eee; }
  .tsd-signatures .tsd-signature {
    margin: 0;
    border-width: 1px 0 0 0;
    transition: background-color 0.1s; }
    .tsd-signatures .tsd-signature:first-child {
      border-top-width: 0; }
    .tsd-signatures .tsd-signature.current {
      background-color: #eee; }
  .tsd-signatures.active > .tsd-signature {
    cursor: pointer; }
  .tsd-panel > .tsd-signatures {
    margin-left: -20px;
    margin-right: -20px;
    border-width: 1px 0; }
    .tsd-panel > .tsd-signatures .tsd-signature.tsd-kind-icon {
      padding-left: 40px; }
      .tsd-panel > .tsd-signatures .tsd-signature.tsd-kind-icon:before {
        left: 20px; }
  .tsd-panel > a.anchor + .tsd-signatures {
    border-top-width: 0;
    margin-top: -20px; }

ul.tsd-descriptions {
  position: relative;
  overflow: hidden;
  transition: height 0.3s;
  padding: 0;
  list-style: none; }
  ul.tsd-descriptions.active > .tsd-description {
    display: none; }
    ul.tsd-descriptions.active > .tsd-description.current {
      display: block; }
    ul.tsd-descriptions.active > .tsd-description.fade-in {
      animation: fade-in-delayed 0.3s; }
    ul.tsd-descriptions.active > .tsd-description.fade-out {
      animation: fade-out-delayed 0.3s;
      position: absolute;
      display: block;
      top: 0;
      left: 0;
      right: 0;
      opacity: 0;
      visibility: hidden; }
  ul.tsd-descriptions h4, ul.tsd-descriptions .tsd-index-panel h3, .tsd-index-panel ul.tsd-descriptions h3 {
    font-size: 16px;
    margin: 1em 0 0.5em 0; }

ul.tsd-parameters,
ul.tsd-type-parameters {
  list-style: square;
  margin: 0;
  padding-left: 20px; }
  ul.tsd-parameters > li.tsd-parameter-siganture,
  ul.tsd-type-parameters > li.tsd-parameter-siganture {
    list-style: none;
    margin-left: -20px; }
  ul.tsd-parameters h5,
  ul.tsd-type-parameters h5 {
    font-size: 16px;
    margin: 1em 0 0.5em 0; }
  ul.tsd-parameters .tsd-comment,
  ul.tsd-type-parameters .tsd-comment {
    margin-top: -0.5em; }

.tsd-sources {
  font-size: 14px;
  color: #808080;
  margin: 0 0 1em 0; }
  .tsd-sources a {
    color: #808080;
    text-decoration: underline; }
  .tsd-sources ul, .tsd-sources p {
    margin: 0 !important; }
  .tsd-sources ul {
    list-style: none;
    padding: 0; }

.tsd-page-toolbar {
  position: absolute;
  z-index: 1;
  top: 0;
  left: 0;
  width: 100%;
  height: 40px;
  color: #333;
  background: #fff;
  border-bottom: 1px solid #eee; }
  .tsd-page-toolbar a {
    color: #333;
    text-decoration: none; }
    .tsd-page-toolbar a.title {
      font-weight: bold; }
    .tsd-page-toolbar a.title:hover {
      text-decoration: underline; }
  .tsd-page-toolbar .table-wrap {
    display: table;
    width: 100%;
    height: 40px; }
  .tsd-page-toolbar .table-cell {
    display: table-cell;
    position: relative;
    white-space: nowrap;
    line-height: 40px; }
    .tsd-page-toolbar .table-cell:first-child {
      width: 100%; }

.tsd-widget:before, .tsd-select .tsd-select-label:before, .tsd-select .tsd-select-list li:before {
  content: '';
  display: inline-block;
  width: 40px;
  height: 40px;
  margin: 0 -8px 0 0;
  background-image: url(data:image/png;base64,iVBORw0KGgoAAAANSUhEUgAAAUAAAAAoCAQAAAAlSeuiAAABp0lEQVR4Ae3aUa3jQAyF4QNhIBTCQiiEQlgIhRAGhTAQBkIgBEIgDITZZGXNjZTePiSWYqn/54dGfbAq+SiTutWXAgAAAAAAAAAAAAA8NCz1UFSD2lKDS5d3NVzZj/BVNasaLoRZRUmj2lLrVVHWMUntQ13Wj/i1pWa9lprX6xMRnH4dx6Rjsn26+v+12ms+EcB37P0r+qH+DNQGXgMFcHzbregQ78B8eQCTJk0e979ZW7PdA2O49ceDsYexKgUNoI3EKYDWL3D8miaPh/uXtl6BHqEHFQvgXau/FsCiIWAAbST2fpQRT0sl70j3z5ZiBdD7CG5WZX8kxwmgjbiP5GQA9/3O2XaxnnHi53AEE0AbRh+JQwC3/fzC4hcb6xPvS4i3QaMdwX+0utsRPEY6gm2wNhKHAG77eUi7SIcK4G4NY4GMIan2u2Cxqzncl5DUn7Q8ArjvZ8JFOsl/Ed0jyBom+BomQKSto+9PcblHMM4iuu4X0QQw5hrGQY/gUxFkjZuf4m4alXVU+1De/VhEn5CvDSB/RsBzqWgAAAAAAAAAAAAAAACAfyyYJ5nhVuwIAAAAAElFTkSuQmCC);
  background-repeat: no-repeat;
  text-indent: -1024px;
  vertical-align: bottom; }
  @media (-webkit-min-device-pixel-ratio: 1.5), (min-device-pixel-ratio: 1.5), (min-resolution: 144dpi) {
    .tsd-widget:before, .tsd-select .tsd-select-label:before, .tsd-select .tsd-select-list li:before {
      background-image: url(data:image/png;base64,iVBORw0KGgoAAAANSUhEUgAAAoAAAABQCAMAAAC+sjQXAAAAM1BMVEUAAAAAAAAAAAAAAAAAAAAAAAAAAAAAAAAAAAAAAAAAAAAAAAAAAAAAAAAAAAAAAAAAAACjBUbJAAAAEXRSTlMA3/+/UCBw7xCPYIBAMM+vn1qYQ7QAAALCSURBVHgB7MGBAAAAAICg/akXqQIAAAAAAAAAAAAAAAAAAJids9mdE4bhoDNZCITP93/aSmhV/9uwPWyi8jtkblws2IxsYpz9LwSAaJW8AreE16PxOsMYE6Q4DiYKF7X+8ZHXc/E608xv5snEyIuZrVwMZjbnujR6T3gsXmcLOIRNzD+Ig2UuVtt2+NbAiX/wVLzOlviD9L2BOfGBlL/3D1I+uDjGBJArBPxU3x+K15kCQFo2s21JAOHrKpz4SPrWv4IKA+uFaR6vMwMcb+emA2DWEfDglrkLqEBOKVslA8Dx14oPMiV4CtywWxdQgAwkq2QE0uTXUwJGk2G9s3mTFNBzAkC7HKPsX72AEVjMnAWIpsPCRRjXdQxcjCYpoOcEgHY5Rtk/slWSgM3M2aSeeVgjAOeVpKcdgGMdNAXMuIAqOcZzqF8L+WcAsi8wkTeheCWMegL6mgCorHHyEJ5TVfxrLWDrTUjZdhnhjYqAnlN8TaoELOLVC0gucmoz/3RKcPs2jAs4+J5ET8AEZF+TSgGLeC1V8YuGQQU2IV1Asq9JCwE9XitZVPxr34bpJRj8PqsFLOK108W9aVrWZRrR7Sm2HL4JCToCujHZ6gUs4jUz0P1TEvD+U5wMa363YeziBODIq1YbJrsv9QKW8Ry1nNp+GAHvuingRTfmYcjBf0QpAS37bdUL6PFKtHJq63EsZ5cxcKMkDVIClu1dAK1PcJ5TFQ0M9wZKDCPs3BD7MIJGTs3WfiTfDVQYx5q5ZekCauTU3P5Q0ukGCgh49oFURdobWBY9N/CxEuwGjpGLuPhTdwH1x7HqDDxNgRP2zQ8lraFyF/yJ9vH6QGqtgSbBOU8/j2VORz+Wqfle2d5Ae4R+ML0z7Y+W4P7XHN3AU+tzyK/24EAGAAAAYJC/9T2+CgAAAAAAAAAAAAAAAAAAAADgJpfzHyIKFFBKAAAAAElFTkSuQmCC);
      background-size: 320px 40px; } }

.tsd-widget {
  display: inline-block;
  overflow: hidden;
  opacity: 0.6;
  height: 40px;
  transition: opacity 0.1s, background-color 0.2s;
  vertical-align: bottom;
  cursor: pointer; }
  .tsd-widget:hover {
    opacity: 0.8; }
  .tsd-widget.active {
    opacity: 1;
    background-color: #eee; }
  .tsd-widget.no-caption {
    width: 40px; }
    .tsd-widget.no-caption:before {
      margin: 0; }
  .tsd-widget.search:before {
    background-position: 0 0; }
  .tsd-widget.menu:before {
    background-position: -40px 0; }
  .tsd-widget.options:before {
    background-position: -80px 0; }
  .tsd-widget.options, .tsd-widget.menu {
    display: none; }
    @media (max-width: 900px) {
      .tsd-widget.options, .tsd-widget.menu {
        display: inline-block; } }
  input[type=checkbox] + .tsd-widget:before {
    background-position: -120px 0; }
  input[type=checkbox]:checked + .tsd-widget:before {
    background-position: -160px 0; }

.tsd-select {
  position: relative;
  display: inline-block;
  height: 40px;
  transition: opacity 0.1s, background-color 0.2s;
  vertical-align: bottom;
  cursor: pointer; }
  .tsd-select .tsd-select-label {
    opacity: 0.6;
    transition: opacity 0.2s; }
    .tsd-select .tsd-select-label:before {
      background-position: -240px 0; }
  .tsd-select.active .tsd-select-label {
    opacity: 0.8; }
  .tsd-select.active .tsd-select-list {
    visibility: visible;
    opacity: 1;
    transition-delay: 0s; }
  .tsd-select .tsd-select-list {
    position: absolute;
    visibility: hidden;
    top: 40px;
    left: 0;
    margin: 0;
    padding: 0;
    opacity: 0;
    list-style: none;
    box-shadow: 0 0 4px rgba(0, 0, 0, 0.25);
    transition: visibility 0s 0.2s, opacity 0.2s; }
    .tsd-select .tsd-select-list li {
      padding: 0 20px 0 0;
      background-color: #fdfdfd; }
      .tsd-select .tsd-select-list li:before {
        background-position: 40px 0; }
      .tsd-select .tsd-select-list li:nth-child(even) {
        background-color: #fff; }
      .tsd-select .tsd-select-list li:hover {
        background-color: #eee; }
      .tsd-select .tsd-select-list li.selected:before {
        background-position: -200px 0; }
  @media (max-width: 900px) {
    .tsd-select .tsd-select-list {
      top: 0;
      left: auto;
      right: 100%;
      margin-right: -5px; }
    .tsd-select .tsd-select-label:before {
      background-position: -280px 0; } }

img {
  max-width: 100%; }
</style>
</head>
<body>
<header>
	<div class="tsd-page-toolbar">
		<div class="container">
			<div class="table-wrap">
				<div class="table-cell">
					<strong><a href="../index.html">@auth0/auth0-spa-js</a></strong>
				</div>
				<div class="table-cell" id="tsd-widgets">
					<div id="tsd-filter">
						<a href="#" class="tsd-widget options no-caption" data-toggle="options">Options</a>
						<div class="tsd-filter-group">
							<div class="tsd-select" id="tsd-filter-visibility">
								<span class="tsd-select-label">All</span>
								<ul class="tsd-select-list">
									<li data-value="public">Public</li>
									<li data-value="protected">Public/Protected</li>
									<li data-value="private" class="selected">All</li>
								</ul>
							</div>
							<input type="checkbox" id="tsd-filter-inherited" checked />
							<label class="tsd-widget" for="tsd-filter-inherited">Inherited</label>
							<input type="checkbox" id="tsd-filter-only-exported" />
							<label class="tsd-widget" for="tsd-filter-only-exported">Only exported</label>
						</div>
					</div>
					<a href="#typedoc-main-index" class="tsd-widget menu no-caption">Menu</a>
				</div>
			</div>
		</div>
	</div>
</header>
<nav class="tsd-navigation secondary">
	<ul>
		<li class=" tsd-kind-class">
			<a href="../classes/auth0client.html" class="tsd-kind-icon">Auth0<wbr>Client</a>
		</li>
		<li class=" tsd-kind-class">
			<a href="../classes/authenticationerror.html" class="tsd-kind-icon">Authentication<wbr>Error</a>
		</li>
		<li class=" tsd-kind-class">
			<a href="../classes/genericerror.html" class="tsd-kind-icon">Generic<wbr>Error</a>
		</li>
		<li class=" tsd-kind-interface">
			<a href="auth0clientoptions.html" class="tsd-kind-icon">Auth0<wbr>Client<wbr>Options</a>
		</li>
		<li class=" tsd-kind-interface">
			<a href="getidtokenclaimsoptions.html" class="tsd-kind-icon">Get<wbr>IdToken<wbr>Claims<wbr>Options</a>
		</li>
		<li class=" tsd-kind-interface">
			<a href="gettokensilentlyoptions.html" class="tsd-kind-icon">Get<wbr>Token<wbr>Silently<wbr>Options</a>
		</li>
		<li class=" tsd-kind-interface">
			<a href="gettokenwithpopupoptions.html" class="tsd-kind-icon">Get<wbr>Token<wbr>With<wbr>Popup<wbr>Options</a>
		</li>
		<li class=" tsd-kind-interface">
			<a href="getuseroptions.html" class="tsd-kind-icon">Get<wbr>User<wbr>Options</a>
		</li>
		<li class="current tsd-kind-interface">
			<a href="logoutoptions.html" class="tsd-kind-icon">Logout<wbr>Options</a>
			<ul>
				<li class=" tsd-kind-property tsd-parent-kind-interface">
					<a href="logoutoptions.html#client_id" class="tsd-kind-icon">client_<wbr>id</a>
				</li>
				<li class=" tsd-kind-property tsd-parent-kind-interface">
					<a href="logoutoptions.html#federated" class="tsd-kind-icon">federated</a>
				</li>
				<li class=" tsd-kind-property tsd-parent-kind-interface">
					<a href="logoutoptions.html#returnto" class="tsd-kind-icon">return<wbr>To</a>
				</li>
			</ul>
		</li>
		<li class=" tsd-kind-interface">
			<a href="popupconfigoptions.html" class="tsd-kind-icon">Popup<wbr>Config<wbr>Options</a>
		</li>
		<li class=" tsd-kind-interface">
			<a href="popuploginoptions.html" class="tsd-kind-icon">Popup<wbr>Login<wbr>Options</a>
		</li>
		<li class=" tsd-kind-interface">
			<a href="redirectloginoptions.html" class="tsd-kind-icon">Redirect<wbr>Login<wbr>Options</a>
		</li>
		<li class=" tsd-kind-interface">
			<a href="redirectloginresult.html" class="tsd-kind-icon">Redirect<wbr>Login<wbr>Result</a>
		</li>
		<li class=" tsd-kind-type-alias">
			<a href="../globals.html#getidtokenclaimsoptions" class="tsd-kind-icon">get<wbr>IdToken<wbr>Claims<wbr>Options</a>
		</li>
		<li class=" tsd-kind-function">
			<a href="../globals.html#createauth0client" class="tsd-kind-icon">create<wbr>Auth0<wbr>Client</a>
		</li>
	</ul>
</nav>
<div class="container container-main">
	<div class="content-wrap">
		<section class="tsd-panel tsd-hierarchy">
			<h3>Hierarchy</h3>
			<ul class="tsd-hierarchy">
				<li>
					<span class="target">LogoutOptions</span>
				</li>
			</ul>
		</section>
		<section class="tsd-panel-group tsd-index-group">
			<h2>Index</h2>
			<section class="tsd-panel tsd-index-panel">
				<div class="tsd-index-content">
					<section class="tsd-index-section ">
						<h3>Properties</h3>
						<ul class="tsd-index-list">
							<li class="tsd-kind-property tsd-parent-kind-interface"><a href="logoutoptions.html#client_id" class="tsd-kind-icon">client_<wbr>id</a></li>
							<li class="tsd-kind-property tsd-parent-kind-interface"><a href="logoutoptions.html#federated" class="tsd-kind-icon">federated</a></li>
							<li class="tsd-kind-property tsd-parent-kind-interface"><a href="logoutoptions.html#returnto" class="tsd-kind-icon">return<wbr>To</a></li>
						</ul>
					</section>
				</div>
			</section>
		</section>
		<section class="tsd-panel-group tsd-member-group ">
			<h2>Properties</h2>
			<section class="tsd-panel tsd-member tsd-kind-property tsd-parent-kind-interface">
				<a name="client_id" class="tsd-anchor"></a>
				<h3><span class="tsd-flag ts-flagOptional">Optional</span> client_<wbr>id</h3>
				<div class="tsd-signature tsd-kind-icon">client_<wbr>id<span class="tsd-signature-symbol">:</span> <span class="tsd-signature-type">string</span></div>
				<aside class="tsd-sources">
					<ul>
<<<<<<< HEAD
						<li>Defined in <a href="https://github.com/auth0/auth0-spa-js/blob/53509dc/src/global.ts#L236">global.ts:236</a></li>
=======
						<li>Defined in <a href="https://github.com/auth0/auth0-spa-js/blob/fb984a6/src/global.ts#L218">src/global.ts:218</a></li>
>>>>>>> 3cc274a4
					</ul>
				</aside>
				<div class="tsd-comment tsd-typography">
					<div class="lead">
						<p>The <code>client_id</code> of your application.</p>
					</div>
				</div>
			</section>
			<section class="tsd-panel tsd-member tsd-kind-property tsd-parent-kind-interface">
				<a name="federated" class="tsd-anchor"></a>
				<h3><span class="tsd-flag ts-flagOptional">Optional</span> federated</h3>
				<div class="tsd-signature tsd-kind-icon">federated<span class="tsd-signature-symbol">:</span> <span class="tsd-signature-type">boolean</span></div>
				<aside class="tsd-sources">
					<ul>
<<<<<<< HEAD
						<li>Defined in <a href="https://github.com/auth0/auth0-spa-js/blob/53509dc/src/global.ts#L244">global.ts:244</a></li>
=======
						<li>Defined in <a href="https://github.com/auth0/auth0-spa-js/blob/fb984a6/src/global.ts#L226">src/global.ts:226</a></li>
>>>>>>> 3cc274a4
					</ul>
				</aside>
				<div class="tsd-comment tsd-typography">
					<div class="lead">
						<p>When supported by the upstream identity provider,
							forces the user to logout of their identity provider
							and from Auth0.
						<a href="https://auth0.com/docs/logout/guides/logout-idps">Read more about how federated logout works at Auth0</a></p>
					</div>
				</div>
			</section>
			<section class="tsd-panel tsd-member tsd-kind-property tsd-parent-kind-interface">
				<a name="returnto" class="tsd-anchor"></a>
				<h3><span class="tsd-flag ts-flagOptional">Optional</span> return<wbr>To</h3>
				<div class="tsd-signature tsd-kind-icon">return<wbr>To<span class="tsd-signature-symbol">:</span> <span class="tsd-signature-type">string</span></div>
				<aside class="tsd-sources">
					<ul>
<<<<<<< HEAD
						<li>Defined in <a href="https://github.com/auth0/auth0-spa-js/blob/53509dc/src/global.ts#L231">global.ts:231</a></li>
=======
						<li>Defined in <a href="https://github.com/auth0/auth0-spa-js/blob/fb984a6/src/global.ts#L213">src/global.ts:213</a></li>
>>>>>>> 3cc274a4
					</ul>
				</aside>
				<div class="tsd-comment tsd-typography">
					<div class="lead">
						<p>The URL where Auth0 will redirect your browser to after the logout.</p>
					</div>
					<blockquote>
						<p>Note that if the <code>client_id</code> parameter is included, the
							<code>returnTo</code> URL that is provided must be listed in the
							Application&#39;s &quot;Allowed Logout URLs&quot; in the Auth0 dashboard.
							However, if the <code>client_id</code> parameter is not included, the
							<code>returnTo</code> URL must be listed in the &quot;Allowed Logout URLs&quot; at
						the account level in the Auth0 dashboard.</p>
					</blockquote>
				</div>
			</section>
		</section>
		<footer>
			<div class="container">
				<h2>Legend</h2>
				<div class="tsd-legend-group">
					<ul class="tsd-legend">
						<li class="tsd-kind-module"><span class="tsd-kind-icon">Module</span></li>
						<li class="tsd-kind-object-literal"><span class="tsd-kind-icon">Object literal</span></li>
						<li class="tsd-kind-variable"><span class="tsd-kind-icon">Variable</span></li>
						<li class="tsd-kind-function"><span class="tsd-kind-icon">Function</span></li>
						<li class="tsd-kind-function tsd-has-type-parameter"><span class="tsd-kind-icon">Function with type parameter</span></li>
						<li class="tsd-kind-index-signature"><span class="tsd-kind-icon">Index signature</span></li>
						<li class="tsd-kind-type-alias"><span class="tsd-kind-icon">Type alias</span></li>
						<li class="tsd-kind-type-alias tsd-has-type-parameter"><span class="tsd-kind-icon">Type alias with type parameter</span></li>
					</ul>
					<ul class="tsd-legend">
						<li class="tsd-kind-enum"><span class="tsd-kind-icon">Enumeration</span></li>
						<li class="tsd-kind-enum-member"><span class="tsd-kind-icon">Enumeration member</span></li>
						<li class="tsd-kind-property tsd-parent-kind-enum"><span class="tsd-kind-icon">Property</span></li>
						<li class="tsd-kind-method tsd-parent-kind-enum"><span class="tsd-kind-icon">Method</span></li>
					</ul>
					<ul class="tsd-legend">
						<li class="tsd-kind-interface"><span class="tsd-kind-icon">Interface</span></li>
						<li class="tsd-kind-interface tsd-has-type-parameter"><span class="tsd-kind-icon">Interface with type parameter</span></li>
						<li class="tsd-kind-constructor tsd-parent-kind-interface"><span class="tsd-kind-icon">Constructor</span></li>
						<li class="tsd-kind-property tsd-parent-kind-interface"><span class="tsd-kind-icon">Property</span></li>
						<li class="tsd-kind-method tsd-parent-kind-interface"><span class="tsd-kind-icon">Method</span></li>
						<li class="tsd-kind-index-signature tsd-parent-kind-interface"><span class="tsd-kind-icon">Index signature</span></li>
					</ul>
					<ul class="tsd-legend">
						<li class="tsd-kind-class"><span class="tsd-kind-icon">Class</span></li>
						<li class="tsd-kind-class tsd-has-type-parameter"><span class="tsd-kind-icon">Class with type parameter</span></li>
						<li class="tsd-kind-constructor tsd-parent-kind-class"><span class="tsd-kind-icon">Constructor</span></li>
						<li class="tsd-kind-property tsd-parent-kind-class"><span class="tsd-kind-icon">Property</span></li>
						<li class="tsd-kind-method tsd-parent-kind-class"><span class="tsd-kind-icon">Method</span></li>
						<li class="tsd-kind-accessor tsd-parent-kind-class"><span class="tsd-kind-icon">Accessor</span></li>
						<li class="tsd-kind-index-signature tsd-parent-kind-class"><span class="tsd-kind-icon">Index signature</span></li>
					</ul>
					<ul class="tsd-legend">
						<li class="tsd-kind-constructor tsd-parent-kind-class tsd-is-inherited"><span class="tsd-kind-icon">Inherited constructor</span></li>
						<li class="tsd-kind-property tsd-parent-kind-class tsd-is-inherited"><span class="tsd-kind-icon">Inherited property</span></li>
						<li class="tsd-kind-method tsd-parent-kind-class tsd-is-inherited"><span class="tsd-kind-icon">Inherited method</span></li>
						<li class="tsd-kind-accessor tsd-parent-kind-class tsd-is-inherited"><span class="tsd-kind-icon">Inherited accessor</span></li>
					</ul>
					<ul class="tsd-legend">
						<li class="tsd-kind-property tsd-parent-kind-class tsd-is-protected"><span class="tsd-kind-icon">Protected property</span></li>
						<li class="tsd-kind-method tsd-parent-kind-class tsd-is-protected"><span class="tsd-kind-icon">Protected method</span></li>
						<li class="tsd-kind-accessor tsd-parent-kind-class tsd-is-protected"><span class="tsd-kind-icon">Protected accessor</span></li>
					</ul>
					<ul class="tsd-legend">
						<li class="tsd-kind-property tsd-parent-kind-class tsd-is-private"><span class="tsd-kind-icon">Private property</span></li>
						<li class="tsd-kind-method tsd-parent-kind-class tsd-is-private"><span class="tsd-kind-icon">Private method</span></li>
						<li class="tsd-kind-accessor tsd-parent-kind-class tsd-is-private"><span class="tsd-kind-icon">Private accessor</span></li>
					</ul>
					<ul class="tsd-legend">
						<li class="tsd-kind-property tsd-parent-kind-class tsd-is-static"><span class="tsd-kind-icon">Static property</span></li>
						<li class="tsd-kind-call-signature tsd-parent-kind-class tsd-is-static"><span class="tsd-kind-icon">Static method</span></li>
					</ul>
				</div>
			</div>
		</footer>
	</div>
</div>
<script type="text/javascript">
!function(e,t){"use strict";"object"==typeof module&&"object"==typeof module.exports?module.exports=e.document?t(e,!0):function(e){if(!e.document)throw new Error("jQuery requires a window with a document");return t(e)}:t(e)}("undefined"!=typeof window?window:this,function(C,e){"use strict";function x(e){return null!=e&&e===e.window}var t=[],E=C.document,r=Object.getPrototypeOf,s=t.slice,g=t.concat,u=t.push,i=t.indexOf,n={},o=n.toString,v=n.hasOwnProperty,a=v.toString,l=a.call(Object),y={},m=function(e){return"function"==typeof e&&"number"!=typeof e.nodeType},c={type:!0,src:!0,nonce:!0,noModule:!0};function b(e,t,n){var r,i,o=(n=n||E).createElement("script");if(o.text=e,t)for(r in c)(i=t[r]||t.getAttribute&&t.getAttribute(r))&&o.setAttribute(r,i);n.head.appendChild(o).parentNode.removeChild(o)}function w(e){return null==e?e+"":"object"==typeof e||"function"==typeof e?n[o.call(e)]||"object":typeof e}var f="3.4.1",k=function(e,t){return new k.fn.init(e,t)},p=/^[\s\uFEFF\xA0]+|[\s\uFEFF\xA0]+$/g;function d(e){var t=!!e&&"length"in e&&e.length,n=w(e);return!m(e)&&!x(e)&&("array"===n||0===t||"number"==typeof t&&0<t&&t-1 in e)}k.fn=k.prototype={jquery:f,constructor:k,length:0,toArray:function(){return s.call(this)},get:function(e){return null==e?s.call(this):e<0?this[e+this.length]:this[e]},pushStack:function(e){var t=k.merge(this.constructor(),e);return t.prevObject=this,t},each:function(e){return k.each(this,e)},map:function(n){return this.pushStack(k.map(this,function(e,t){return n.call(e,t,e)}))},slice:function(){return this.pushStack(s.apply(this,arguments))},first:function(){return this.eq(0)},last:function(){return this.eq(-1)},eq:function(e){var t=this.length,n=+e+(e<0?t:0);return this.pushStack(0<=n&&n<t?[this[n]]:[])},end:function(){return this.prevObject||this.constructor()},push:u,sort:t.sort,splice:t.splice},k.extend=k.fn.extend=function(){var e,t,n,r,i,o,a=arguments[0]||{},s=1,u=arguments.length,l=!1;for("boolean"==typeof a&&(l=a,a=arguments[s]||{},s++),"object"==typeof a||m(a)||(a={}),s===u&&(a=this,s--);s<u;s++)if(null!=(e=arguments[s]))for(t in e)r=e[t],"__proto__"!==t&&a!==r&&(l&&r&&(k.isPlainObject(r)||(i=Array.isArray(r)))?(n=a[t],o=i&&!Array.isArray(n)?[]:i||k.isPlainObject(n)?n:{},i=!1,a[t]=k.extend(l,o,r)):void 0!==r&&(a[t]=r));return a},k.extend({expando:"jQuery"+(f+Math.random()).replace(/\D/g,""),isReady:!0,error:function(e){throw new Error(e)},noop:function(){},isPlainObject:function(e){var t,n;return!(!e||"[object Object]"!==o.call(e)||(t=r(e))&&("function"!=typeof(n=v.call(t,"constructor")&&t.constructor)||a.call(n)!==l))},isEmptyObject:function(e){var t;for(t in e)return!1;return!0},globalEval:function(e,t){b(e,{nonce:t&&t.nonce})},each:function(e,t){var n,r=0;if(d(e))for(n=e.length;r<n&&!1!==t.call(e[r],r,e[r]);r++);else for(r in e)if(!1===t.call(e[r],r,e[r]))break;return e},trim:function(e){return null==e?"":(e+"").replace(p,"")},makeArray:function(e,t){var n=t||[];return null!=e&&(d(Object(e))?k.merge(n,"string"==typeof e?[e]:e):u.call(n,e)),n},inArray:function(e,t,n){return null==t?-1:i.call(t,e,n)},merge:function(e,t){for(var n=+t.length,r=0,i=e.length;r<n;r++)e[i++]=t[r];return e.length=i,e},grep:function(e,t,n){for(var r=[],i=0,o=e.length,a=!n;i<o;i++)!t(e[i],i)!=a&&r.push(e[i]);return r},map:function(e,t,n){var r,i,o=0,a=[];if(d(e))for(r=e.length;o<r;o++)null!=(i=t(e[o],o,n))&&a.push(i);else for(o in e)null!=(i=t(e[o],o,n))&&a.push(i);return g.apply([],a)},guid:1,support:y}),"function"==typeof Symbol&&(k.fn[Symbol.iterator]=t[Symbol.iterator]),k.each("Boolean Number String Function Array Date RegExp Object Error Symbol".split(" "),function(e,t){n["[object "+t+"]"]=t.toLowerCase()});var h=function(n){function ne(e,t,n){var r="0x"+t-65536;return r!=r||n?t:r<0?String.fromCharCode(65536+r):String.fromCharCode(r>>10|55296,1023&r|56320)}function oe(){T()}var e,d,b,o,i,h,f,g,w,u,l,T,C,a,E,v,s,c,y,k="sizzle"+1*new Date,m=n.document,S=0,r=0,p=ue(),x=ue(),N=ue(),A=ue(),D=function(e,t){return e===t&&(l=!0),0},j={}.hasOwnProperty,t=[],q=t.pop,L=t.push,H=t.push,O=t.slice,P=function(e,t){for(var n=0,r=e.length;n<r;n++)if(e[n]===t)return n;return-1},R="checked|selected|async|autofocus|autoplay|controls|defer|disabled|hidden|ismap|loop|multiple|open|readonly|required|scoped",M="[\\x20\\t\\r\\n\\f]",I="(?:\\\\.|[\\w-]|[^\0-\\xa0])+",W="\\["+M+"*("+I+")(?:"+M+"*([*^$|!~]?=)"+M+"*(?:'((?:\\\\.|[^\\\\'])*)'|\"((?:\\\\.|[^\\\\\"])*)\"|("+I+"))|)"+M+"*\\]",$=":("+I+")(?:\\((('((?:\\\\.|[^\\\\'])*)'|\"((?:\\\\.|[^\\\\\"])*)\")|((?:\\\\.|[^\\\\()[\\]]|"+W+")*)|.*)\\)|)",F=new RegExp(M+"+","g"),B=new RegExp("^"+M+"+|((?:^|[^\\\\])(?:\\\\.)*)"+M+"+$","g"),_=new RegExp("^"+M+"*,"+M+"*"),z=new RegExp("^"+M+"*([>+~]|"+M+")"+M+"*"),U=new RegExp(M+"|>"),X=new RegExp($),V=new RegExp("^"+I+"$"),G={ID:new RegExp("^#("+I+")"),CLASS:new RegExp("^\\.("+I+")"),TAG:new RegExp("^("+I+"|[*])"),ATTR:new RegExp("^"+W),PSEUDO:new RegExp("^"+$),CHILD:new RegExp("^:(only|first|last|nth|nth-last)-(child|of-type)(?:\\("+M+"*(even|odd|(([+-]|)(\\d*)n|)"+M+"*(?:([+-]|)"+M+"*(\\d+)|))"+M+"*\\)|)","i"),bool:new RegExp("^(?:"+R+")$","i"),needsContext:new RegExp("^"+M+"*[>+~]|:(even|odd|eq|gt|lt|nth|first|last)(?:\\("+M+"*((?:-\\d)?\\d*)"+M+"*\\)|)(?=[^-]|$)","i")},Y=/HTML$/i,Q=/^(?:input|select|textarea|button)$/i,J=/^h\d$/i,K=/^[^{]+\{\s*\[native \w/,Z=/^(?:#([\w-]+)|(\w+)|\.([\w-]+))$/,ee=/[+~]/,te=new RegExp("\\\\([\\da-f]{1,6}"+M+"?|("+M+")|.)","ig"),re=/([\0-\x1f\x7f]|^-?\d)|^-$|[^\0-\x1f\x7f-\uFFFF\w-]/g,ie=function(e,t){return t?"\0"===e?"�":e.slice(0,-1)+"\\"+e.charCodeAt(e.length-1).toString(16)+" ":"\\"+e},ae=be(function(e){return!0===e.disabled&&"fieldset"===e.nodeName.toLowerCase()},{dir:"parentNode",next:"legend"});try{H.apply(t=O.call(m.childNodes),m.childNodes),t[m.childNodes.length].nodeType}catch(e){H={apply:t.length?function(e,t){L.apply(e,O.call(t))}:function(e,t){for(var n=e.length,r=0;e[n++]=t[r++];);e.length=n-1}}}function se(t,e,n,r){var i,o,a,s,u,l,c,f=e&&e.ownerDocument,p=e?e.nodeType:9;if(n=n||[],"string"!=typeof t||!t||1!==p&&9!==p&&11!==p)return n;if(!r&&((e?e.ownerDocument||e:m)!==C&&T(e),e=e||C,E)){if(11!==p&&(u=Z.exec(t)))if(i=u[1]){if(9===p){if(!(a=e.getElementById(i)))return n;if(a.id===i)return n.push(a),n}else if(f&&(a=f.getElementById(i))&&y(e,a)&&a.id===i)return n.push(a),n}else{if(u[2])return H.apply(n,e.getElementsByTagName(t)),n;if((i=u[3])&&d.getElementsByClassName&&e.getElementsByClassName)return H.apply(n,e.getElementsByClassName(i)),n}if(d.qsa&&!A[t+" "]&&(!v||!v.test(t))&&(1!==p||"object"!==e.nodeName.toLowerCase())){if(c=t,f=e,1===p&&U.test(t)){for((s=e.getAttribute("id"))?s=s.replace(re,ie):e.setAttribute("id",s=k),o=(l=h(t)).length;o--;)l[o]="#"+s+" "+xe(l[o]);c=l.join(","),f=ee.test(t)&&ye(e.parentNode)||e}try{return H.apply(n,f.querySelectorAll(c)),n}catch(e){A(t,!0)}finally{s===k&&e.removeAttribute("id")}}}return g(t.replace(B,"$1"),e,n,r)}function ue(){var r=[];return function e(t,n){return r.push(t+" ")>b.cacheLength&&delete e[r.shift()],e[t+" "]=n}}function le(e){return e[k]=!0,e}function ce(e){var t=C.createElement("fieldset");try{return!!e(t)}catch(e){return!1}finally{t.parentNode&&t.parentNode.removeChild(t),t=null}}function fe(e,t){for(var n=e.split("|"),r=n.length;r--;)b.attrHandle[n[r]]=t}function pe(e,t){var n=t&&e,r=n&&1===e.nodeType&&1===t.nodeType&&e.sourceIndex-t.sourceIndex;if(r)return r;if(n)for(;n=n.nextSibling;)if(n===t)return-1;return e?1:-1}function de(t){return function(e){return"input"===e.nodeName.toLowerCase()&&e.type===t}}function he(n){return function(e){var t=e.nodeName.toLowerCase();return("input"===t||"button"===t)&&e.type===n}}function ge(t){return function(e){return"form"in e?e.parentNode&&!1===e.disabled?"label"in e?"label"in e.parentNode?e.parentNode.disabled===t:e.disabled===t:e.isDisabled===t||e.isDisabled!==!t&&ae(e)===t:e.disabled===t:"label"in e&&e.disabled===t}}function ve(a){return le(function(o){return o=+o,le(function(e,t){for(var n,r=a([],e.length,o),i=r.length;i--;)e[n=r[i]]&&(e[n]=!(t[n]=e[n]))})})}function ye(e){return e&&void 0!==e.getElementsByTagName&&e}for(e in d=se.support={},i=se.isXML=function(e){var t=e.namespaceURI,n=(e.ownerDocument||e).documentElement;return!Y.test(t||n&&n.nodeName||"HTML")},T=se.setDocument=function(e){var t,n,r=e?e.ownerDocument||e:m;return r!==C&&9===r.nodeType&&r.documentElement&&(a=(C=r).documentElement,E=!i(C),m!==C&&(n=C.defaultView)&&n.top!==n&&(n.addEventListener?n.addEventListener("unload",oe,!1):n.attachEvent&&n.attachEvent("onunload",oe)),d.attributes=ce(function(e){return e.className="i",!e.getAttribute("className")}),d.getElementsByTagName=ce(function(e){return e.appendChild(C.createComment("")),!e.getElementsByTagName("*").length}),d.getElementsByClassName=K.test(C.getElementsByClassName),d.getById=ce(function(e){return a.appendChild(e).id=k,!C.getElementsByName||!C.getElementsByName(k).length}),d.getById?(b.filter.ID=function(e){var t=e.replace(te,ne);return function(e){return e.getAttribute("id")===t}},b.find.ID=function(e,t){if(void 0!==t.getElementById&&E){var n=t.getElementById(e);return n?[n]:[]}}):(b.filter.ID=function(e){var n=e.replace(te,ne);return function(e){var t=void 0!==e.getAttributeNode&&e.getAttributeNode("id");return t&&t.value===n}},b.find.ID=function(e,t){if(void 0!==t.getElementById&&E){var n,r,i,o=t.getElementById(e);if(o){if((n=o.getAttributeNode("id"))&&n.value===e)return[o];for(i=t.getElementsByName(e),r=0;o=i[r++];)if((n=o.getAttributeNode("id"))&&n.value===e)return[o]}return[]}}),b.find.TAG=d.getElementsByTagName?function(e,t){return void 0!==t.getElementsByTagName?t.getElementsByTagName(e):d.qsa?t.querySelectorAll(e):void 0}:function(e,t){var n,r=[],i=0,o=t.getElementsByTagName(e);if("*"!==e)return o;for(;n=o[i++];)1===n.nodeType&&r.push(n);return r},b.find.CLASS=d.getElementsByClassName&&function(e,t){if(void 0!==t.getElementsByClassName&&E)return t.getElementsByClassName(e)},s=[],v=[],(d.qsa=K.test(C.querySelectorAll))&&(ce(function(e){a.appendChild(e).innerHTML="<a id='"+k+"'></a><select id='"+k+"-\r\\' msallowcapture=''><option selected=''></option></select>",e.querySelectorAll("[msallowcapture^='']").length&&v.push("[*^$]="+M+"*(?:''|\"\")"),e.querySelectorAll("[selected]").length||v.push("\\["+M+"*(?:value|"+R+")"),e.querySelectorAll("[id~="+k+"-]").length||v.push("~="),e.querySelectorAll(":checked").length||v.push(":checked"),e.querySelectorAll("a#"+k+"+*").length||v.push(".#.+[+~]")}),ce(function(e){e.innerHTML="<a href='' disabled='disabled'></a><select disabled='disabled'><option/></select>";var t=C.createElement("input");t.setAttribute("type","hidden"),e.appendChild(t).setAttribute("name","D"),e.querySelectorAll("[name=d]").length&&v.push("name"+M+"*[*^$|!~]?="),2!==e.querySelectorAll(":enabled").length&&v.push(":enabled",":disabled"),a.appendChild(e).disabled=!0,2!==e.querySelectorAll(":disabled").length&&v.push(":enabled",":disabled"),e.querySelectorAll("*,:x"),v.push(",.*:")})),(d.matchesSelector=K.test(c=a.matches||a.webkitMatchesSelector||a.mozMatchesSelector||a.oMatchesSelector||a.msMatchesSelector))&&ce(function(e){d.disconnectedMatch=c.call(e,"*"),c.call(e,"[s!='']:x"),s.push("!=",$)}),v=v.length&&new RegExp(v.join("|")),s=s.length&&new RegExp(s.join("|")),t=K.test(a.compareDocumentPosition),y=t||K.test(a.contains)?function(e,t){var n=9===e.nodeType?e.documentElement:e,r=t&&t.parentNode;return e===r||!(!r||1!==r.nodeType||!(n.contains?n.contains(r):e.compareDocumentPosition&&16&e.compareDocumentPosition(r)))}:function(e,t){if(t)for(;t=t.parentNode;)if(t===e)return!0;return!1},D=t?function(e,t){if(e===t)return l=!0,0;var n=!e.compareDocumentPosition-!t.compareDocumentPosition;return n||(1&(n=(e.ownerDocument||e)===(t.ownerDocument||t)?e.compareDocumentPosition(t):1)||!d.sortDetached&&t.compareDocumentPosition(e)===n?e===C||e.ownerDocument===m&&y(m,e)?-1:t===C||t.ownerDocument===m&&y(m,t)?1:u?P(u,e)-P(u,t):0:4&n?-1:1)}:function(e,t){if(e===t)return l=!0,0;var n,r=0,i=e.parentNode,o=t.parentNode,a=[e],s=[t];if(!i||!o)return e===C?-1:t===C?1:i?-1:o?1:u?P(u,e)-P(u,t):0;if(i===o)return pe(e,t);for(n=e;n=n.parentNode;)a.unshift(n);for(n=t;n=n.parentNode;)s.unshift(n);for(;a[r]===s[r];)r++;return r?pe(a[r],s[r]):a[r]===m?-1:s[r]===m?1:0}),C},se.matches=function(e,t){return se(e,null,null,t)},se.matchesSelector=function(e,t){if((e.ownerDocument||e)!==C&&T(e),d.matchesSelector&&E&&!A[t+" "]&&(!s||!s.test(t))&&(!v||!v.test(t)))try{var n=c.call(e,t);if(n||d.disconnectedMatch||e.document&&11!==e.document.nodeType)return n}catch(e){A(t,!0)}return 0<se(t,C,null,[e]).length},se.contains=function(e,t){return(e.ownerDocument||e)!==C&&T(e),y(e,t)},se.attr=function(e,t){(e.ownerDocument||e)!==C&&T(e);var n=b.attrHandle[t.toLowerCase()],r=n&&j.call(b.attrHandle,t.toLowerCase())?n(e,t,!E):void 0;return void 0!==r?r:d.attributes||!E?e.getAttribute(t):(r=e.getAttributeNode(t))&&r.specified?r.value:null},se.escape=function(e){return(e+"").replace(re,ie)},se.error=function(e){throw new Error("Syntax error, unrecognized expression: "+e)},se.uniqueSort=function(e){var t,n=[],r=0,i=0;if(l=!d.detectDuplicates,u=!d.sortStable&&e.slice(0),e.sort(D),l){for(;t=e[i++];)t===e[i]&&(r=n.push(i));for(;r--;)e.splice(n[r],1)}return u=null,e},o=se.getText=function(e){var t,n="",r=0,i=e.nodeType;if(i){if(1===i||9===i||11===i){if("string"==typeof e.textContent)return e.textContent;for(e=e.firstChild;e;e=e.nextSibling)n+=o(e)}else if(3===i||4===i)return e.nodeValue}else for(;t=e[r++];)n+=o(t);return n},(b=se.selectors={cacheLength:50,createPseudo:le,match:G,attrHandle:{},find:{},relative:{">":{dir:"parentNode",first:!0}," ":{dir:"parentNode"},"+":{dir:"previousSibling",first:!0},"~":{dir:"previousSibling"}},preFilter:{ATTR:function(e){return e[1]=e[1].replace(te,ne),e[3]=(e[3]||e[4]||e[5]||"").replace(te,ne),"~="===e[2]&&(e[3]=" "+e[3]+" "),e.slice(0,4)},CHILD:function(e){return e[1]=e[1].toLowerCase(),"nth"===e[1].slice(0,3)?(e[3]||se.error(e[0]),e[4]=+(e[4]?e[5]+(e[6]||1):2*("even"===e[3]||"odd"===e[3])),e[5]=+(e[7]+e[8]||"odd"===e[3])):e[3]&&se.error(e[0]),e},PSEUDO:function(e){var t,n=!e[6]&&e[2];return G.CHILD.test(e[0])?null:(e[3]?e[2]=e[4]||e[5]||"":n&&X.test(n)&&(t=h(n,!0))&&(t=n.indexOf(")",n.length-t)-n.length)&&(e[0]=e[0].slice(0,t),e[2]=n.slice(0,t)),e.slice(0,3))}},filter:{TAG:function(e){var t=e.replace(te,ne).toLowerCase();return"*"===e?function(){return!0}:function(e){return e.nodeName&&e.nodeName.toLowerCase()===t}},CLASS:function(e){var t=p[e+" "];return t||(t=new RegExp("(^|"+M+")"+e+"("+M+"|$)"))&&p(e,function(e){return t.test("string"==typeof e.className&&e.className||void 0!==e.getAttribute&&e.getAttribute("class")||"")})},ATTR:function(n,r,i){return function(e){var t=se.attr(e,n);return null==t?"!="===r:!r||(t+="","="===r?t===i:"!="===r?t!==i:"^="===r?i&&0===t.indexOf(i):"*="===r?i&&-1<t.indexOf(i):"$="===r?i&&t.slice(-i.length)===i:"~="===r?-1<(" "+t.replace(F," ")+" ").indexOf(i):"|="===r&&(t===i||t.slice(0,i.length+1)===i+"-"))}},CHILD:function(h,e,t,g,v){var y="nth"!==h.slice(0,3),m="last"!==h.slice(-4),x="of-type"===e;return 1===g&&0===v?function(e){return!!e.parentNode}:function(e,t,n){var r,i,o,a,s,u,l=y!=m?"nextSibling":"previousSibling",c=e.parentNode,f=x&&e.nodeName.toLowerCase(),p=!n&&!x,d=!1;if(c){if(y){for(;l;){for(a=e;a=a[l];)if(x?a.nodeName.toLowerCase()===f:1===a.nodeType)return!1;u=l="only"===h&&!u&&"nextSibling"}return!0}if(u=[m?c.firstChild:c.lastChild],m&&p){for(d=(s=(r=(i=(o=(a=c)[k]||(a[k]={}))[a.uniqueID]||(o[a.uniqueID]={}))[h]||[])[0]===S&&r[1])&&r[2],a=s&&c.childNodes[s];a=++s&&a&&a[l]||(d=s=0)||u.pop();)if(1===a.nodeType&&++d&&a===e){i[h]=[S,s,d];break}}else if(p&&(d=s=(r=(i=(o=(a=e)[k]||(a[k]={}))[a.uniqueID]||(o[a.uniqueID]={}))[h]||[])[0]===S&&r[1]),!1===d)for(;(a=++s&&a&&a[l]||(d=s=0)||u.pop())&&((x?a.nodeName.toLowerCase()!==f:1!==a.nodeType)||!++d||(p&&((i=(o=a[k]||(a[k]={}))[a.uniqueID]||(o[a.uniqueID]={}))[h]=[S,d]),a!==e)););return(d-=v)===g||d%g==0&&0<=d/g}}},PSEUDO:function(e,o){var t,a=b.pseudos[e]||b.setFilters[e.toLowerCase()]||se.error("unsupported pseudo: "+e);return a[k]?a(o):1<a.length?(t=[e,e,"",o],b.setFilters.hasOwnProperty(e.toLowerCase())?le(function(e,t){for(var n,r=a(e,o),i=r.length;i--;)e[n=P(e,r[i])]=!(t[n]=r[i])}):function(e){return a(e,0,t)}):a}},pseudos:{not:le(function(e){var r=[],i=[],s=f(e.replace(B,"$1"));return s[k]?le(function(e,t,n,r){for(var i,o=s(e,null,r,[]),a=e.length;a--;)(i=o[a])&&(e[a]=!(t[a]=i))}):function(e,t,n){return r[0]=e,s(r,null,n,i),r[0]=null,!i.pop()}}),has:le(function(t){return function(e){return 0<se(t,e).length}}),contains:le(function(t){return t=t.replace(te,ne),function(e){return-1<(e.textContent||o(e)).indexOf(t)}}),lang:le(function(n){return V.test(n||"")||se.error("unsupported lang: "+n),n=n.replace(te,ne).toLowerCase(),function(e){var t;do{if(t=E?e.lang:e.getAttribute("xml:lang")||e.getAttribute("lang"))return(t=t.toLowerCase())===n||0===t.indexOf(n+"-")}while((e=e.parentNode)&&1===e.nodeType);return!1}}),target:function(e){var t=n.location&&n.location.hash;return t&&t.slice(1)===e.id},root:function(e){return e===a},focus:function(e){return e===C.activeElement&&(!C.hasFocus||C.hasFocus())&&!!(e.type||e.href||~e.tabIndex)},enabled:ge(!1),disabled:ge(!0),checked:function(e){var t=e.nodeName.toLowerCase();return"input"===t&&!!e.checked||"option"===t&&!!e.selected},selected:function(e){return e.parentNode&&e.parentNode.selectedIndex,!0===e.selected},empty:function(e){for(e=e.firstChild;e;e=e.nextSibling)if(e.nodeType<6)return!1;return!0},parent:function(e){return!b.pseudos.empty(e)},header:function(e){return J.test(e.nodeName)},input:function(e){return Q.test(e.nodeName)},button:function(e){var t=e.nodeName.toLowerCase();return"input"===t&&"button"===e.type||"button"===t},text:function(e){var t;return"input"===e.nodeName.toLowerCase()&&"text"===e.type&&(null==(t=e.getAttribute("type"))||"text"===t.toLowerCase())},first:ve(function(){return[0]}),last:ve(function(e,t){return[t-1]}),eq:ve(function(e,t,n){return[n<0?n+t:n]}),even:ve(function(e,t){for(var n=0;n<t;n+=2)e.push(n);return e}),odd:ve(function(e,t){for(var n=1;n<t;n+=2)e.push(n);return e}),lt:ve(function(e,t,n){for(var r=n<0?n+t:t<n?t:n;0<=--r;)e.push(r);return e}),gt:ve(function(e,t,n){for(var r=n<0?n+t:n;++r<t;)e.push(r);return e})}}).pseudos.nth=b.pseudos.eq,{radio:!0,checkbox:!0,file:!0,password:!0,image:!0})b.pseudos[e]=de(e);for(e in{submit:!0,reset:!0})b.pseudos[e]=he(e);function me(){}function xe(e){for(var t=0,n=e.length,r="";t<n;t++)r+=e[t].value;return r}function be(s,e,t){var u=e.dir,l=e.next,c=l||u,f=t&&"parentNode"===c,p=r++;return e.first?function(e,t,n){for(;e=e[u];)if(1===e.nodeType||f)return s(e,t,n);return!1}:function(e,t,n){var r,i,o,a=[S,p];if(n){for(;e=e[u];)if((1===e.nodeType||f)&&s(e,t,n))return!0}else for(;e=e[u];)if(1===e.nodeType||f)if(i=(o=e[k]||(e[k]={}))[e.uniqueID]||(o[e.uniqueID]={}),l&&l===e.nodeName.toLowerCase())e=e[u]||e;else{if((r=i[c])&&r[0]===S&&r[1]===p)return a[2]=r[2];if((i[c]=a)[2]=s(e,t,n))return!0}return!1}}function we(i){return 1<i.length?function(e,t,n){for(var r=i.length;r--;)if(!i[r](e,t,n))return!1;return!0}:i[0]}function Te(e,t,n,r,i){for(var o,a=[],s=0,u=e.length,l=null!=t;s<u;s++)(o=e[s])&&(n&&!n(o,r,i)||(a.push(o),l&&t.push(s)));return a}function Ce(d,h,g,v,y,e){return v&&!v[k]&&(v=Ce(v)),y&&!y[k]&&(y=Ce(y,e)),le(function(e,t,n,r){var i,o,a,s=[],u=[],l=t.length,c=e||function(e,t,n){for(var r=0,i=t.length;r<i;r++)se(e,t[r],n);return n}(h||"*",n.nodeType?[n]:n,[]),f=!d||!e&&h?c:Te(c,s,d,n,r),p=g?y||(e?d:l||v)?[]:t:f;if(g&&g(f,p,n,r),v)for(i=Te(p,u),v(i,[],n,r),o=i.length;o--;)(a=i[o])&&(p[u[o]]=!(f[u[o]]=a));if(e){if(y||d){if(y){for(i=[],o=p.length;o--;)(a=p[o])&&i.push(f[o]=a);y(null,p=[],i,r)}for(o=p.length;o--;)(a=p[o])&&-1<(i=y?P(e,a):s[o])&&(e[i]=!(t[i]=a))}}else p=Te(p===t?p.splice(l,p.length):p),y?y(null,t,p,r):H.apply(t,p)})}function Ee(e){for(var i,t,n,r=e.length,o=b.relative[e[0].type],a=o||b.relative[" "],s=o?1:0,u=be(function(e){return e===i},a,!0),l=be(function(e){return-1<P(i,e)},a,!0),c=[function(e,t,n){var r=!o&&(n||t!==w)||((i=t).nodeType?u(e,t,n):l(e,t,n));return i=null,r}];s<r;s++)if(t=b.relative[e[s].type])c=[be(we(c),t)];else{if((t=b.filter[e[s].type].apply(null,e[s].matches))[k]){for(n=++s;n<r&&!b.relative[e[n].type];n++);return Ce(1<s&&we(c),1<s&&xe(e.slice(0,s-1).concat({value:" "===e[s-2].type?"*":""})).replace(B,"$1"),t,s<n&&Ee(e.slice(s,n)),n<r&&Ee(e=e.slice(n)),n<r&&xe(e))}c.push(t)}return we(c)}return me.prototype=b.filters=b.pseudos,b.setFilters=new me,h=se.tokenize=function(e,t){var n,r,i,o,a,s,u,l=x[e+" "];if(l)return t?0:l.slice(0);for(a=e,s=[],u=b.preFilter;a;){for(o in n&&!(r=_.exec(a))||(r&&(a=a.slice(r[0].length)||a),s.push(i=[])),n=!1,(r=z.exec(a))&&(n=r.shift(),i.push({value:n,type:r[0].replace(B," ")}),a=a.slice(n.length)),b.filter)!(r=G[o].exec(a))||u[o]&&!(r=u[o](r))||(n=r.shift(),i.push({value:n,type:o,matches:r}),a=a.slice(n.length));if(!n)break}return t?a.length:a?se.error(e):x(e,s).slice(0)},f=se.compile=function(e,t){var n,v,y,m,x,r,i=[],o=[],a=N[e+" "];if(!a){for(t||(t=h(e)),n=t.length;n--;)(a=Ee(t[n]))[k]?i.push(a):o.push(a);(a=N(e,(v=o,m=0<(y=i).length,x=0<v.length,r=function(e,t,n,r,i){var o,a,s,u=0,l="0",c=e&&[],f=[],p=w,d=e||x&&b.find.TAG("*",i),h=S+=null==p?1:Math.random()||.1,g=d.length;for(i&&(w=t===C||t||i);l!==g&&null!=(o=d[l]);l++){if(x&&o){for(a=0,t||o.ownerDocument===C||(T(o),n=!E);s=v[a++];)if(s(o,t||C,n)){r.push(o);break}i&&(S=h)}m&&((o=!s&&o)&&u--,e&&c.push(o))}if(u+=l,m&&l!==u){for(a=0;s=y[a++];)s(c,f,t,n);if(e){if(0<u)for(;l--;)c[l]||f[l]||(f[l]=q.call(r));f=Te(f)}H.apply(r,f),i&&!e&&0<f.length&&1<u+y.length&&se.uniqueSort(r)}return i&&(S=h,w=p),c},m?le(r):r))).selector=e}return a},g=se.select=function(e,t,n,r){var i,o,a,s,u,l="function"==typeof e&&e,c=!r&&h(e=l.selector||e);if(n=n||[],1===c.length){if(2<(o=c[0]=c[0].slice(0)).length&&"ID"===(a=o[0]).type&&9===t.nodeType&&E&&b.relative[o[1].type]){if(!(t=(b.find.ID(a.matches[0].replace(te,ne),t)||[])[0]))return n;l&&(t=t.parentNode),e=e.slice(o.shift().value.length)}for(i=G.needsContext.test(e)?0:o.length;i--&&(a=o[i],!b.relative[s=a.type]);)if((u=b.find[s])&&(r=u(a.matches[0].replace(te,ne),ee.test(o[0].type)&&ye(t.parentNode)||t))){if(o.splice(i,1),!(e=r.length&&xe(o)))return H.apply(n,r),n;break}}return(l||f(e,c))(r,t,!E,n,!t||ee.test(e)&&ye(t.parentNode)||t),n},d.sortStable=k.split("").sort(D).join("")===k,d.detectDuplicates=!!l,T(),d.sortDetached=ce(function(e){return 1&e.compareDocumentPosition(C.createElement("fieldset"))}),ce(function(e){return e.innerHTML="<a href='#'></a>","#"===e.firstChild.getAttribute("href")})||fe("type|href|height|width",function(e,t,n){if(!n)return e.getAttribute(t,"type"===t.toLowerCase()?1:2)}),d.attributes&&ce(function(e){return e.innerHTML="<input/>",e.firstChild.setAttribute("value",""),""===e.firstChild.getAttribute("value")})||fe("value",function(e,t,n){if(!n&&"input"===e.nodeName.toLowerCase())return e.defaultValue}),ce(function(e){return null==e.getAttribute("disabled")})||fe(R,function(e,t,n){var r;if(!n)return!0===e[t]?t.toLowerCase():(r=e.getAttributeNode(t))&&r.specified?r.value:null}),se}(C);k.find=h,k.expr=h.selectors,k.expr[":"]=k.expr.pseudos,k.uniqueSort=k.unique=h.uniqueSort,k.text=h.getText,k.isXMLDoc=h.isXML,k.contains=h.contains,k.escapeSelector=h.escape;function T(e,t,n){for(var r=[],i=void 0!==n;(e=e[t])&&9!==e.nodeType;)if(1===e.nodeType){if(i&&k(e).is(n))break;r.push(e)}return r}function S(e,t){for(var n=[];e;e=e.nextSibling)1===e.nodeType&&e!==t&&n.push(e);return n}var N=k.expr.match.needsContext;function A(e,t){return e.nodeName&&e.nodeName.toLowerCase()===t.toLowerCase()}var D=/^<([a-z][^\/\0>:\x20\t\r\n\f]*)[\x20\t\r\n\f]*\/?>(?:<\/\1>|)$/i;function j(e,n,r){return m(n)?k.grep(e,function(e,t){return!!n.call(e,t,e)!==r}):n.nodeType?k.grep(e,function(e){return e===n!==r}):"string"!=typeof n?k.grep(e,function(e){return-1<i.call(n,e)!==r}):k.filter(n,e,r)}k.filter=function(e,t,n){var r=t[0];return n&&(e=":not("+e+")"),1===t.length&&1===r.nodeType?k.find.matchesSelector(r,e)?[r]:[]:k.find.matches(e,k.grep(t,function(e){return 1===e.nodeType}))},k.fn.extend({find:function(e){var t,n,r=this.length,i=this;if("string"!=typeof e)return this.pushStack(k(e).filter(function(){for(t=0;t<r;t++)if(k.contains(i[t],this))return!0}));for(n=this.pushStack([]),t=0;t<r;t++)k.find(e,i[t],n);return 1<r?k.uniqueSort(n):n},filter:function(e){return this.pushStack(j(this,e||[],!1))},not:function(e){return this.pushStack(j(this,e||[],!0))},is:function(e){return!!j(this,"string"==typeof e&&N.test(e)?k(e):e||[],!1).length}});var q,L=/^(?:\s*(<[\w\W]+>)[^>]*|#([\w-]+))$/;(k.fn.init=function(e,t,n){var r,i;if(!e)return this;if(n=n||q,"string"!=typeof e)return e.nodeType?(this[0]=e,this.length=1,this):m(e)?void 0!==n.ready?n.ready(e):e(k):k.makeArray(e,this);if(!(r="<"===e[0]&&">"===e[e.length-1]&&3<=e.length?[null,e,null]:L.exec(e))||!r[1]&&t)return!t||t.jquery?(t||n).find(e):this.constructor(t).find(e);if(r[1]){if(t=t instanceof k?t[0]:t,k.merge(this,k.parseHTML(r[1],t&&t.nodeType?t.ownerDocument||t:E,!0)),D.test(r[1])&&k.isPlainObject(t))for(r in t)m(this[r])?this[r](t[r]):this.attr(r,t[r]);return this}return(i=E.getElementById(r[2]))&&(this[0]=i,this.length=1),this}).prototype=k.fn,q=k(E);var H=/^(?:parents|prev(?:Until|All))/,O={children:!0,contents:!0,next:!0,prev:!0};function P(e,t){for(;(e=e[t])&&1!==e.nodeType;);return e}k.fn.extend({has:function(e){var t=k(e,this),n=t.length;return this.filter(function(){for(var e=0;e<n;e++)if(k.contains(this,t[e]))return!0})},closest:function(e,t){var n,r=0,i=this.length,o=[],a="string"!=typeof e&&k(e);if(!N.test(e))for(;r<i;r++)for(n=this[r];n&&n!==t;n=n.parentNode)if(n.nodeType<11&&(a?-1<a.index(n):1===n.nodeType&&k.find.matchesSelector(n,e))){o.push(n);break}return this.pushStack(1<o.length?k.uniqueSort(o):o)},index:function(e){return e?"string"==typeof e?i.call(k(e),this[0]):i.call(this,e.jquery?e[0]:e):this[0]&&this[0].parentNode?this.first().prevAll().length:-1},add:function(e,t){return this.pushStack(k.uniqueSort(k.merge(this.get(),k(e,t))))},addBack:function(e){return this.add(null==e?this.prevObject:this.prevObject.filter(e))}}),k.each({parent:function(e){var t=e.parentNode;return t&&11!==t.nodeType?t:null},parents:function(e){return T(e,"parentNode")},parentsUntil:function(e,t,n){return T(e,"parentNode",n)},next:function(e){return P(e,"nextSibling")},prev:function(e){return P(e,"previousSibling")},nextAll:function(e){return T(e,"nextSibling")},prevAll:function(e){return T(e,"previousSibling")},nextUntil:function(e,t,n){return T(e,"nextSibling",n)},prevUntil:function(e,t,n){return T(e,"previousSibling",n)},siblings:function(e){return S((e.parentNode||{}).firstChild,e)},children:function(e){return S(e.firstChild)},contents:function(e){return void 0!==e.contentDocument?e.contentDocument:(A(e,"template")&&(e=e.content||e),k.merge([],e.childNodes))}},function(r,i){k.fn[r]=function(e,t){var n=k.map(this,i,e);return"Until"!==r.slice(-5)&&(t=e),t&&"string"==typeof t&&(n=k.filter(t,n)),1<this.length&&(O[r]||k.uniqueSort(n),H.test(r)&&n.reverse()),this.pushStack(n)}});var R=/[^\x20\t\r\n\f]+/g;function M(e){return e}function I(e){throw e}function W(e,t,n,r){var i;try{e&&m(i=e.promise)?i.call(e).done(t).fail(n):e&&m(i=e.then)?i.call(e,t,n):t.apply(void 0,[e].slice(r))}catch(e){n.apply(void 0,[e])}}k.Callbacks=function(r){var e,n;r="string"==typeof r?(e=r,n={},k.each(e.match(R)||[],function(e,t){n[t]=!0}),n):k.extend({},r);function c(){for(a=a||r.once,o=i=!0;u.length;l=-1)for(t=u.shift();++l<s.length;)!1===s[l].apply(t[0],t[1])&&r.stopOnFalse&&(l=s.length,t=!1);r.memory||(t=!1),i=!1,a&&(s=t?[]:"")}var i,t,o,a,s=[],u=[],l=-1,f={add:function(){return s&&(t&&!i&&(l=s.length-1,u.push(t)),function n(e){k.each(e,function(e,t){m(t)?r.unique&&f.has(t)||s.push(t):t&&t.length&&"string"!==w(t)&&n(t)})}(arguments),t&&!i&&c()),this},remove:function(){return k.each(arguments,function(e,t){for(var n;-1<(n=k.inArray(t,s,n));)s.splice(n,1),n<=l&&l--}),this},has:function(e){return e?-1<k.inArray(e,s):0<s.length},empty:function(){return s&&(s=[]),this},disable:function(){return a=u=[],s=t="",this},disabled:function(){return!s},lock:function(){return a=u=[],t||i||(s=t=""),this},locked:function(){return!!a},fireWith:function(e,t){return a||(t=[e,(t=t||[]).slice?t.slice():t],u.push(t),i||c()),this},fire:function(){return f.fireWith(this,arguments),this},fired:function(){return!!o}};return f},k.extend({Deferred:function(e){var o=[["notify","progress",k.Callbacks("memory"),k.Callbacks("memory"),2],["resolve","done",k.Callbacks("once memory"),k.Callbacks("once memory"),0,"resolved"],["reject","fail",k.Callbacks("once memory"),k.Callbacks("once memory"),1,"rejected"]],i="pending",a={state:function(){return i},always:function(){return s.done(arguments).fail(arguments),this},catch:function(e){return a.then(null,e)},pipe:function(){var i=arguments;return k.Deferred(function(r){k.each(o,function(e,t){var n=m(i[t[4]])&&i[t[4]];s[t[1]](function(){var e=n&&n.apply(this,arguments);e&&m(e.promise)?e.promise().progress(r.notify).done(r.resolve).fail(r.reject):r[t[0]+"With"](this,n?[e]:arguments)})}),i=null}).promise()},then:function(t,n,r){var u=0;function l(i,o,a,s){return function(){var n=this,r=arguments,e=function(){var e,t;if(!(i<u)){if((e=a.apply(n,r))===o.promise())throw new TypeError("Thenable self-resolution");t=e&&("object"==typeof e||"function"==typeof e)&&e.then,m(t)?s?t.call(e,l(u,o,M,s),l(u,o,I,s)):(u++,t.call(e,l(u,o,M,s),l(u,o,I,s),l(u,o,M,o.notifyWith))):(a!==M&&(n=void 0,r=[e]),(s||o.resolveWith)(n,r))}},t=s?e:function(){try{e()}catch(e){k.Deferred.exceptionHook&&k.Deferred.exceptionHook(e,t.stackTrace),u<=i+1&&(a!==I&&(n=void 0,r=[e]),o.rejectWith(n,r))}};i?t():(k.Deferred.getStackHook&&(t.stackTrace=k.Deferred.getStackHook()),C.setTimeout(t))}}return k.Deferred(function(e){o[0][3].add(l(0,e,m(r)?r:M,e.notifyWith)),o[1][3].add(l(0,e,m(t)?t:M)),o[2][3].add(l(0,e,m(n)?n:I))}).promise()},promise:function(e){return null!=e?k.extend(e,a):a}},s={};return k.each(o,function(e,t){var n=t[2],r=t[5];a[t[1]]=n.add,r&&n.add(function(){i=r},o[3-e][2].disable,o[3-e][3].disable,o[0][2].lock,o[0][3].lock),n.add(t[3].fire),s[t[0]]=function(){return s[t[0]+"With"](this===s?void 0:this,arguments),this},s[t[0]+"With"]=n.fireWith}),a.promise(s),e&&e.call(s,s),s},when:function(e){function a(t){return function(e){r[t]=this,i[t]=1<arguments.length?s.call(arguments):e,--n||o.resolveWith(r,i)}}var n=arguments.length,t=n,r=Array(t),i=s.call(arguments),o=k.Deferred();if(n<=1&&(W(e,o.done(a(t)).resolve,o.reject,!n),"pending"===o.state()||m(i[t]&&i[t].then)))return o.then();for(;t--;)W(i[t],a(t),o.reject);return o.promise()}});var $=/^(Eval|Internal|Range|Reference|Syntax|Type|URI)Error$/;k.Deferred.exceptionHook=function(e,t){C.console&&C.console.warn&&e&&$.test(e.name)&&C.console.warn("jQuery.Deferred exception: "+e.message,e.stack,t)},k.readyException=function(e){C.setTimeout(function(){throw e})};var F=k.Deferred();function B(){E.removeEventListener("DOMContentLoaded",B),C.removeEventListener("load",B),k.ready()}k.fn.ready=function(e){return F.then(e).catch(function(e){k.readyException(e)}),this},k.extend({isReady:!1,readyWait:1,ready:function(e){(!0===e?--k.readyWait:k.isReady)||(k.isReady=!0)!==e&&0<--k.readyWait||F.resolveWith(E,[k])}}),k.ready.then=F.then,"complete"===E.readyState||"loading"!==E.readyState&&!E.documentElement.doScroll?C.setTimeout(k.ready):(E.addEventListener("DOMContentLoaded",B),C.addEventListener("load",B));var _=function(e,t,n,r,i,o,a){var s=0,u=e.length,l=null==n;if("object"===w(n))for(s in i=!0,n)_(e,t,s,n[s],!0,o,a);else if(void 0!==r&&(i=!0,m(r)||(a=!0),l&&(t=a?(t.call(e,r),null):(l=t,function(e,t,n){return l.call(k(e),n)})),t))for(;s<u;s++)t(e[s],n,a?r:r.call(e[s],s,t(e[s],n)));return i?e:l?t.call(e):u?t(e[0],n):o},z=/^-ms-/,U=/-([a-z])/g;function X(e,t){return t.toUpperCase()}function V(e){return e.replace(z,"ms-").replace(U,X)}function G(e){return 1===e.nodeType||9===e.nodeType||!+e.nodeType}function Y(){this.expando=k.expando+Y.uid++}Y.uid=1,Y.prototype={cache:function(e){var t=e[this.expando];return t||(t={},G(e)&&(e.nodeType?e[this.expando]=t:Object.defineProperty(e,this.expando,{value:t,configurable:!0}))),t},set:function(e,t,n){var r,i=this.cache(e);if("string"==typeof t)i[V(t)]=n;else for(r in t)i[V(r)]=t[r];return i},get:function(e,t){return void 0===t?this.cache(e):e[this.expando]&&e[this.expando][V(t)]},access:function(e,t,n){return void 0===t||t&&"string"==typeof t&&void 0===n?this.get(e,t):(this.set(e,t,n),void 0!==n?n:t)},remove:function(e,t){var n,r=e[this.expando];if(void 0!==r){if(void 0!==t){n=(t=Array.isArray(t)?t.map(V):(t=V(t))in r?[t]:t.match(R)||[]).length;for(;n--;)delete r[t[n]]}void 0!==t&&!k.isEmptyObject(r)||(e.nodeType?e[this.expando]=void 0:delete e[this.expando])}},hasData:function(e){var t=e[this.expando];return void 0!==t&&!k.isEmptyObject(t)}};var Q=new Y,J=new Y,K=/^(?:\{[\w\W]*\}|\[[\w\W]*\])$/,Z=/[A-Z]/g;function ee(e,t,n){var r,i;if(void 0===n&&1===e.nodeType)if(r="data-"+t.replace(Z,"-$&").toLowerCase(),"string"==typeof(n=e.getAttribute(r))){try{n="true"===(i=n)||"false"!==i&&("null"===i?null:i===+i+""?+i:K.test(i)?JSON.parse(i):i)}catch(e){}J.set(e,t,n)}else n=void 0;return n}k.extend({hasData:function(e){return J.hasData(e)||Q.hasData(e)},data:function(e,t,n){return J.access(e,t,n)},removeData:function(e,t){J.remove(e,t)},_data:function(e,t,n){return Q.access(e,t,n)},_removeData:function(e,t){Q.remove(e,t)}}),k.fn.extend({data:function(n,e){var t,r,i,o=this[0],a=o&&o.attributes;if(void 0!==n)return"object"==typeof n?this.each(function(){J.set(this,n)}):_(this,function(e){var t;if(o&&void 0===e)return void 0!==(t=J.get(o,n))?t:void 0!==(t=ee(o,n))?t:void 0;this.each(function(){J.set(this,n,e)})},null,e,1<arguments.length,null,!0);if(this.length&&(i=J.get(o),1===o.nodeType&&!Q.get(o,"hasDataAttrs"))){for(t=a.length;t--;)a[t]&&0===(r=a[t].name).indexOf("data-")&&(r=V(r.slice(5)),ee(o,r,i[r]));Q.set(o,"hasDataAttrs",!0)}return i},removeData:function(e){return this.each(function(){J.remove(this,e)})}}),k.extend({queue:function(e,t,n){var r;if(e)return t=(t||"fx")+"queue",r=Q.get(e,t),n&&(!r||Array.isArray(n)?r=Q.access(e,t,k.makeArray(n)):r.push(n)),r||[]},dequeue:function(e,t){t=t||"fx";var n=k.queue(e,t),r=n.length,i=n.shift(),o=k._queueHooks(e,t);"inprogress"===i&&(i=n.shift(),r--),i&&("fx"===t&&n.unshift("inprogress"),delete o.stop,i.call(e,function(){k.dequeue(e,t)},o)),!r&&o&&o.empty.fire()},_queueHooks:function(e,t){var n=t+"queueHooks";return Q.get(e,n)||Q.access(e,n,{empty:k.Callbacks("once memory").add(function(){Q.remove(e,[t+"queue",n])})})}}),k.fn.extend({queue:function(t,n){var e=2;return"string"!=typeof t&&(n=t,t="fx",e--),arguments.length<e?k.queue(this[0],t):void 0===n?this:this.each(function(){var e=k.queue(this,t,n);k._queueHooks(this,t),"fx"===t&&"inprogress"!==e[0]&&k.dequeue(this,t)})},dequeue:function(e){return this.each(function(){k.dequeue(this,e)})},clearQueue:function(e){return this.queue(e||"fx",[])},promise:function(e,t){function s(){--r||i.resolveWith(o,[o])}var n,r=1,i=k.Deferred(),o=this,a=this.length;for("string"!=typeof e&&(t=e,e=void 0),e=e||"fx";a--;)(n=Q.get(o[a],e+"queueHooks"))&&n.empty&&(r++,n.empty.add(s));return s(),i.promise(t)}});var te=/[+-]?(?:\d*\.|)\d+(?:[eE][+-]?\d+|)/.source,ne=new RegExp("^(?:([+-])=|)("+te+")([a-z%]*)$","i"),re=["Top","Right","Bottom","Left"],ie=E.documentElement,oe=function(e){return k.contains(e.ownerDocument,e)},ae={composed:!0};ie.getRootNode&&(oe=function(e){return k.contains(e.ownerDocument,e)||e.getRootNode(ae)===e.ownerDocument});function se(e,t){return"none"===(e=t||e).style.display||""===e.style.display&&oe(e)&&"none"===k.css(e,"display")}function ue(e,t,n,r){var i,o,a={};for(o in t)a[o]=e.style[o],e.style[o]=t[o];for(o in i=n.apply(e,r||[]),t)e.style[o]=a[o];return i}function le(e,t,n,r){var i,o,a=20,s=r?function(){return r.cur()}:function(){return k.css(e,t,"")},u=s(),l=n&&n[3]||(k.cssNumber[t]?"":"px"),c=e.nodeType&&(k.cssNumber[t]||"px"!==l&&+u)&&ne.exec(k.css(e,t));if(c&&c[3]!==l){for(u/=2,l=l||c[3],c=+u||1;a--;)k.style(e,t,c+l),(1-o)*(1-(o=s()/u||.5))<=0&&(a=0),c/=o;c*=2,k.style(e,t,c+l),n=n||[]}return n&&(c=+c||+u||0,i=n[1]?c+(n[1]+1)*n[2]:+n[2],r&&(r.unit=l,r.start=c,r.end=i)),i}var ce={};function fe(e,t){for(var n,r,i,o,a,s,u,l=[],c=0,f=e.length;c<f;c++)(r=e[c]).style&&(n=r.style.display,t?("none"===n&&(l[c]=Q.get(r,"display")||null,l[c]||(r.style.display="")),""===r.style.display&&se(r)&&(l[c]=(u=a=o=void 0,a=(i=r).ownerDocument,s=i.nodeName,(u=ce[s])||(o=a.body.appendChild(a.createElement(s)),u=k.css(o,"display"),o.parentNode.removeChild(o),"none"===u&&(u="block"),ce[s]=u)))):"none"!==n&&(l[c]="none",Q.set(r,"display",n)));for(c=0;c<f;c++)null!=l[c]&&(e[c].style.display=l[c]);return e}k.fn.extend({show:function(){return fe(this,!0)},hide:function(){return fe(this)},toggle:function(e){return"boolean"==typeof e?e?this.show():this.hide():this.each(function(){se(this)?k(this).show():k(this).hide()})}});var pe=/^(?:checkbox|radio)$/i,de=/<([a-z][^\/\0>\x20\t\r\n\f]*)/i,he=/^$|^module$|\/(?:java|ecma)script/i,ge={option:[1,"<select multiple='multiple'>","</select>"],thead:[1,"<table>","</table>"],col:[2,"<table><colgroup>","</colgroup></table>"],tr:[2,"<table><tbody>","</tbody></table>"],td:[3,"<table><tbody><tr>","</tr></tbody></table>"],_default:[0,"",""]};function ve(e,t){var n;return n=void 0!==e.getElementsByTagName?e.getElementsByTagName(t||"*"):void 0!==e.querySelectorAll?e.querySelectorAll(t||"*"):[],void 0===t||t&&A(e,t)?k.merge([e],n):n}function ye(e,t){for(var n=0,r=e.length;n<r;n++)Q.set(e[n],"globalEval",!t||Q.get(t[n],"globalEval"))}ge.optgroup=ge.option,ge.tbody=ge.tfoot=ge.colgroup=ge.caption=ge.thead,ge.th=ge.td;var me,xe,be=/<|&#?\w+;/;function we(e,t,n,r,i){for(var o,a,s,u,l,c,f=t.createDocumentFragment(),p=[],d=0,h=e.length;d<h;d++)if((o=e[d])||0===o)if("object"===w(o))k.merge(p,o.nodeType?[o]:o);else if(be.test(o)){for(a=a||f.appendChild(t.createElement("div")),s=(de.exec(o)||["",""])[1].toLowerCase(),u=ge[s]||ge._default,a.innerHTML=u[1]+k.htmlPrefilter(o)+u[2],c=u[0];c--;)a=a.lastChild;k.merge(p,a.childNodes),(a=f.firstChild).textContent=""}else p.push(t.createTextNode(o));for(f.textContent="",d=0;o=p[d++];)if(r&&-1<k.inArray(o,r))i&&i.push(o);else if(l=oe(o),a=ve(f.appendChild(o),"script"),l&&ye(a),n)for(c=0;o=a[c++];)he.test(o.type||"")&&n.push(o);return f}me=E.createDocumentFragment().appendChild(E.createElement("div")),(xe=E.createElement("input")).setAttribute("type","radio"),xe.setAttribute("checked","checked"),xe.setAttribute("name","t"),me.appendChild(xe),y.checkClone=me.cloneNode(!0).cloneNode(!0).lastChild.checked,me.innerHTML="<textarea>x</textarea>",y.noCloneChecked=!!me.cloneNode(!0).lastChild.defaultValue;var Te=/^key/,Ce=/^(?:mouse|pointer|contextmenu|drag|drop)|click/,Ee=/^([^.]*)(?:\.(.+)|)/;function ke(){return!0}function Se(){return!1}function Ne(e,t){return e===function(){try{return E.activeElement}catch(e){}}()==("focus"===t)}function Ae(e,t,n,r,i,o){var a,s;if("object"==typeof t){for(s in"string"!=typeof n&&(r=r||n,n=void 0),t)Ae(e,s,n,r,t[s],o);return e}if(null==r&&null==i?(i=n,r=n=void 0):null==i&&("string"==typeof n?(i=r,r=void 0):(i=r,r=n,n=void 0)),!1===i)i=Se;else if(!i)return e;return 1===o&&(a=i,(i=function(e){return k().off(e),a.apply(this,arguments)}).guid=a.guid||(a.guid=k.guid++)),e.each(function(){k.event.add(this,t,i,r,n)})}function De(e,i,o){o?(Q.set(e,i,!1),k.event.add(e,i,{namespace:!1,handler:function(e){var t,n,r=Q.get(this,i);if(1&e.isTrigger&&this[i]){if(r.length)(k.event.special[i]||{}).delegateType&&e.stopPropagation();else if(r=s.call(arguments),Q.set(this,i,r),t=o(this,i),this[i](),r!==(n=Q.get(this,i))||t?Q.set(this,i,!1):n={},r!==n)return e.stopImmediatePropagation(),e.preventDefault(),n.value}else r.length&&(Q.set(this,i,{value:k.event.trigger(k.extend(r[0],k.Event.prototype),r.slice(1),this)}),e.stopImmediatePropagation())}})):void 0===Q.get(e,i)&&k.event.add(e,i,ke)}k.event={global:{},add:function(t,e,n,r,i){var o,a,s,u,l,c,f,p,d,h,g,v=Q.get(t);if(v)for(n.handler&&(n=(o=n).handler,i=o.selector),i&&k.find.matchesSelector(ie,i),n.guid||(n.guid=k.guid++),(u=v.events)||(u=v.events={}),(a=v.handle)||(a=v.handle=function(e){return void 0!==k&&k.event.triggered!==e.type?k.event.dispatch.apply(t,arguments):void 0}),l=(e=(e||"").match(R)||[""]).length;l--;)d=g=(s=Ee.exec(e[l])||[])[1],h=(s[2]||"").split(".").sort(),d&&(f=k.event.special[d]||{},d=(i?f.delegateType:f.bindType)||d,f=k.event.special[d]||{},c=k.extend({type:d,origType:g,data:r,handler:n,guid:n.guid,selector:i,needsContext:i&&k.expr.match.needsContext.test(i),namespace:h.join(".")},o),(p=u[d])||((p=u[d]=[]).delegateCount=0,f.setup&&!1!==f.setup.call(t,r,h,a)||t.addEventListener&&t.addEventListener(d,a)),f.add&&(f.add.call(t,c),c.handler.guid||(c.handler.guid=n.guid)),i?p.splice(p.delegateCount++,0,c):p.push(c),k.event.global[d]=!0)},remove:function(e,t,n,r,i){var o,a,s,u,l,c,f,p,d,h,g,v=Q.hasData(e)&&Q.get(e);if(v&&(u=v.events)){for(l=(t=(t||"").match(R)||[""]).length;l--;)if(d=g=(s=Ee.exec(t[l])||[])[1],h=(s[2]||"").split(".").sort(),d){for(f=k.event.special[d]||{},p=u[d=(r?f.delegateType:f.bindType)||d]||[],s=s[2]&&new RegExp("(^|\\.)"+h.join("\\.(?:.*\\.|)")+"(\\.|$)"),a=o=p.length;o--;)c=p[o],!i&&g!==c.origType||n&&n.guid!==c.guid||s&&!s.test(c.namespace)||r&&r!==c.selector&&("**"!==r||!c.selector)||(p.splice(o,1),c.selector&&p.delegateCount--,f.remove&&f.remove.call(e,c));a&&!p.length&&(f.teardown&&!1!==f.teardown.call(e,h,v.handle)||k.removeEvent(e,d,v.handle),delete u[d])}else for(d in u)k.event.remove(e,d+t[l],n,r,!0);k.isEmptyObject(u)&&Q.remove(e,"handle events")}},dispatch:function(e){var t,n,r,i,o,a,s=k.event.fix(e),u=new Array(arguments.length),l=(Q.get(this,"events")||{})[s.type]||[],c=k.event.special[s.type]||{};for(u[0]=s,t=1;t<arguments.length;t++)u[t]=arguments[t];if(s.delegateTarget=this,!c.preDispatch||!1!==c.preDispatch.call(this,s)){for(a=k.event.handlers.call(this,s,l),t=0;(i=a[t++])&&!s.isPropagationStopped();)for(s.currentTarget=i.elem,n=0;(o=i.handlers[n++])&&!s.isImmediatePropagationStopped();)s.rnamespace&&!1!==o.namespace&&!s.rnamespace.test(o.namespace)||(s.handleObj=o,s.data=o.data,void 0!==(r=((k.event.special[o.origType]||{}).handle||o.handler).apply(i.elem,u))&&!1===(s.result=r)&&(s.preventDefault(),s.stopPropagation()));return c.postDispatch&&c.postDispatch.call(this,s),s.result}},handlers:function(e,t){var n,r,i,o,a,s=[],u=t.delegateCount,l=e.target;if(u&&l.nodeType&&!("click"===e.type&&1<=e.button))for(;l!==this;l=l.parentNode||this)if(1===l.nodeType&&("click"!==e.type||!0!==l.disabled)){for(o=[],a={},n=0;n<u;n++)void 0===a[i=(r=t[n]).selector+" "]&&(a[i]=r.needsContext?-1<k(i,this).index(l):k.find(i,this,null,[l]).length),a[i]&&o.push(r);o.length&&s.push({elem:l,handlers:o})}return l=this,u<t.length&&s.push({elem:l,handlers:t.slice(u)}),s},addProp:function(t,e){Object.defineProperty(k.Event.prototype,t,{enumerable:!0,configurable:!0,get:m(e)?function(){if(this.originalEvent)return e(this.originalEvent)}:function(){if(this.originalEvent)return this.originalEvent[t]},set:function(e){Object.defineProperty(this,t,{enumerable:!0,configurable:!0,writable:!0,value:e})}})},fix:function(e){return e[k.expando]?e:new k.Event(e)},special:{load:{noBubble:!0},click:{setup:function(e){var t=this||e;return pe.test(t.type)&&t.click&&A(t,"input")&&De(t,"click",ke),!1},trigger:function(e){var t=this||e;return pe.test(t.type)&&t.click&&A(t,"input")&&De(t,"click"),!0},_default:function(e){var t=e.target;return pe.test(t.type)&&t.click&&A(t,"input")&&Q.get(t,"click")||A(t,"a")}},beforeunload:{postDispatch:function(e){void 0!==e.result&&e.originalEvent&&(e.originalEvent.returnValue=e.result)}}}},k.removeEvent=function(e,t,n){e.removeEventListener&&e.removeEventListener(t,n)},k.Event=function(e,t){if(!(this instanceof k.Event))return new k.Event(e,t);e&&e.type?(this.originalEvent=e,this.type=e.type,this.isDefaultPrevented=e.defaultPrevented||void 0===e.defaultPrevented&&!1===e.returnValue?ke:Se,this.target=e.target&&3===e.target.nodeType?e.target.parentNode:e.target,this.currentTarget=e.currentTarget,this.relatedTarget=e.relatedTarget):this.type=e,t&&k.extend(this,t),this.timeStamp=e&&e.timeStamp||Date.now(),this[k.expando]=!0},k.Event.prototype={constructor:k.Event,isDefaultPrevented:Se,isPropagationStopped:Se,isImmediatePropagationStopped:Se,isSimulated:!1,preventDefault:function(){var e=this.originalEvent;this.isDefaultPrevented=ke,e&&!this.isSimulated&&e.preventDefault()},stopPropagation:function(){var e=this.originalEvent;this.isPropagationStopped=ke,e&&!this.isSimulated&&e.stopPropagation()},stopImmediatePropagation:function(){var e=this.originalEvent;this.isImmediatePropagationStopped=ke,e&&!this.isSimulated&&e.stopImmediatePropagation(),this.stopPropagation()}},k.each({altKey:!0,bubbles:!0,cancelable:!0,changedTouches:!0,ctrlKey:!0,detail:!0,eventPhase:!0,metaKey:!0,pageX:!0,pageY:!0,shiftKey:!0,view:!0,char:!0,code:!0,charCode:!0,key:!0,keyCode:!0,button:!0,buttons:!0,clientX:!0,clientY:!0,offsetX:!0,offsetY:!0,pointerId:!0,pointerType:!0,screenX:!0,screenY:!0,targetTouches:!0,toElement:!0,touches:!0,which:function(e){var t=e.button;return null==e.which&&Te.test(e.type)?null!=e.charCode?e.charCode:e.keyCode:!e.which&&void 0!==t&&Ce.test(e.type)?1&t?1:2&t?3:4&t?2:0:e.which}},k.event.addProp),k.each({focus:"focusin",blur:"focusout"},function(e,t){k.event.special[e]={setup:function(){return De(this,e,Ne),!1},trigger:function(){return De(this,e),!0},delegateType:t}}),k.each({mouseenter:"mouseover",mouseleave:"mouseout",pointerenter:"pointerover",pointerleave:"pointerout"},function(e,i){k.event.special[e]={delegateType:i,bindType:i,handle:function(e){var t,n=e.relatedTarget,r=e.handleObj;return n&&(n===this||k.contains(this,n))||(e.type=r.origType,t=r.handler.apply(this,arguments),e.type=i),t}}}),k.fn.extend({on:function(e,t,n,r){return Ae(this,e,t,n,r)},one:function(e,t,n,r){return Ae(this,e,t,n,r,1)},off:function(e,t,n){var r,i;if(e&&e.preventDefault&&e.handleObj)return r=e.handleObj,k(e.delegateTarget).off(r.namespace?r.origType+"."+r.namespace:r.origType,r.selector,r.handler),this;if("object"!=typeof e)return!1!==t&&"function"!=typeof t||(n=t,t=void 0),!1===n&&(n=Se),this.each(function(){k.event.remove(this,e,n,t)});for(i in e)this.off(i,t,e[i]);return this}});var je=/<(?!area|br|col|embed|hr|img|input|link|meta|param)(([a-z][^\/\0>\x20\t\r\n\f]*)[^>]*)\/>/gi,qe=/<script|<style|<link/i,Le=/checked\s*(?:[^=]|=\s*.checked.)/i,He=/^\s*<!(?:\[CDATA\[|--)|(?:\]\]|--)>\s*$/g;function Oe(e,t){return A(e,"table")&&A(11!==t.nodeType?t:t.firstChild,"tr")&&k(e).children("tbody")[0]||e}function Pe(e){return e.type=(null!==e.getAttribute("type"))+"/"+e.type,e}function Re(e){return"true/"===(e.type||"").slice(0,5)?e.type=e.type.slice(5):e.removeAttribute("type"),e}function Me(e,t){var n,r,i,o,a,s,u,l;if(1===t.nodeType){if(Q.hasData(e)&&(o=Q.access(e),a=Q.set(t,o),l=o.events))for(i in delete a.handle,a.events={},l)for(n=0,r=l[i].length;n<r;n++)k.event.add(t,i,l[i][n]);J.hasData(e)&&(s=J.access(e),u=k.extend({},s),J.set(t,u))}}function Ie(n,r,i,o){r=g.apply([],r);var e,t,a,s,u,l,c=0,f=n.length,p=f-1,d=r[0],h=m(d);if(h||1<f&&"string"==typeof d&&!y.checkClone&&Le.test(d))return n.each(function(e){var t=n.eq(e);h&&(r[0]=d.call(this,e,t.html())),Ie(t,r,i,o)});if(f&&(t=(e=we(r,n[0].ownerDocument,!1,n,o)).firstChild,1===e.childNodes.length&&(e=t),t||o)){for(s=(a=k.map(ve(e,"script"),Pe)).length;c<f;c++)u=e,c!==p&&(u=k.clone(u,!0,!0),s&&k.merge(a,ve(u,"script"))),i.call(n[c],u,c);if(s)for(l=a[a.length-1].ownerDocument,k.map(a,Re),c=0;c<s;c++)u=a[c],he.test(u.type||"")&&!Q.access(u,"globalEval")&&k.contains(l,u)&&(u.src&&"module"!==(u.type||"").toLowerCase()?k._evalUrl&&!u.noModule&&k._evalUrl(u.src,{nonce:u.nonce||u.getAttribute("nonce")}):b(u.textContent.replace(He,""),u,l))}return n}function We(e,t,n){for(var r,i=t?k.filter(t,e):e,o=0;null!=(r=i[o]);o++)n||1!==r.nodeType||k.cleanData(ve(r)),r.parentNode&&(n&&oe(r)&&ye(ve(r,"script")),r.parentNode.removeChild(r));return e}k.extend({htmlPrefilter:function(e){return e.replace(je,"<$1></$2>")},clone:function(e,t,n){var r,i,o,a,s,u,l,c=e.cloneNode(!0),f=oe(e);if(!(y.noCloneChecked||1!==e.nodeType&&11!==e.nodeType||k.isXMLDoc(e)))for(a=ve(c),r=0,i=(o=ve(e)).length;r<i;r++)s=o[r],"input"===(l=(u=a[r]).nodeName.toLowerCase())&&pe.test(s.type)?u.checked=s.checked:"input"!==l&&"textarea"!==l||(u.defaultValue=s.defaultValue);if(t)if(n)for(o=o||ve(e),a=a||ve(c),r=0,i=o.length;r<i;r++)Me(o[r],a[r]);else Me(e,c);return 0<(a=ve(c,"script")).length&&ye(a,!f&&ve(e,"script")),c},cleanData:function(e){for(var t,n,r,i=k.event.special,o=0;void 0!==(n=e[o]);o++)if(G(n)){if(t=n[Q.expando]){if(t.events)for(r in t.events)i[r]?k.event.remove(n,r):k.removeEvent(n,r,t.handle);n[Q.expando]=void 0}n[J.expando]&&(n[J.expando]=void 0)}}}),k.fn.extend({detach:function(e){return We(this,e,!0)},remove:function(e){return We(this,e)},text:function(e){return _(this,function(e){return void 0===e?k.text(this):this.empty().each(function(){1!==this.nodeType&&11!==this.nodeType&&9!==this.nodeType||(this.textContent=e)})},null,e,arguments.length)},append:function(){return Ie(this,arguments,function(e){1!==this.nodeType&&11!==this.nodeType&&9!==this.nodeType||Oe(this,e).appendChild(e)})},prepend:function(){return Ie(this,arguments,function(e){if(1===this.nodeType||11===this.nodeType||9===this.nodeType){var t=Oe(this,e);t.insertBefore(e,t.firstChild)}})},before:function(){return Ie(this,arguments,function(e){this.parentNode&&this.parentNode.insertBefore(e,this)})},after:function(){return Ie(this,arguments,function(e){this.parentNode&&this.parentNode.insertBefore(e,this.nextSibling)})},empty:function(){for(var e,t=0;null!=(e=this[t]);t++)1===e.nodeType&&(k.cleanData(ve(e,!1)),e.textContent="");return this},clone:function(e,t){return e=null!=e&&e,t=null==t?e:t,this.map(function(){return k.clone(this,e,t)})},html:function(e){return _(this,function(e){var t=this[0]||{},n=0,r=this.length;if(void 0===e&&1===t.nodeType)return t.innerHTML;if("string"==typeof e&&!qe.test(e)&&!ge[(de.exec(e)||["",""])[1].toLowerCase()]){e=k.htmlPrefilter(e);try{for(;n<r;n++)1===(t=this[n]||{}).nodeType&&(k.cleanData(ve(t,!1)),t.innerHTML=e);t=0}catch(e){}}t&&this.empty().append(e)},null,e,arguments.length)},replaceWith:function(){var n=[];return Ie(this,arguments,function(e){var t=this.parentNode;k.inArray(this,n)<0&&(k.cleanData(ve(this)),t&&t.replaceChild(e,this))},n)}}),k.each({appendTo:"append",prependTo:"prepend",insertBefore:"before",insertAfter:"after",replaceAll:"replaceWith"},function(e,a){k.fn[e]=function(e){for(var t,n=[],r=k(e),i=r.length-1,o=0;o<=i;o++)t=o===i?this:this.clone(!0),k(r[o])[a](t),u.apply(n,t.get());return this.pushStack(n)}});var $e=new RegExp("^("+te+")(?!px)[a-z%]+$","i"),Fe=function(e){var t=e.ownerDocument.defaultView;return t&&t.opener||(t=C),t.getComputedStyle(e)},Be=new RegExp(re.join("|"),"i");function _e(e,t,n){var r,i,o,a,s=e.style;return(n=n||Fe(e))&&(""!==(a=n.getPropertyValue(t)||n[t])||oe(e)||(a=k.style(e,t)),!y.pixelBoxStyles()&&$e.test(a)&&Be.test(t)&&(r=s.width,i=s.minWidth,o=s.maxWidth,s.minWidth=s.maxWidth=s.width=a,a=n.width,s.width=r,s.minWidth=i,s.maxWidth=o)),void 0!==a?a+"":a}function ze(e,t){return{get:function(){if(!e())return(this.get=t).apply(this,arguments);delete this.get}}}!function(){function e(){if(u){s.style.cssText="position:absolute;left:-11111px;width:60px;margin-top:1px;padding:0;border:0",u.style.cssText="position:relative;display:block;box-sizing:border-box;overflow:scroll;margin:auto;border:1px;padding:1px;width:60%;top:1%",ie.appendChild(s).appendChild(u);var e=C.getComputedStyle(u);n="1%"!==e.top,a=12===t(e.marginLeft),u.style.right="60%",o=36===t(e.right),r=36===t(e.width),u.style.position="absolute",i=12===t(u.offsetWidth/3),ie.removeChild(s),u=null}}function t(e){return Math.round(parseFloat(e))}var n,r,i,o,a,s=E.createElement("div"),u=E.createElement("div");u.style&&(u.style.backgroundClip="content-box",u.cloneNode(!0).style.backgroundClip="",y.clearCloneStyle="content-box"===u.style.backgroundClip,k.extend(y,{boxSizingReliable:function(){return e(),r},pixelBoxStyles:function(){return e(),o},pixelPosition:function(){return e(),n},reliableMarginLeft:function(){return e(),a},scrollboxSize:function(){return e(),i}}))}();var Ue=["Webkit","Moz","ms"],Xe=E.createElement("div").style,Ve={};function Ge(e){return k.cssProps[e]||Ve[e]||(e in Xe?e:Ve[e]=function(e){for(var t=e[0].toUpperCase()+e.slice(1),n=Ue.length;n--;)if((e=Ue[n]+t)in Xe)return e}(e)||e)}var Ye=/^(none|table(?!-c[ea]).+)/,Qe=/^--/,Je={position:"absolute",visibility:"hidden",display:"block"},Ke={letterSpacing:"0",fontWeight:"400"};function Ze(e,t,n){var r=ne.exec(t);return r?Math.max(0,r[2]-(n||0))+(r[3]||"px"):t}function et(e,t,n,r,i,o){var a="width"===t?1:0,s=0,u=0;if(n===(r?"border":"content"))return 0;for(;a<4;a+=2)"margin"===n&&(u+=k.css(e,n+re[a],!0,i)),r?("content"===n&&(u-=k.css(e,"padding"+re[a],!0,i)),"margin"!==n&&(u-=k.css(e,"border"+re[a]+"Width",!0,i))):(u+=k.css(e,"padding"+re[a],!0,i),"padding"!==n?u+=k.css(e,"border"+re[a]+"Width",!0,i):s+=k.css(e,"border"+re[a]+"Width",!0,i));return!r&&0<=o&&(u+=Math.max(0,Math.ceil(e["offset"+t[0].toUpperCase()+t.slice(1)]-o-u-s-.5))||0),u}function tt(e,t,n){var r=Fe(e),i=(!y.boxSizingReliable()||n)&&"border-box"===k.css(e,"boxSizing",!1,r),o=i,a=_e(e,t,r),s="offset"+t[0].toUpperCase()+t.slice(1);if($e.test(a)){if(!n)return a;a="auto"}return(!y.boxSizingReliable()&&i||"auto"===a||!parseFloat(a)&&"inline"===k.css(e,"display",!1,r))&&e.getClientRects().length&&(i="border-box"===k.css(e,"boxSizing",!1,r),(o=s in e)&&(a=e[s])),(a=parseFloat(a)||0)+et(e,t,n||(i?"border":"content"),o,r,a)+"px"}function nt(e,t,n,r,i){return new nt.prototype.init(e,t,n,r,i)}k.extend({cssHooks:{opacity:{get:function(e,t){if(t){var n=_e(e,"opacity");return""===n?"1":n}}}},cssNumber:{animationIterationCount:!0,columnCount:!0,fillOpacity:!0,flexGrow:!0,flexShrink:!0,fontWeight:!0,gridArea:!0,gridColumn:!0,gridColumnEnd:!0,gridColumnStart:!0,gridRow:!0,gridRowEnd:!0,gridRowStart:!0,lineHeight:!0,opacity:!0,order:!0,orphans:!0,widows:!0,zIndex:!0,zoom:!0},cssProps:{},style:function(e,t,n,r){if(e&&3!==e.nodeType&&8!==e.nodeType&&e.style){var i,o,a,s=V(t),u=Qe.test(t),l=e.style;if(u||(t=Ge(s)),a=k.cssHooks[t]||k.cssHooks[s],void 0===n)return a&&"get"in a&&void 0!==(i=a.get(e,!1,r))?i:l[t];"string"==(o=typeof n)&&(i=ne.exec(n))&&i[1]&&(n=le(e,t,i),o="number"),null!=n&&n==n&&("number"!==o||u||(n+=i&&i[3]||(k.cssNumber[s]?"":"px")),y.clearCloneStyle||""!==n||0!==t.indexOf("background")||(l[t]="inherit"),a&&"set"in a&&void 0===(n=a.set(e,n,r))||(u?l.setProperty(t,n):l[t]=n))}},css:function(e,t,n,r){var i,o,a,s=V(t);return Qe.test(t)||(t=Ge(s)),(a=k.cssHooks[t]||k.cssHooks[s])&&"get"in a&&(i=a.get(e,!0,n)),void 0===i&&(i=_e(e,t,r)),"normal"===i&&t in Ke&&(i=Ke[t]),""===n||n?(o=parseFloat(i),!0===n||isFinite(o)?o||0:i):i}}),k.each(["height","width"],function(e,u){k.cssHooks[u]={get:function(e,t,n){if(t)return!Ye.test(k.css(e,"display"))||e.getClientRects().length&&e.getBoundingClientRect().width?tt(e,u,n):ue(e,Je,function(){return tt(e,u,n)})},set:function(e,t,n){var r,i=Fe(e),o=!y.scrollboxSize()&&"absolute"===i.position,a=(o||n)&&"border-box"===k.css(e,"boxSizing",!1,i),s=n?et(e,u,n,a,i):0;return a&&o&&(s-=Math.ceil(e["offset"+u[0].toUpperCase()+u.slice(1)]-parseFloat(i[u])-et(e,u,"border",!1,i)-.5)),s&&(r=ne.exec(t))&&"px"!==(r[3]||"px")&&(e.style[u]=t,t=k.css(e,u)),Ze(0,t,s)}}}),k.cssHooks.marginLeft=ze(y.reliableMarginLeft,function(e,t){if(t)return(parseFloat(_e(e,"marginLeft"))||e.getBoundingClientRect().left-ue(e,{marginLeft:0},function(){return e.getBoundingClientRect().left}))+"px"}),k.each({margin:"",padding:"",border:"Width"},function(i,o){k.cssHooks[i+o]={expand:function(e){for(var t=0,n={},r="string"==typeof e?e.split(" "):[e];t<4;t++)n[i+re[t]+o]=r[t]||r[t-2]||r[0];return n}},"margin"!==i&&(k.cssHooks[i+o].set=Ze)}),k.fn.extend({css:function(e,t){return _(this,function(e,t,n){var r,i,o={},a=0;if(Array.isArray(t)){for(r=Fe(e),i=t.length;a<i;a++)o[t[a]]=k.css(e,t[a],!1,r);return o}return void 0!==n?k.style(e,t,n):k.css(e,t)},e,t,1<arguments.length)}}),((k.Tween=nt).prototype={constructor:nt,init:function(e,t,n,r,i,o){this.elem=e,this.prop=n,this.easing=i||k.easing._default,this.options=t,this.start=this.now=this.cur(),this.end=r,this.unit=o||(k.cssNumber[n]?"":"px")},cur:function(){var e=nt.propHooks[this.prop];return e&&e.get?e.get(this):nt.propHooks._default.get(this)},run:function(e){var t,n=nt.propHooks[this.prop];return this.options.duration?this.pos=t=k.easing[this.easing](e,this.options.duration*e,0,1,this.options.duration):this.pos=t=e,this.now=(this.end-this.start)*t+this.start,this.options.step&&this.options.step.call(this.elem,this.now,this),n&&n.set?n.set(this):nt.propHooks._default.set(this),this}}).init.prototype=nt.prototype,(nt.propHooks={_default:{get:function(e){var t;return 1!==e.elem.nodeType||null!=e.elem[e.prop]&&null==e.elem.style[e.prop]?e.elem[e.prop]:(t=k.css(e.elem,e.prop,""))&&"auto"!==t?t:0},set:function(e){k.fx.step[e.prop]?k.fx.step[e.prop](e):1!==e.elem.nodeType||!k.cssHooks[e.prop]&&null==e.elem.style[Ge(e.prop)]?e.elem[e.prop]=e.now:k.style(e.elem,e.prop,e.now+e.unit)}}}).scrollTop=nt.propHooks.scrollLeft={set:function(e){e.elem.nodeType&&e.elem.parentNode&&(e.elem[e.prop]=e.now)}},k.easing={linear:function(e){return e},swing:function(e){return.5-Math.cos(e*Math.PI)/2},_default:"swing"},k.fx=nt.prototype.init,k.fx.step={};var rt,it,ot,at,st=/^(?:toggle|show|hide)$/,ut=/queueHooks$/;function lt(){it&&(!1===E.hidden&&C.requestAnimationFrame?C.requestAnimationFrame(lt):C.setTimeout(lt,k.fx.interval),k.fx.tick())}function ct(){return C.setTimeout(function(){rt=void 0}),rt=Date.now()}function ft(e,t){var n,r=0,i={height:e};for(t=t?1:0;r<4;r+=2-t)i["margin"+(n=re[r])]=i["padding"+n]=e;return t&&(i.opacity=i.width=e),i}function pt(e,t,n){for(var r,i=(dt.tweeners[t]||[]).concat(dt.tweeners["*"]),o=0,a=i.length;o<a;o++)if(r=i[o].call(n,t,e))return r}function dt(o,e,t){var n,a,r=0,i=dt.prefilters.length,s=k.Deferred().always(function(){delete u.elem}),u=function(){if(a)return!1;for(var e=rt||ct(),t=Math.max(0,l.startTime+l.duration-e),n=1-(t/l.duration||0),r=0,i=l.tweens.length;r<i;r++)l.tweens[r].run(n);return s.notifyWith(o,[l,n,t]),n<1&&i?t:(i||s.notifyWith(o,[l,1,0]),s.resolveWith(o,[l]),!1)},l=s.promise({elem:o,props:k.extend({},e),opts:k.extend(!0,{specialEasing:{},easing:k.easing._default},t),originalProperties:e,originalOptions:t,startTime:rt||ct(),duration:t.duration,tweens:[],createTween:function(e,t){var n=k.Tween(o,l.opts,e,t,l.opts.specialEasing[e]||l.opts.easing);return l.tweens.push(n),n},stop:function(e){var t=0,n=e?l.tweens.length:0;if(a)return this;for(a=!0;t<n;t++)l.tweens[t].run(1);return e?(s.notifyWith(o,[l,1,0]),s.resolveWith(o,[l,e])):s.rejectWith(o,[l,e]),this}}),c=l.props;for(function(e,t){var n,r,i,o,a;for(n in e)if(i=t[r=V(n)],o=e[n],Array.isArray(o)&&(i=o[1],o=e[n]=o[0]),n!==r&&(e[r]=o,delete e[n]),(a=k.cssHooks[r])&&"expand"in a)for(n in o=a.expand(o),delete e[r],o)n in e||(e[n]=o[n],t[n]=i);else t[r]=i}(c,l.opts.specialEasing);r<i;r++)if(n=dt.prefilters[r].call(l,o,c,l.opts))return m(n.stop)&&(k._queueHooks(l.elem,l.opts.queue).stop=n.stop.bind(n)),n;return k.map(c,pt,l),m(l.opts.start)&&l.opts.start.call(o,l),l.progress(l.opts.progress).done(l.opts.done,l.opts.complete).fail(l.opts.fail).always(l.opts.always),k.fx.timer(k.extend(u,{elem:o,anim:l,queue:l.opts.queue})),l}k.Animation=k.extend(dt,{tweeners:{"*":[function(e,t){var n=this.createTween(e,t);return le(n.elem,e,ne.exec(t),n),n}]},tweener:function(e,t){for(var n,r=0,i=(e=m(e)?(t=e,["*"]):e.match(R)).length;r<i;r++)n=e[r],dt.tweeners[n]=dt.tweeners[n]||[],dt.tweeners[n].unshift(t)},prefilters:[function(e,t,n){var r,i,o,a,s,u,l,c,f="width"in t||"height"in t,p=this,d={},h=e.style,g=e.nodeType&&se(e),v=Q.get(e,"fxshow");for(r in n.queue||(null==(a=k._queueHooks(e,"fx")).unqueued&&(a.unqueued=0,s=a.empty.fire,a.empty.fire=function(){a.unqueued||s()}),a.unqueued++,p.always(function(){p.always(function(){a.unqueued--,k.queue(e,"fx").length||a.empty.fire()})})),t)if(i=t[r],st.test(i)){if(delete t[r],o=o||"toggle"===i,i===(g?"hide":"show")){if("show"!==i||!v||void 0===v[r])continue;g=!0}d[r]=v&&v[r]||k.style(e,r)}if((u=!k.isEmptyObject(t))||!k.isEmptyObject(d))for(r in f&&1===e.nodeType&&(n.overflow=[h.overflow,h.overflowX,h.overflowY],null==(l=v&&v.display)&&(l=Q.get(e,"display")),"none"===(c=k.css(e,"display"))&&(l?c=l:(fe([e],!0),l=e.style.display||l,c=k.css(e,"display"),fe([e]))),("inline"===c||"inline-block"===c&&null!=l)&&"none"===k.css(e,"float")&&(u||(p.done(function(){h.display=l}),null==l&&(c=h.display,l="none"===c?"":c)),h.display="inline-block")),n.overflow&&(h.overflow="hidden",p.always(function(){h.overflow=n.overflow[0],h.overflowX=n.overflow[1],h.overflowY=n.overflow[2]})),u=!1,d)u||(v?"hidden"in v&&(g=v.hidden):v=Q.access(e,"fxshow",{display:l}),o&&(v.hidden=!g),g&&fe([e],!0),p.done(function(){for(r in g||fe([e]),Q.remove(e,"fxshow"),d)k.style(e,r,d[r])})),u=pt(g?v[r]:0,r,p),r in v||(v[r]=u.start,g&&(u.end=u.start,u.start=0))}],prefilter:function(e,t){t?dt.prefilters.unshift(e):dt.prefilters.push(e)}}),k.speed=function(e,t,n){var r=e&&"object"==typeof e?k.extend({},e):{complete:n||!n&&t||m(e)&&e,duration:e,easing:n&&t||t&&!m(t)&&t};return k.fx.off?r.duration=0:"number"!=typeof r.duration&&(r.duration in k.fx.speeds?r.duration=k.fx.speeds[r.duration]:r.duration=k.fx.speeds._default),null!=r.queue&&!0!==r.queue||(r.queue="fx"),r.old=r.complete,r.complete=function(){m(r.old)&&r.old.call(this),r.queue&&k.dequeue(this,r.queue)},r},k.fn.extend({fadeTo:function(e,t,n,r){return this.filter(se).css("opacity",0).show().end().animate({opacity:t},e,n,r)},animate:function(t,e,n,r){function a(){var e=dt(this,k.extend({},t),o);(i||Q.get(this,"finish"))&&e.stop(!0)}var i=k.isEmptyObject(t),o=k.speed(e,n,r);return a.finish=a,i||!1===o.queue?this.each(a):this.queue(o.queue,a)},stop:function(i,e,o){function a(e){var t=e.stop;delete e.stop,t(o)}return"string"!=typeof i&&(o=e,e=i,i=void 0),e&&!1!==i&&this.queue(i||"fx",[]),this.each(function(){var e=!0,t=null!=i&&i+"queueHooks",n=k.timers,r=Q.get(this);if(t)r[t]&&r[t].stop&&a(r[t]);else for(t in r)r[t]&&r[t].stop&&ut.test(t)&&a(r[t]);for(t=n.length;t--;)n[t].elem!==this||null!=i&&n[t].queue!==i||(n[t].anim.stop(o),e=!1,n.splice(t,1));!e&&o||k.dequeue(this,i)})},finish:function(a){return!1!==a&&(a=a||"fx"),this.each(function(){var e,t=Q.get(this),n=t[a+"queue"],r=t[a+"queueHooks"],i=k.timers,o=n?n.length:0;for(t.finish=!0,k.queue(this,a,[]),r&&r.stop&&r.stop.call(this,!0),e=i.length;e--;)i[e].elem===this&&i[e].queue===a&&(i[e].anim.stop(!0),i.splice(e,1));for(e=0;e<o;e++)n[e]&&n[e].finish&&n[e].finish.call(this);delete t.finish})}}),k.each(["toggle","show","hide"],function(e,r){var i=k.fn[r];k.fn[r]=function(e,t,n){return null==e||"boolean"==typeof e?i.apply(this,arguments):this.animate(ft(r,!0),e,t,n)}}),k.each({slideDown:ft("show"),slideUp:ft("hide"),slideToggle:ft("toggle"),fadeIn:{opacity:"show"},fadeOut:{opacity:"hide"},fadeToggle:{opacity:"toggle"}},function(e,r){k.fn[e]=function(e,t,n){return this.animate(r,e,t,n)}}),k.timers=[],k.fx.tick=function(){var e,t=0,n=k.timers;for(rt=Date.now();t<n.length;t++)(e=n[t])()||n[t]!==e||n.splice(t--,1);n.length||k.fx.stop(),rt=void 0},k.fx.timer=function(e){k.timers.push(e),k.fx.start()},k.fx.interval=13,k.fx.start=function(){it||(it=!0,lt())},k.fx.stop=function(){it=null},k.fx.speeds={slow:600,fast:200,_default:400},k.fn.delay=function(r,e){return r=k.fx&&k.fx.speeds[r]||r,e=e||"fx",this.queue(e,function(e,t){var n=C.setTimeout(e,r);t.stop=function(){C.clearTimeout(n)}})},ot=E.createElement("input"),at=E.createElement("select").appendChild(E.createElement("option")),ot.type="checkbox",y.checkOn=""!==ot.value,y.optSelected=at.selected,(ot=E.createElement("input")).value="t",ot.type="radio",y.radioValue="t"===ot.value;var ht,gt=k.expr.attrHandle;k.fn.extend({attr:function(e,t){return _(this,k.attr,e,t,1<arguments.length)},removeAttr:function(e){return this.each(function(){k.removeAttr(this,e)})}}),k.extend({attr:function(e,t,n){var r,i,o=e.nodeType;if(3!==o&&8!==o&&2!==o)return void 0===e.getAttribute?k.prop(e,t,n):(1===o&&k.isXMLDoc(e)||(i=k.attrHooks[t.toLowerCase()]||(k.expr.match.bool.test(t)?ht:void 0)),void 0!==n?null===n?void k.removeAttr(e,t):i&&"set"in i&&void 0!==(r=i.set(e,n,t))?r:(e.setAttribute(t,n+""),n):i&&"get"in i&&null!==(r=i.get(e,t))?r:null==(r=k.find.attr(e,t))?void 0:r)},attrHooks:{type:{set:function(e,t){if(!y.radioValue&&"radio"===t&&A(e,"input")){var n=e.value;return e.setAttribute("type",t),n&&(e.value=n),t}}}},removeAttr:function(e,t){var n,r=0,i=t&&t.match(R);if(i&&1===e.nodeType)for(;n=i[r++];)e.removeAttribute(n)}}),ht={set:function(e,t,n){return!1===t?k.removeAttr(e,n):e.setAttribute(n,n),n}},k.each(k.expr.match.bool.source.match(/\w+/g),function(e,t){var a=gt[t]||k.find.attr;gt[t]=function(e,t,n){var r,i,o=t.toLowerCase();return n||(i=gt[o],gt[o]=r,r=null!=a(e,t,n)?o:null,gt[o]=i),r}});var vt=/^(?:input|select|textarea|button)$/i,yt=/^(?:a|area)$/i;function mt(e){return(e.match(R)||[]).join(" ")}function xt(e){return e.getAttribute&&e.getAttribute("class")||""}function bt(e){return Array.isArray(e)?e:"string"==typeof e&&e.match(R)||[]}k.fn.extend({prop:function(e,t){return _(this,k.prop,e,t,1<arguments.length)},removeProp:function(e){return this.each(function(){delete this[k.propFix[e]||e]})}}),k.extend({prop:function(e,t,n){var r,i,o=e.nodeType;if(3!==o&&8!==o&&2!==o)return 1===o&&k.isXMLDoc(e)||(t=k.propFix[t]||t,i=k.propHooks[t]),void 0!==n?i&&"set"in i&&void 0!==(r=i.set(e,n,t))?r:e[t]=n:i&&"get"in i&&null!==(r=i.get(e,t))?r:e[t]},propHooks:{tabIndex:{get:function(e){var t=k.find.attr(e,"tabindex");return t?parseInt(t,10):vt.test(e.nodeName)||yt.test(e.nodeName)&&e.href?0:-1}}},propFix:{for:"htmlFor",class:"className"}}),y.optSelected||(k.propHooks.selected={get:function(e){var t=e.parentNode;return t&&t.parentNode&&t.parentNode.selectedIndex,null},set:function(e){var t=e.parentNode;t&&(t.selectedIndex,t.parentNode&&t.parentNode.selectedIndex)}}),k.each(["tabIndex","readOnly","maxLength","cellSpacing","cellPadding","rowSpan","colSpan","useMap","frameBorder","contentEditable"],function(){k.propFix[this.toLowerCase()]=this}),k.fn.extend({addClass:function(t){var e,n,r,i,o,a,s,u=0;if(m(t))return this.each(function(e){k(this).addClass(t.call(this,e,xt(this)))});if((e=bt(t)).length)for(;n=this[u++];)if(i=xt(n),r=1===n.nodeType&&" "+mt(i)+" "){for(a=0;o=e[a++];)r.indexOf(" "+o+" ")<0&&(r+=o+" ");i!==(s=mt(r))&&n.setAttribute("class",s)}return this},removeClass:function(t){var e,n,r,i,o,a,s,u=0;if(m(t))return this.each(function(e){k(this).removeClass(t.call(this,e,xt(this)))});if(!arguments.length)return this.attr("class","");if((e=bt(t)).length)for(;n=this[u++];)if(i=xt(n),r=1===n.nodeType&&" "+mt(i)+" "){for(a=0;o=e[a++];)for(;-1<r.indexOf(" "+o+" ");)r=r.replace(" "+o+" "," ");i!==(s=mt(r))&&n.setAttribute("class",s)}return this},toggleClass:function(i,t){var o=typeof i,a="string"==o||Array.isArray(i);return"boolean"==typeof t&&a?t?this.addClass(i):this.removeClass(i):m(i)?this.each(function(e){k(this).toggleClass(i.call(this,e,xt(this),t),t)}):this.each(function(){var e,t,n,r;if(a)for(t=0,n=k(this),r=bt(i);e=r[t++];)n.hasClass(e)?n.removeClass(e):n.addClass(e);else void 0!==i&&"boolean"!=o||((e=xt(this))&&Q.set(this,"__className__",e),this.setAttribute&&this.setAttribute("class",e||!1===i?"":Q.get(this,"__className__")||""))})},hasClass:function(e){var t,n,r=0;for(t=" "+e+" ";n=this[r++];)if(1===n.nodeType&&-1<(" "+mt(xt(n))+" ").indexOf(t))return!0;return!1}});var wt=/\r/g;k.fn.extend({val:function(n){var r,e,i,t=this[0];return arguments.length?(i=m(n),this.each(function(e){var t;1===this.nodeType&&(null==(t=i?n.call(this,e,k(this).val()):n)?t="":"number"==typeof t?t+="":Array.isArray(t)&&(t=k.map(t,function(e){return null==e?"":e+""})),(r=k.valHooks[this.type]||k.valHooks[this.nodeName.toLowerCase()])&&"set"in r&&void 0!==r.set(this,t,"value")||(this.value=t))})):t?(r=k.valHooks[t.type]||k.valHooks[t.nodeName.toLowerCase()])&&"get"in r&&void 0!==(e=r.get(t,"value"))?e:"string"==typeof(e=t.value)?e.replace(wt,""):null==e?"":e:void 0}}),k.extend({valHooks:{option:{get:function(e){var t=k.find.attr(e,"value");return null!=t?t:mt(k.text(e))}},select:{get:function(e){var t,n,r,i=e.options,o=e.selectedIndex,a="select-one"===e.type,s=a?null:[],u=a?o+1:i.length;for(r=o<0?u:a?o:0;r<u;r++)if(((n=i[r]).selected||r===o)&&!n.disabled&&(!n.parentNode.disabled||!A(n.parentNode,"optgroup"))){if(t=k(n).val(),a)return t;s.push(t)}return s},set:function(e,t){for(var n,r,i=e.options,o=k.makeArray(t),a=i.length;a--;)((r=i[a]).selected=-1<k.inArray(k.valHooks.option.get(r),o))&&(n=!0);return n||(e.selectedIndex=-1),o}}}}),k.each(["radio","checkbox"],function(){k.valHooks[this]={set:function(e,t){if(Array.isArray(t))return e.checked=-1<k.inArray(k(e).val(),t)}},y.checkOn||(k.valHooks[this].get=function(e){return null===e.getAttribute("value")?"on":e.value})}),y.focusin="onfocusin"in C;function Ct(e){e.stopPropagation()}var Tt=/^(?:focusinfocus|focusoutblur)$/;k.extend(k.event,{trigger:function(e,t,n,r){var i,o,a,s,u,l,c,f,p=[n||E],d=v.call(e,"type")?e.type:e,h=v.call(e,"namespace")?e.namespace.split("."):[];if(o=f=a=n=n||E,3!==n.nodeType&&8!==n.nodeType&&!Tt.test(d+k.event.triggered)&&(-1<d.indexOf(".")&&(d=(h=d.split(".")).shift(),h.sort()),u=d.indexOf(":")<0&&"on"+d,(e=e[k.expando]?e:new k.Event(d,"object"==typeof e&&e)).isTrigger=r?2:3,e.namespace=h.join("."),e.rnamespace=e.namespace?new RegExp("(^|\\.)"+h.join("\\.(?:.*\\.|)")+"(\\.|$)"):null,e.result=void 0,e.target||(e.target=n),t=null==t?[e]:k.makeArray(t,[e]),c=k.event.special[d]||{},r||!c.trigger||!1!==c.trigger.apply(n,t))){if(!r&&!c.noBubble&&!x(n)){for(s=c.delegateType||d,Tt.test(s+d)||(o=o.parentNode);o;o=o.parentNode)p.push(o),a=o;a===(n.ownerDocument||E)&&p.push(a.defaultView||a.parentWindow||C)}for(i=0;(o=p[i++])&&!e.isPropagationStopped();)f=o,e.type=1<i?s:c.bindType||d,(l=(Q.get(o,"events")||{})[e.type]&&Q.get(o,"handle"))&&l.apply(o,t),(l=u&&o[u])&&l.apply&&G(o)&&(e.result=l.apply(o,t),!1===e.result&&e.preventDefault());return e.type=d,r||e.isDefaultPrevented()||c._default&&!1!==c._default.apply(p.pop(),t)||!G(n)||u&&m(n[d])&&!x(n)&&((a=n[u])&&(n[u]=null),k.event.triggered=d,e.isPropagationStopped()&&f.addEventListener(d,Ct),n[d](),e.isPropagationStopped()&&f.removeEventListener(d,Ct),k.event.triggered=void 0,a&&(n[u]=a)),e.result}},simulate:function(e,t,n){var r=k.extend(new k.Event,n,{type:e,isSimulated:!0});k.event.trigger(r,null,t)}}),k.fn.extend({trigger:function(e,t){return this.each(function(){k.event.trigger(e,t,this)})},triggerHandler:function(e,t){var n=this[0];if(n)return k.event.trigger(e,t,n,!0)}}),y.focusin||k.each({focus:"focusin",blur:"focusout"},function(n,r){function i(e){k.event.simulate(r,e.target,k.event.fix(e))}k.event.special[r]={setup:function(){var e=this.ownerDocument||this,t=Q.access(e,r);t||e.addEventListener(n,i,!0),Q.access(e,r,(t||0)+1)},teardown:function(){var e=this.ownerDocument||this,t=Q.access(e,r)-1;t?Q.access(e,r,t):(e.removeEventListener(n,i,!0),Q.remove(e,r))}}});var Et=C.location,kt=Date.now(),St=/\?/;k.parseXML=function(e){var t;if(!e||"string"!=typeof e)return null;try{t=(new C.DOMParser).parseFromString(e,"text/xml")}catch(e){t=void 0}return t&&!t.getElementsByTagName("parsererror").length||k.error("Invalid XML: "+e),t};var Nt=/\[\]$/,At=/\r?\n/g,Dt=/^(?:submit|button|image|reset|file)$/i,jt=/^(?:input|select|textarea|keygen)/i;function qt(n,e,r,i){var t;if(Array.isArray(e))k.each(e,function(e,t){r||Nt.test(n)?i(n,t):qt(n+"["+("object"==typeof t&&null!=t?e:"")+"]",t,r,i)});else if(r||"object"!==w(e))i(n,e);else for(t in e)qt(n+"["+t+"]",e[t],r,i)}k.param=function(e,t){function i(e,t){var n=m(t)?t():t;r[r.length]=encodeURIComponent(e)+"="+encodeURIComponent(null==n?"":n)}var n,r=[];if(null==e)return"";if(Array.isArray(e)||e.jquery&&!k.isPlainObject(e))k.each(e,function(){i(this.name,this.value)});else for(n in e)qt(n,e[n],t,i);return r.join("&")},k.fn.extend({serialize:function(){return k.param(this.serializeArray())},serializeArray:function(){return this.map(function(){var e=k.prop(this,"elements");return e?k.makeArray(e):this}).filter(function(){var e=this.type;return this.name&&!k(this).is(":disabled")&&jt.test(this.nodeName)&&!Dt.test(e)&&(this.checked||!pe.test(e))}).map(function(e,t){var n=k(this).val();return null==n?null:Array.isArray(n)?k.map(n,function(e){return{name:t.name,value:e.replace(At,"\r\n")}}):{name:t.name,value:n.replace(At,"\r\n")}}).get()}});var Lt=/%20/g,Ht=/#.*$/,Ot=/([?&])_=[^&]*/,Pt=/^(.*?):[ \t]*([^\r\n]*)$/gm,Rt=/^(?:GET|HEAD)$/,Mt=/^\/\//,It={},Wt={},$t="*/".concat("*"),Ft=E.createElement("a");function Bt(o){return function(e,t){"string"!=typeof e&&(t=e,e="*");var n,r=0,i=e.toLowerCase().match(R)||[];if(m(t))for(;n=i[r++];)"+"===n[0]?(n=n.slice(1)||"*",(o[n]=o[n]||[]).unshift(t)):(o[n]=o[n]||[]).push(t)}}function _t(t,i,o,a){var s={},u=t===Wt;function l(e){var r;return s[e]=!0,k.each(t[e]||[],function(e,t){var n=t(i,o,a);return"string"!=typeof n||u||s[n]?u?!(r=n):void 0:(i.dataTypes.unshift(n),l(n),!1)}),r}return l(i.dataTypes[0])||!s["*"]&&l("*")}function zt(e,t){var n,r,i=k.ajaxSettings.flatOptions||{};for(n in t)void 0!==t[n]&&((i[n]?e:r||(r={}))[n]=t[n]);return r&&k.extend(!0,e,r),e}Ft.href=Et.href,k.extend({active:0,lastModified:{},etag:{},ajaxSettings:{url:Et.href,type:"GET",isLocal:/^(?:about|app|app-storage|.+-extension|file|res|widget):$/.test(Et.protocol),global:!0,processData:!0,async:!0,contentType:"application/x-www-form-urlencoded; charset=UTF-8",accepts:{"*":$t,text:"text/plain",html:"text/html",xml:"application/xml, text/xml",json:"application/json, text/javascript"},contents:{xml:/\bxml\b/,html:/\bhtml/,json:/\bjson\b/},responseFields:{xml:"responseXML",text:"responseText",json:"responseJSON"},converters:{"* text":String,"text html":!0,"text json":JSON.parse,"text xml":k.parseXML},flatOptions:{url:!0,context:!0}},ajaxSetup:function(e,t){return t?zt(zt(e,k.ajaxSettings),t):zt(k.ajaxSettings,e)},ajaxPrefilter:Bt(It),ajaxTransport:Bt(Wt),ajax:function(e,t){"object"==typeof e&&(t=e,e=void 0),t=t||{};var c,f,p,n,d,r,h,g,i,o,v=k.ajaxSetup({},t),y=v.context||v,m=v.context&&(y.nodeType||y.jquery)?k(y):k.event,x=k.Deferred(),b=k.Callbacks("once memory"),w=v.statusCode||{},a={},s={},u="canceled",T={readyState:0,getResponseHeader:function(e){var t;if(h){if(!n)for(n={};t=Pt.exec(p);)n[t[1].toLowerCase()+" "]=(n[t[1].toLowerCase()+" "]||[]).concat(t[2]);t=n[e.toLowerCase()+" "]}return null==t?null:t.join(", ")},getAllResponseHeaders:function(){return h?p:null},setRequestHeader:function(e,t){return null==h&&(e=s[e.toLowerCase()]=s[e.toLowerCase()]||e,a[e]=t),this},overrideMimeType:function(e){return null==h&&(v.mimeType=e),this},statusCode:function(e){var t;if(e)if(h)T.always(e[T.status]);else for(t in e)w[t]=[w[t],e[t]];return this},abort:function(e){var t=e||u;return c&&c.abort(t),l(0,t),this}};if(x.promise(T),v.url=((e||v.url||Et.href)+"").replace(Mt,Et.protocol+"//"),v.type=t.method||t.type||v.method||v.type,v.dataTypes=(v.dataType||"*").toLowerCase().match(R)||[""],null==v.crossDomain){r=E.createElement("a");try{r.href=v.url,r.href=r.href,v.crossDomain=Ft.protocol+"//"+Ft.host!=r.protocol+"//"+r.host}catch(e){v.crossDomain=!0}}if(v.data&&v.processData&&"string"!=typeof v.data&&(v.data=k.param(v.data,v.traditional)),_t(It,v,t,T),h)return T;for(i in(g=k.event&&v.global)&&0==k.active++&&k.event.trigger("ajaxStart"),v.type=v.type.toUpperCase(),v.hasContent=!Rt.test(v.type),f=v.url.replace(Ht,""),v.hasContent?v.data&&v.processData&&0===(v.contentType||"").indexOf("application/x-www-form-urlencoded")&&(v.data=v.data.replace(Lt,"+")):(o=v.url.slice(f.length),v.data&&(v.processData||"string"==typeof v.data)&&(f+=(St.test(f)?"&":"?")+v.data,delete v.data),!1===v.cache&&(f=f.replace(Ot,"$1"),o=(St.test(f)?"&":"?")+"_="+kt+++o),v.url=f+o),v.ifModified&&(k.lastModified[f]&&T.setRequestHeader("If-Modified-Since",k.lastModified[f]),k.etag[f]&&T.setRequestHeader("If-None-Match",k.etag[f])),(v.data&&v.hasContent&&!1!==v.contentType||t.contentType)&&T.setRequestHeader("Content-Type",v.contentType),T.setRequestHeader("Accept",v.dataTypes[0]&&v.accepts[v.dataTypes[0]]?v.accepts[v.dataTypes[0]]+("*"!==v.dataTypes[0]?", "+$t+"; q=0.01":""):v.accepts["*"]),v.headers)T.setRequestHeader(i,v.headers[i]);if(v.beforeSend&&(!1===v.beforeSend.call(y,T,v)||h))return T.abort();if(u="abort",b.add(v.complete),T.done(v.success),T.fail(v.error),c=_t(Wt,v,t,T)){if(T.readyState=1,g&&m.trigger("ajaxSend",[T,v]),h)return T;v.async&&0<v.timeout&&(d=C.setTimeout(function(){T.abort("timeout")},v.timeout));try{h=!1,c.send(a,l)}catch(e){if(h)throw e;l(-1,e)}}else l(-1,"No Transport");function l(e,t,n,r){var i,o,a,s,u,l=t;h||(h=!0,d&&C.clearTimeout(d),c=void 0,p=r||"",T.readyState=0<e?4:0,i=200<=e&&e<300||304===e,n&&(s=function(e,t,n){for(var r,i,o,a,s=e.contents,u=e.dataTypes;"*"===u[0];)u.shift(),void 0===r&&(r=e.mimeType||t.getResponseHeader("Content-Type"));if(r)for(i in s)if(s[i]&&s[i].test(r)){u.unshift(i);break}if(u[0]in n)o=u[0];else{for(i in n){if(!u[0]||e.converters[i+" "+u[0]]){o=i;break}a||(a=i)}o=o||a}if(o)return o!==u[0]&&u.unshift(o),n[o]}(v,T,n)),s=function(e,t,n,r){var i,o,a,s,u,l={},c=e.dataTypes.slice();if(c[1])for(a in e.converters)l[a.toLowerCase()]=e.converters[a];for(o=c.shift();o;)if(e.responseFields[o]&&(n[e.responseFields[o]]=t),!u&&r&&e.dataFilter&&(t=e.dataFilter(t,e.dataType)),u=o,o=c.shift())if("*"===o)o=u;else if("*"!==u&&u!==o){if(!(a=l[u+" "+o]||l["* "+o]))for(i in l)if((s=i.split(" "))[1]===o&&(a=l[u+" "+s[0]]||l["* "+s[0]])){!0===a?a=l[i]:!0!==l[i]&&(o=s[0],c.unshift(s[1]));break}if(!0!==a)if(a&&e.throws)t=a(t);else try{t=a(t)}catch(e){return{state:"parsererror",error:a?e:"No conversion from "+u+" to "+o}}}return{state:"success",data:t}}(v,s,T,i),i?(v.ifModified&&((u=T.getResponseHeader("Last-Modified"))&&(k.lastModified[f]=u),(u=T.getResponseHeader("etag"))&&(k.etag[f]=u)),204===e||"HEAD"===v.type?l="nocontent":304===e?l="notmodified":(l=s.state,o=s.data,i=!(a=s.error))):(a=l,!e&&l||(l="error",e<0&&(e=0))),T.status=e,T.statusText=(t||l)+"",i?x.resolveWith(y,[o,l,T]):x.rejectWith(y,[T,l,a]),T.statusCode(w),w=void 0,g&&m.trigger(i?"ajaxSuccess":"ajaxError",[T,v,i?o:a]),b.fireWith(y,[T,l]),g&&(m.trigger("ajaxComplete",[T,v]),--k.active||k.event.trigger("ajaxStop")))}return T},getJSON:function(e,t,n){return k.get(e,t,n,"json")},getScript:function(e,t){return k.get(e,void 0,t,"script")}}),k.each(["get","post"],function(e,i){k[i]=function(e,t,n,r){return m(t)&&(r=r||n,n=t,t=void 0),k.ajax(k.extend({url:e,type:i,dataType:r,data:t,success:n},k.isPlainObject(e)&&e))}}),k._evalUrl=function(e,t){return k.ajax({url:e,type:"GET",dataType:"script",cache:!0,async:!1,global:!1,converters:{"text script":function(){}},dataFilter:function(e){k.globalEval(e,t)}})},k.fn.extend({wrapAll:function(e){var t;return this[0]&&(m(e)&&(e=e.call(this[0])),t=k(e,this[0].ownerDocument).eq(0).clone(!0),this[0].parentNode&&t.insertBefore(this[0]),t.map(function(){for(var e=this;e.firstElementChild;)e=e.firstElementChild;return e}).append(this)),this},wrapInner:function(n){return m(n)?this.each(function(e){k(this).wrapInner(n.call(this,e))}):this.each(function(){var e=k(this),t=e.contents();t.length?t.wrapAll(n):e.append(n)})},wrap:function(t){var n=m(t);return this.each(function(e){k(this).wrapAll(n?t.call(this,e):t)})},unwrap:function(e){return this.parent(e).not("body").each(function(){k(this).replaceWith(this.childNodes)}),this}}),k.expr.pseudos.hidden=function(e){return!k.expr.pseudos.visible(e)},k.expr.pseudos.visible=function(e){return!!(e.offsetWidth||e.offsetHeight||e.getClientRects().length)},k.ajaxSettings.xhr=function(){try{return new C.XMLHttpRequest}catch(e){}};var Ut={0:200,1223:204},Xt=k.ajaxSettings.xhr();y.cors=!!Xt&&"withCredentials"in Xt,y.ajax=Xt=!!Xt,k.ajaxTransport(function(i){var o,a;if(y.cors||Xt&&!i.crossDomain)return{send:function(e,t){var n,r=i.xhr();if(r.open(i.type,i.url,i.async,i.username,i.password),i.xhrFields)for(n in i.xhrFields)r[n]=i.xhrFields[n];for(n in i.mimeType&&r.overrideMimeType&&r.overrideMimeType(i.mimeType),i.crossDomain||e["X-Requested-With"]||(e["X-Requested-With"]="XMLHttpRequest"),e)r.setRequestHeader(n,e[n]);o=function(e){return function(){o&&(o=a=r.onload=r.onerror=r.onabort=r.ontimeout=r.onreadystatechange=null,"abort"===e?r.abort():"error"===e?"number"!=typeof r.status?t(0,"error"):t(r.status,r.statusText):t(Ut[r.status]||r.status,r.statusText,"text"!==(r.responseType||"text")||"string"!=typeof r.responseText?{binary:r.response}:{text:r.responseText},r.getAllResponseHeaders()))}},r.onload=o(),a=r.onerror=r.ontimeout=o("error"),void 0!==r.onabort?r.onabort=a:r.onreadystatechange=function(){4===r.readyState&&C.setTimeout(function(){o&&a()})},o=o("abort");try{r.send(i.hasContent&&i.data||null)}catch(e){if(o)throw e}},abort:function(){o&&o()}}}),k.ajaxPrefilter(function(e){e.crossDomain&&(e.contents.script=!1)}),k.ajaxSetup({accepts:{script:"text/javascript, application/javascript, application/ecmascript, application/x-ecmascript"},contents:{script:/\b(?:java|ecma)script\b/},converters:{"text script":function(e){return k.globalEval(e),e}}}),k.ajaxPrefilter("script",function(e){void 0===e.cache&&(e.cache=!1),e.crossDomain&&(e.type="GET")}),k.ajaxTransport("script",function(n){var r,i;if(n.crossDomain||n.scriptAttrs)return{send:function(e,t){r=k("<script>").attr(n.scriptAttrs||{}).prop({charset:n.scriptCharset,src:n.url}).on("load error",i=function(e){r.remove(),i=null,e&&t("error"===e.type?404:200,e.type)}),E.head.appendChild(r[0])},abort:function(){i&&i()}}});var Vt,Gt=[],Yt=/(=)\?(?=&|$)|\?\?/;k.ajaxSetup({jsonp:"callback",jsonpCallback:function(){var e=Gt.pop()||k.expando+"_"+kt++;return this[e]=!0,e}}),k.ajaxPrefilter("json jsonp",function(e,t,n){var r,i,o,a=!1!==e.jsonp&&(Yt.test(e.url)?"url":"string"==typeof e.data&&0===(e.contentType||"").indexOf("application/x-www-form-urlencoded")&&Yt.test(e.data)&&"data");if(a||"jsonp"===e.dataTypes[0])return r=e.jsonpCallback=m(e.jsonpCallback)?e.jsonpCallback():e.jsonpCallback,a?e[a]=e[a].replace(Yt,"$1"+r):!1!==e.jsonp&&(e.url+=(St.test(e.url)?"&":"?")+e.jsonp+"="+r),e.converters["script json"]=function(){return o||k.error(r+" was not called"),o[0]},e.dataTypes[0]="json",i=C[r],C[r]=function(){o=arguments},n.always(function(){void 0===i?k(C).removeProp(r):C[r]=i,e[r]&&(e.jsonpCallback=t.jsonpCallback,Gt.push(r)),o&&m(i)&&i(o[0]),o=i=void 0}),"script"}),y.createHTMLDocument=((Vt=E.implementation.createHTMLDocument("").body).innerHTML="<form></form><form></form>",2===Vt.childNodes.length),k.parseHTML=function(e,t,n){return"string"!=typeof e?[]:("boolean"==typeof t&&(n=t,t=!1),t||(y.createHTMLDocument?((r=(t=E.implementation.createHTMLDocument("")).createElement("base")).href=E.location.href,t.head.appendChild(r)):t=E),o=!n&&[],(i=D.exec(e))?[t.createElement(i[1])]:(i=we([e],t,o),o&&o.length&&k(o).remove(),k.merge([],i.childNodes)));var r,i,o},k.fn.load=function(e,t,n){var r,i,o,a=this,s=e.indexOf(" ");return-1<s&&(r=mt(e.slice(s)),e=e.slice(0,s)),m(t)?(n=t,t=void 0):t&&"object"==typeof t&&(i="POST"),0<a.length&&k.ajax({url:e,type:i||"GET",dataType:"html",data:t}).done(function(e){o=arguments,a.html(r?k("<div>").append(k.parseHTML(e)).find(r):e)}).always(n&&function(e,t){a.each(function(){n.apply(this,o||[e.responseText,t,e])})}),this},k.each(["ajaxStart","ajaxStop","ajaxComplete","ajaxError","ajaxSuccess","ajaxSend"],function(e,t){k.fn[t]=function(e){return this.on(t,e)}}),k.expr.pseudos.animated=function(t){return k.grep(k.timers,function(e){return t===e.elem}).length},k.offset={setOffset:function(e,t,n){var r,i,o,a,s,u,l=k.css(e,"position"),c=k(e),f={};"static"===l&&(e.style.position="relative"),s=c.offset(),o=k.css(e,"top"),u=k.css(e,"left"),i=("absolute"===l||"fixed"===l)&&-1<(o+u).indexOf("auto")?(a=(r=c.position()).top,r.left):(a=parseFloat(o)||0,parseFloat(u)||0),m(t)&&(t=t.call(e,n,k.extend({},s))),null!=t.top&&(f.top=t.top-s.top+a),null!=t.left&&(f.left=t.left-s.left+i),"using"in t?t.using.call(e,f):c.css(f)}},k.fn.extend({offset:function(t){if(arguments.length)return void 0===t?this:this.each(function(e){k.offset.setOffset(this,t,e)});var e,n,r=this[0];return r?r.getClientRects().length?(e=r.getBoundingClientRect(),n=r.ownerDocument.defaultView,{top:e.top+n.pageYOffset,left:e.left+n.pageXOffset}):{top:0,left:0}:void 0},position:function(){if(this[0]){var e,t,n,r=this[0],i={top:0,left:0};if("fixed"===k.css(r,"position"))t=r.getBoundingClientRect();else{for(t=this.offset(),n=r.ownerDocument,e=r.offsetParent||n.documentElement;e&&(e===n.body||e===n.documentElement)&&"static"===k.css(e,"position");)e=e.parentNode;e&&e!==r&&1===e.nodeType&&((i=k(e).offset()).top+=k.css(e,"borderTopWidth",!0),i.left+=k.css(e,"borderLeftWidth",!0))}return{top:t.top-i.top-k.css(r,"marginTop",!0),left:t.left-i.left-k.css(r,"marginLeft",!0)}}},offsetParent:function(){return this.map(function(){for(var e=this.offsetParent;e&&"static"===k.css(e,"position");)e=e.offsetParent;return e||ie})}}),k.each({scrollLeft:"pageXOffset",scrollTop:"pageYOffset"},function(t,i){var o="pageYOffset"===i;k.fn[t]=function(e){return _(this,function(e,t,n){var r;if(x(e)?r=e:9===e.nodeType&&(r=e.defaultView),void 0===n)return r?r[i]:e[t];r?r.scrollTo(o?r.pageXOffset:n,o?n:r.pageYOffset):e[t]=n},t,e,arguments.length)}}),k.each(["top","left"],function(e,n){k.cssHooks[n]=ze(y.pixelPosition,function(e,t){if(t)return t=_e(e,n),$e.test(t)?k(e).position()[n]+"px":t})}),k.each({Height:"height",Width:"width"},function(a,s){k.each({padding:"inner"+a,content:s,"":"outer"+a},function(r,o){k.fn[o]=function(e,t){var n=arguments.length&&(r||"boolean"!=typeof e),i=r||(!0===e||!0===t?"margin":"border");return _(this,function(e,t,n){var r;return x(e)?0===o.indexOf("outer")?e["inner"+a]:e.document.documentElement["client"+a]:9===e.nodeType?(r=e.documentElement,Math.max(e.body["scroll"+a],r["scroll"+a],e.body["offset"+a],r["offset"+a],r["client"+a])):void 0===n?k.css(e,t,i):k.style(e,t,n,i)},s,n?e:void 0,n)}})}),k.each("blur focus focusin focusout resize scroll click dblclick mousedown mouseup mousemove mouseover mouseout mouseenter mouseleave change select submit keydown keypress keyup contextmenu".split(" "),function(e,n){k.fn[n]=function(e,t){return 0<arguments.length?this.on(n,null,e,t):this.trigger(n)}}),k.fn.extend({hover:function(e,t){return this.mouseenter(e).mouseleave(t||e)}}),k.fn.extend({bind:function(e,t,n){return this.on(e,null,t,n)},unbind:function(e,t){return this.off(e,null,t)},delegate:function(e,t,n,r){return this.on(t,e,n,r)},undelegate:function(e,t,n){return 1===arguments.length?this.off(e,"**"):this.off(t,e||"**",n)}}),k.proxy=function(e,t){var n,r,i;if("string"==typeof t&&(n=e[t],t=e,e=n),m(e))return r=s.call(arguments,2),(i=function(){return e.apply(t||this,r.concat(s.call(arguments)))}).guid=e.guid=e.guid||k.guid++,i},k.holdReady=function(e){e?k.readyWait++:k.ready(!0)},k.isArray=Array.isArray,k.parseJSON=JSON.parse,k.nodeName=A,k.isFunction=m,k.isWindow=x,k.camelCase=V,k.type=w,k.now=Date.now,k.isNumeric=function(e){var t=k.type(e);return("number"===t||"string"===t)&&!isNaN(e-parseFloat(e))},"function"==typeof define&&define.amd&&define("jquery",[],function(){return k});var Qt=C.jQuery,Jt=C.$;return k.noConflict=function(e){return C.$===k&&(C.$=Jt),e&&C.jQuery===k&&(C.jQuery=Qt),k},e||(C.jQuery=C.$=k),k}),function(){function f(){}var n="object"==typeof self&&self.self===self&&self||"object"==typeof global&&global.global===global&&global||this||{},r=n._,e=Array.prototype,o=Object.prototype,s="undefined"!=typeof Symbol?Symbol.prototype:null,u=e.push,c=e.slice,p=o.toString,i=o.hasOwnProperty,t=Array.isArray,a=Object.keys,l=Object.create,h=function(n){return n instanceof h?n:this instanceof h?void(this._wrapped=n):new h(n)};"undefined"==typeof exports||exports.nodeType?n._=h:("undefined"!=typeof module&&!module.nodeType&&module.exports&&(exports=module.exports=h),exports._=h),h.VERSION="1.9.1";function y(u,i,n){if(void 0===i)return u;switch(null==n?3:n){case 1:return function(n){return u.call(i,n)};case 3:return function(n,r,t){return u.call(i,n,r,t)};case 4:return function(n,r,t,e){return u.call(i,n,r,t,e)}}return function(){return u.apply(i,arguments)}}function d(n,r,t){return h.iteratee!==v?h.iteratee(n,r):null==n?h.identity:h.isFunction(n)?y(n,r,t):h.isObject(n)&&!h.isArray(n)?h.matcher(n):h.property(n)}var v;h.iteratee=v=function(n,r){return d(n,r,1/0)};function g(u,i){return i=null==i?u.length-1:+i,function(){for(var n=Math.max(arguments.length-i,0),r=Array(n),t=0;t<n;t++)r[t]=arguments[t+i];switch(i){case 0:return u.call(this,r);case 1:return u.call(this,arguments[0],r);case 2:return u.call(this,arguments[0],arguments[1],r)}var e=Array(i+1);for(t=0;t<i;t++)e[t]=arguments[t];return e[i]=r,u.apply(this,e)}}function m(n){if(!h.isObject(n))return{};if(l)return l(n);f.prototype=n;var r=new f;return f.prototype=null,r}function b(r){return function(n){return null==n?void 0:n[r]}}function j(n,r){return null!=n&&i.call(n,r)}function x(n,r){for(var t=r.length,e=0;e<t;e++){if(null==n)return;n=n[r[e]]}return t?n:void 0}function w(n){var r=A(n);return"number"==typeof r&&0<=r&&r<=_}var _=Math.pow(2,53)-1,A=b("length");h.each=h.forEach=function(n,r,t){var e,u;if(r=y(r,t),w(n))for(e=0,u=n.length;e<u;e++)r(n[e],e,n);else{var i=h.keys(n);for(e=0,u=i.length;e<u;e++)r(n[i[e]],i[e],n)}return n},h.map=h.collect=function(n,r,t){r=d(r,t);for(var e=!w(n)&&h.keys(n),u=(e||n).length,i=Array(u),o=0;o<u;o++){var a=e?e[o]:o;i[o]=r(n[a],a,n)}return i};function O(c){return function(n,r,t,e){var u=3<=arguments.length;return function(n,r,t,e){var u=!w(n)&&h.keys(n),i=(u||n).length,o=0<c?0:i-1;for(e||(t=n[u?u[o]:o],o+=c);0<=o&&o<i;o+=c){var a=u?u[o]:o;t=r(t,n[a],a,n)}return t}(n,y(r,e,4),t,u)}}h.reduce=h.foldl=h.inject=O(1),h.reduceRight=h.foldr=O(-1),h.find=h.detect=function(n,r,t){var e=(w(n)?h.findIndex:h.findKey)(n,r,t);if(void 0!==e&&-1!==e)return n[e]},h.filter=h.select=function(n,e,r){var u=[];return e=d(e,r),h.each(n,function(n,r,t){e(n,r,t)&&u.push(n)}),u},h.reject=function(n,r,t){return h.filter(n,h.negate(d(r)),t)},h.every=h.all=function(n,r,t){r=d(r,t);for(var e=!w(n)&&h.keys(n),u=(e||n).length,i=0;i<u;i++){var o=e?e[i]:i;if(!r(n[o],o,n))return!1}return!0},h.some=h.any=function(n,r,t){r=d(r,t);for(var e=!w(n)&&h.keys(n),u=(e||n).length,i=0;i<u;i++){var o=e?e[i]:i;if(r(n[o],o,n))return!0}return!1},h.contains=h.includes=h.include=function(n,r,t,e){return w(n)||(n=h.values(n)),"number"==typeof t&&!e||(t=0),0<=h.indexOf(n,r,t)},h.invoke=g(function(n,t,e){var u,i;return h.isFunction(t)?i=t:h.isArray(t)&&(u=t.slice(0,-1),t=t[t.length-1]),h.map(n,function(n){var r=i;if(!r){if(u&&u.length&&(n=x(n,u)),null==n)return;r=n[t]}return null==r?r:r.apply(n,e)})}),h.pluck=function(n,r){return h.map(n,h.property(r))},h.where=function(n,r){return h.filter(n,h.matcher(r))},h.findWhere=function(n,r){return h.find(n,h.matcher(r))},h.max=function(n,e,r){var t,u,i=-1/0,o=-1/0;if(null==e||"number"==typeof e&&"object"!=typeof n[0]&&null!=n)for(var a=0,c=(n=w(n)?n:h.values(n)).length;a<c;a++)null!=(t=n[a])&&i<t&&(i=t);else e=d(e,r),h.each(n,function(n,r,t){u=e(n,r,t),(o<u||u===-1/0&&i===-1/0)&&(i=n,o=u)});return i},h.min=function(n,e,r){var t,u,i=1/0,o=1/0;if(null==e||"number"==typeof e&&"object"!=typeof n[0]&&null!=n)for(var a=0,c=(n=w(n)?n:h.values(n)).length;a<c;a++)null!=(t=n[a])&&t<i&&(i=t);else e=d(e,r),h.each(n,function(n,r,t){((u=e(n,r,t))<o||u===1/0&&i===1/0)&&(i=n,o=u)});return i},h.shuffle=function(n){return h.sample(n,1/0)},h.sample=function(n,r,t){if(null==r||t)return w(n)||(n=h.values(n)),n[h.random(n.length-1)];var e=w(n)?h.clone(n):h.values(n),u=A(e);r=Math.max(Math.min(r,u),0);for(var i=u-1,o=0;o<r;o++){var a=h.random(o,i),c=e[o];e[o]=e[a],e[a]=c}return e.slice(0,r)},h.sortBy=function(n,e,r){var u=0;return e=d(e,r),h.pluck(h.map(n,function(n,r,t){return{value:n,index:u++,criteria:e(n,r,t)}}).sort(function(n,r){var t=n.criteria,e=r.criteria;if(t!==e){if(e<t||void 0===t)return 1;if(t<e||void 0===e)return-1}return n.index-r.index}),"value")};function k(o,r){return function(e,u,n){var i=r?[[],[]]:{};return u=d(u,n),h.each(e,function(n,r){var t=u(n,r,e);o(i,n,t)}),i}}h.groupBy=k(function(n,r,t){j(n,t)?n[t].push(r):n[t]=[r]}),h.indexBy=k(function(n,r,t){n[t]=r}),h.countBy=k(function(n,r,t){j(n,t)?n[t]++:n[t]=1});var S=/[^\ud800-\udfff]|[\ud800-\udbff][\udc00-\udfff]|[\ud800-\udfff]/g;h.toArray=function(n){return n?h.isArray(n)?c.call(n):h.isString(n)?n.match(S):w(n)?h.map(n,h.identity):h.values(n):[]},h.size=function(n){return null==n?0:w(n)?n.length:h.keys(n).length},h.partition=k(function(n,r,t){n[t?0:1].push(r)},!0),h.first=h.head=h.take=function(n,r,t){return null==n||n.length<1?null==r?void 0:[]:null==r||t?n[0]:h.initial(n,n.length-r)},h.initial=function(n,r,t){return c.call(n,0,Math.max(0,n.length-(null==r||t?1:r)))},h.last=function(n,r,t){return null==n||n.length<1?null==r?void 0:[]:null==r||t?n[n.length-1]:h.rest(n,Math.max(0,n.length-r))},h.rest=h.tail=h.drop=function(n,r,t){return c.call(n,null==r||t?1:r)},h.compact=function(n){return h.filter(n,Boolean)};var M=function(n,r,t,e){for(var u=(e=e||[]).length,i=0,o=A(n);i<o;i++){var a=n[i];if(w(a)&&(h.isArray(a)||h.isArguments(a)))if(r)for(var c=0,l=a.length;c<l;)e[u++]=a[c++];else M(a,r,t,e),u=e.length;else t||(e[u++]=a)}return e};h.flatten=function(n,r){return M(n,r,!1)},h.without=g(function(n,r){return h.difference(n,r)}),h.uniq=h.unique=function(n,r,t,e){h.isBoolean(r)||(e=t,t=r,r=!1),null!=t&&(t=d(t,e));for(var u=[],i=[],o=0,a=A(n);o<a;o++){var c=n[o],l=t?t(c,o,n):c;r&&!t?(o&&i===l||u.push(c),i=l):t?h.contains(i,l)||(i.push(l),u.push(c)):h.contains(u,c)||u.push(c)}return u},h.union=g(function(n){return h.uniq(M(n,!0,!0))}),h.intersection=function(n){for(var r=[],t=arguments.length,e=0,u=A(n);e<u;e++){var i=n[e];if(!h.contains(r,i)){var o;for(o=1;o<t&&h.contains(arguments[o],i);o++);o===t&&r.push(i)}}return r},h.difference=g(function(n,r){return r=M(r,!0,!0),h.filter(n,function(n){return!h.contains(r,n)})}),h.unzip=function(n){for(var r=n&&h.max(n,A).length||0,t=Array(r),e=0;e<r;e++)t[e]=h.pluck(n,e);return t},h.zip=g(h.unzip),h.object=function(n,r){for(var t={},e=0,u=A(n);e<u;e++)r?t[n[e]]=r[e]:t[n[e][0]]=n[e][1];return t};function F(i){return function(n,r,t){r=d(r,t);for(var e=A(n),u=0<i?0:e-1;0<=u&&u<e;u+=i)if(r(n[u],u,n))return u;return-1}}h.findIndex=F(1),h.findLastIndex=F(-1),h.sortedIndex=function(n,r,t,e){for(var u=(t=d(t,e,1))(r),i=0,o=A(n);i<o;){var a=Math.floor((i+o)/2);t(n[a])<u?i=a+1:o=a}return i};function E(i,o,a){return function(n,r,t){var e=0,u=A(n);if("number"==typeof t)0<i?e=0<=t?t:Math.max(t+u,e):u=0<=t?Math.min(t+1,u):t+u+1;else if(a&&t&&u)return n[t=a(n,r)]===r?t:-1;if(r!=r)return 0<=(t=o(c.call(n,e,u),h.isNaN))?t+e:-1;for(t=0<i?e:u-1;0<=t&&t<u;t+=i)if(n[t]===r)return t;return-1}}h.indexOf=E(1,h.findIndex,h.sortedIndex),h.lastIndexOf=E(-1,h.findLastIndex),h.range=function(n,r,t){null==r&&(r=n||0,n=0),t||(t=r<n?-1:1);for(var e=Math.max(Math.ceil((r-n)/t),0),u=Array(e),i=0;i<e;i++,n+=t)u[i]=n;return u},h.chunk=function(n,r){if(null==r||r<1)return[];for(var t=[],e=0,u=n.length;e<u;)t.push(c.call(n,e,e+=r));return t};function N(n,r,t,e,u){if(!(e instanceof r))return n.apply(t,u);var i=m(n.prototype),o=n.apply(i,u);return h.isObject(o)?o:i}h.bind=g(function(r,t,e){if(!h.isFunction(r))throw new TypeError("Bind must be called on a function");var u=g(function(n){return N(r,u,t,this,e.concat(n))});return u}),h.partial=g(function(u,i){var o=h.partial.placeholder,a=function(){for(var n=0,r=i.length,t=Array(r),e=0;e<r;e++)t[e]=i[e]===o?arguments[n++]:i[e];for(;n<arguments.length;)t.push(arguments[n++]);return N(u,a,this,this,t)};return a}),(h.partial.placeholder=h).bindAll=g(function(n,r){var t=(r=M(r,!1,!1)).length;if(t<1)throw new Error("bindAll must be passed function names");for(;t--;){var e=r[t];n[e]=h.bind(n[e],n)}}),h.memoize=function(e,u){var i=function(n){var r=i.cache,t=""+(u?u.apply(this,arguments):n);return j(r,t)||(r[t]=e.apply(this,arguments)),r[t]};return i.cache={},i},h.delay=g(function(n,r,t){return setTimeout(function(){return n.apply(null,t)},r)}),h.defer=h.partial(h.delay,h,1),h.throttle=function(t,e,u){var i,o,a,c,l=0;u||(u={});function f(){l=!1===u.leading?0:h.now(),i=null,c=t.apply(o,a),i||(o=a=null)}var n=function(){var n=h.now();l||!1!==u.leading||(l=n);var r=e-(n-l);return o=this,a=arguments,r<=0||e<r?(i&&(clearTimeout(i),i=null),l=n,c=t.apply(o,a),i||(o=a=null)):i||!1===u.trailing||(i=setTimeout(f,r)),c};return n.cancel=function(){clearTimeout(i),l=0,i=o=a=null},n},h.debounce=function(t,e,u){function a(n,r){i=null,r&&(o=t.apply(n,r))}var i,o,n=g(function(n){if(i&&clearTimeout(i),u){var r=!i;i=setTimeout(a,e),r&&(o=t.apply(this,n))}else i=h.delay(a,e,this,n);return o});return n.cancel=function(){clearTimeout(i),i=null},n},h.wrap=function(n,r){return h.partial(r,n)},h.negate=function(n){return function(){return!n.apply(this,arguments)}},h.compose=function(){var t=arguments,e=t.length-1;return function(){for(var n=e,r=t[e].apply(this,arguments);n--;)r=t[n].call(this,r);return r}},h.after=function(n,r){return function(){if(--n<1)return r.apply(this,arguments)}},h.before=function(n,r){var t;return function(){return 0<--n&&(t=r.apply(this,arguments)),n<=1&&(r=null),t}},h.once=h.partial(h.before,2),h.restArguments=g;function B(n,r){var t=T.length,e=n.constructor,u=h.isFunction(e)&&e.prototype||o,i="constructor";for(j(n,i)&&!h.contains(r,i)&&r.push(i);t--;)(i=T[t])in n&&n[i]!==u[i]&&!h.contains(r,i)&&r.push(i)}var I=!{toString:null}.propertyIsEnumerable("toString"),T=["valueOf","isPrototypeOf","toString","propertyIsEnumerable","hasOwnProperty","toLocaleString"];h.keys=function(n){if(!h.isObject(n))return[];if(a)return a(n);var r=[];for(var t in n)j(n,t)&&r.push(t);return I&&B(n,r),r},h.allKeys=function(n){if(!h.isObject(n))return[];var r=[];for(var t in n)r.push(t);return I&&B(n,r),r},h.values=function(n){for(var r=h.keys(n),t=r.length,e=Array(t),u=0;u<t;u++)e[u]=n[r[u]];return e},h.mapObject=function(n,r,t){r=d(r,t);for(var e=h.keys(n),u=e.length,i={},o=0;o<u;o++){var a=e[o];i[a]=r(n[a],a,n)}return i},h.pairs=function(n){for(var r=h.keys(n),t=r.length,e=Array(t),u=0;u<t;u++)e[u]=[r[u],n[r[u]]];return e},h.invert=function(n){for(var r={},t=h.keys(n),e=0,u=t.length;e<u;e++)r[n[t[e]]]=t[e];return r},h.functions=h.methods=function(n){var r=[];for(var t in n)h.isFunction(n[t])&&r.push(t);return r.sort()};function R(c,l){return function(n){var r=arguments.length;if(l&&(n=Object(n)),r<2||null==n)return n;for(var t=1;t<r;t++)for(var e=arguments[t],u=c(e),i=u.length,o=0;o<i;o++){var a=u[o];l&&void 0!==n[a]||(n[a]=e[a])}return n}}h.extend=R(h.allKeys),h.extendOwn=h.assign=R(h.keys),h.findKey=function(n,r,t){r=d(r,t);for(var e,u=h.keys(n),i=0,o=u.length;i<o;i++)if(r(n[e=u[i]],e,n))return e};function z(n,r,t){return r in t}var q,K;h.pick=g(function(n,r){var t={},e=r[0];if(null==n)return t;h.isFunction(e)?(1<r.length&&(e=y(e,r[1])),r=h.allKeys(n)):(e=z,r=M(r,!1,!1),n=Object(n));for(var u=0,i=r.length;u<i;u++){var o=r[u],a=n[o];e(a,o,n)&&(t[o]=a)}return t}),h.omit=g(function(n,t){var r,e=t[0];return h.isFunction(e)?(e=h.negate(e),1<t.length&&(r=t[1])):(t=h.map(M(t,!1,!1),String),e=function(n,r){return!h.contains(t,r)}),h.pick(n,e,r)}),h.defaults=R(h.allKeys,!0),h.create=function(n,r){var t=m(n);return r&&h.extendOwn(t,r),t},h.clone=function(n){return h.isObject(n)?h.isArray(n)?n.slice():h.extend({},n):n},h.tap=function(n,r){return r(n),n},h.isMatch=function(n,r){var t=h.keys(r),e=t.length;if(null==n)return!e;for(var u=Object(n),i=0;i<e;i++){var o=t[i];if(r[o]!==u[o]||!(o in u))return!1}return!0},q=function(n,r,t,e){if(n===r)return 0!==n||1/n==1/r;if(null==n||null==r)return!1;if(n!=n)return r!=r;var u=typeof n;return("function"==u||"object"==u||"object"==typeof r)&&K(n,r,t,e)},K=function(n,r,t,e){n instanceof h&&(n=n._wrapped),r instanceof h&&(r=r._wrapped);var u=p.call(n);if(u!==p.call(r))return!1;switch(u){case"[object RegExp]":case"[object String]":return""+n==""+r;case"[object Number]":return+n!=+n?+r!=+r:0==+n?1/+n==1/r:+n==+r;case"[object Date]":case"[object Boolean]":return+n==+r;case"[object Symbol]":return s.valueOf.call(n)===s.valueOf.call(r)}var i="[object Array]"===u;if(!i){if("object"!=typeof n||"object"!=typeof r)return!1;var o=n.constructor,a=r.constructor;if(o!==a&&!(h.isFunction(o)&&o instanceof o&&h.isFunction(a)&&a instanceof a)&&"constructor"in n&&"constructor"in r)return!1}e=e||[];for(var c=(t=t||[]).length;c--;)if(t[c]===n)return e[c]===r;if(t.push(n),e.push(r),i){if((c=n.length)!==r.length)return!1;for(;c--;)if(!q(n[c],r[c],t,e))return!1}else{var l,f=h.keys(n);if(c=f.length,h.keys(r).length!==c)return!1;for(;c--;)if(l=f[c],!j(r,l)||!q(n[l],r[l],t,e))return!1}return t.pop(),e.pop(),!0},h.isEqual=function(n,r){return q(n,r)},h.isEmpty=function(n){return null==n||(w(n)&&(h.isArray(n)||h.isString(n)||h.isArguments(n))?0===n.length:0===h.keys(n).length)},h.isElement=function(n){return!(!n||1!==n.nodeType)},h.isArray=t||function(n){return"[object Array]"===p.call(n)},h.isObject=function(n){var r=typeof n;return"function"==r||"object"==r&&!!n},h.each(["Arguments","Function","String","Number","Date","RegExp","Error","Symbol","Map","WeakMap","Set","WeakSet"],function(r){h["is"+r]=function(n){return p.call(n)==="[object "+r+"]"}}),h.isArguments(arguments)||(h.isArguments=function(n){return j(n,"callee")});var D=n.document&&n.document.childNodes;"function"!=typeof/./&&"object"!=typeof Int8Array&&"function"!=typeof D&&(h.isFunction=function(n){return"function"==typeof n||!1}),h.isFinite=function(n){return!h.isSymbol(n)&&isFinite(n)&&!isNaN(parseFloat(n))},h.isNaN=function(n){return h.isNumber(n)&&isNaN(n)},h.isBoolean=function(n){return!0===n||!1===n||"[object Boolean]"===p.call(n)},h.isNull=function(n){return null===n},h.isUndefined=function(n){return void 0===n},h.has=function(n,r){if(!h.isArray(r))return j(n,r);for(var t=r.length,e=0;e<t;e++){var u=r[e];if(null==n||!i.call(n,u))return!1;n=n[u]}return!!t},h.noConflict=function(){return n._=r,this},h.identity=function(n){return n},h.constant=function(n){return function(){return n}},h.noop=function(){},h.property=function(r){return h.isArray(r)?function(n){return x(n,r)}:b(r)},h.propertyOf=function(r){return null==r?function(){}:function(n){return h.isArray(n)?x(r,n):r[n]}},h.matcher=h.matches=function(r){return r=h.extendOwn({},r),function(n){return h.isMatch(n,r)}},h.times=function(n,r,t){var e=Array(Math.max(0,n));r=y(r,t,1);for(var u=0;u<n;u++)e[u]=r(u);return e},h.random=function(n,r){return null==r&&(r=n,n=0),n+Math.floor(Math.random()*(r-n+1))},h.now=Date.now||function(){return(new Date).getTime()};function W(r){function t(n){return r[n]}var n="(?:"+h.keys(r).join("|")+")",e=RegExp(n),u=RegExp(n,"g");return function(n){return n=null==n?"":""+n,e.test(n)?n.replace(u,t):n}}var L={"&":"&amp;","<":"&lt;",">":"&gt;",'"':"&quot;","'":"&#x27;","`":"&#x60;"},P=h.invert(L);h.escape=W(L),h.unescape=W(P),h.result=function(n,r,t){h.isArray(r)||(r=[r]);var e=r.length;if(!e)return h.isFunction(t)?t.call(n):t;for(var u=0;u<e;u++){var i=null==n?void 0:n[r[u]];void 0===i&&(i=t,u=e),n=h.isFunction(i)?i.call(n):i}return n};var C=0;h.uniqueId=function(n){var r=++C+"";return n?n+r:r},h.templateSettings={evaluate:/<%([\s\S]+?)%>/g,interpolate:/<%=([\s\S]+?)%>/g,escape:/<%-([\s\S]+?)%>/g};function $(n){return"\\"+U[n]}var J=/(.)^/,U={"'":"'","\\":"\\","\r":"r","\n":"n","\u2028":"u2028","\u2029":"u2029"},V=/\\|'|\r|\n|\u2028|\u2029/g;h.template=function(i,n,r){!n&&r&&(n=r),n=h.defaults({},n,h.templateSettings);var t,e=RegExp([(n.escape||J).source,(n.interpolate||J).source,(n.evaluate||J).source].join("|")+"|$","g"),o=0,a="__p+='";i.replace(e,function(n,r,t,e,u){return a+=i.slice(o,u).replace(V,$),o=u+n.length,r?a+="'+\n((__t=("+r+"))==null?'':_.escape(__t))+\n'":t?a+="'+\n((__t=("+t+"))==null?'':__t)+\n'":e&&(a+="';\n"+e+"\n__p+='"),n}),a+="';\n",n.variable||(a="with(obj||{}){\n"+a+"}\n"),a="var __t,__p='',__j=Array.prototype.join,print=function(){__p+=__j.call(arguments,'');};\n"+a+"return __p;\n";try{t=new Function(n.variable||"obj","_",a)}catch(n){throw n.source=a,n}function u(n){return t.call(this,n,h)}var c=n.variable||"obj";return u.source="function("+c+"){\n"+a+"}",u},h.chain=function(n){var r=h(n);return r._chain=!0,r};function G(n,r){return n._chain?h(r).chain():r}h.mixin=function(t){return h.each(h.functions(t),function(n){var r=h[n]=t[n];h.prototype[n]=function(){var n=[this._wrapped];return u.apply(n,arguments),G(this,r.apply(h,n))}}),h},h.mixin(h),h.each(["pop","push","reverse","shift","sort","splice","unshift"],function(r){var t=e[r];h.prototype[r]=function(){var n=this._wrapped;return t.apply(n,arguments),"shift"!==r&&"splice"!==r||0!==n.length||delete n[0],G(this,n)}}),h.each(["concat","join","slice"],function(n){var r=e[n];h.prototype[n]=function(){return G(this,r.apply(this._wrapped,arguments))}}),h.prototype.value=function(){return this._wrapped},h.prototype.valueOf=h.prototype.toJSON=h.prototype.value,h.prototype.toString=function(){return String(this._wrapped)},"function"==typeof define&&define.amd&&define("underscore",[],function(){return h})}(),function(t){var e="object"==typeof self&&self.self===self&&self||"object"==typeof global&&global.global===global&&global;if("function"==typeof define&&define.amd)define(["underscore","jquery","exports"],function(i,n,r){e.Backbone=t(e,r,i,n)});else if("undefined"!=typeof exports){var n,i=require("underscore");try{n=require("jquery")}catch(r){}t(e,exports,i,n)}else e.Backbone=t(e,{},e._,e.jQuery||e.Zepto||e.ender||e.$)}(function(t,e,i,n){var r=t.Backbone,s=Array.prototype.slice;e.VERSION="1.4.0",e.$=n,e.noConflict=function(){return t.Backbone=r,this},e.emulateHTTP=!1,e.emulateJSON=!1;var h,a=e.Events={},o=/\s+/,u=function(t,e,n,r,s){var h,a=0;if(n&&"object"==typeof n){void 0!==r&&"context"in s&&void 0===s.context&&(s.context=r);for(h=i.keys(n);a<h.length;a++)e=u(t,e,h[a],n[h[a]],s)}else if(n&&o.test(n))for(h=n.split(o);a<h.length;a++)e=t(e,h[a],r,s);else e=t(e,n,r,s);return e};a.on=function(t,e,i){this._events=u(l,this._events||{},t,e,{context:i,ctx:this,listening:h}),h&&(((this._listeners||(this._listeners={}))[h.id]=h).interop=!1);return this},a.listenTo=function(t,e,n){if(!t)return this;var r=t._listenId||(t._listenId=i.uniqueId("l")),s=this._listeningTo||(this._listeningTo={}),a=h=s[r];a||(this._listenId||(this._listenId=i.uniqueId("l")),a=h=s[r]=new g(this,t));var o=c(t,e,n,this);if(h=void 0,o)throw o;return a.interop&&a.on(e,n),this};var l=function(t,e,i,n){if(i){var r=t[e]||(t[e]=[]),s=n.context,a=n.ctx,o=n.listening;o&&o.count++,r.push({callback:i,context:s,ctx:s||a,listening:o})}return t},c=function(t,e,i,n){try{t.on(e,i,n)}catch(r){return r}};a.off=function(t,e,i){return this._events&&(this._events=u(f,this._events,t,e,{context:i,listeners:this._listeners})),this},a.stopListening=function(t,e,n){var r=this._listeningTo;if(!r)return this;for(var s=t?[t._listenId]:i.keys(r),a=0;a<s.length;a++){var o=r[s[a]];if(!o)break;o.obj.off(e,n,this),o.interop&&o.off(e,n)}return i.isEmpty(r)&&(this._listeningTo=void 0),this};var f=function(t,e,n,r){if(t){var h,s=r.context,a=r.listeners,o=0;if(e||s||n){for(h=e?[e]:i.keys(t);o<h.length;o++){var u=t[e=h[o]];if(!u)break;for(var l=[],c=0;c<u.length;c++){var f=u[c];if(n&&n!==f.callback&&n!==f.callback._callback||s&&s!==f.context)l.push(f);else{var d=f.listening;d&&d.off(e,n)}}l.length?t[e]=l:delete t[e]}return t}for(h=i.keys(a);o<h.length;o++)a[h[o]].cleanup()}};a.once=function(t,e,i){var n=u(d,{},t,e,this.off.bind(this));return"string"==typeof t&&null==i&&(e=void 0),this.on(n,e,i)},a.listenToOnce=function(t,e,i){var n=u(d,{},e,i,this.stopListening.bind(this,t));return this.listenTo(t,n)};var d=function(t,e,n,r){if(n){var s=t[e]=i.once(function(){r(e,s),n.apply(this,arguments)});s._callback=n}return t};a.trigger=function(t){if(!this._events)return this;for(var e=Math.max(0,arguments.length-1),i=Array(e),n=0;n<e;n++)i[n]=arguments[n+1];return u(v,this._events,t,void 0,i),this};var v=function(t,e,i,n){if(t){var r=t[e],s=t.all;r&&s&&(s=s.slice()),r&&p(r,n),s&&p(s,[e].concat(n))}return t},p=function(t,e){var i,n=-1,r=t.length,s=e[0],a=e[1],o=e[2];switch(e.length){case 0:for(;++n<r;)(i=t[n]).callback.call(i.ctx);return;case 1:for(;++n<r;)(i=t[n]).callback.call(i.ctx,s);return;case 2:for(;++n<r;)(i=t[n]).callback.call(i.ctx,s,a);return;case 3:for(;++n<r;)(i=t[n]).callback.call(i.ctx,s,a,o);return;default:for(;++n<r;)(i=t[n]).callback.apply(i.ctx,e);return}},g=function(t,e){this.id=t._listenId,this.listener=t,this.obj=e,this.interop=!0,this.count=0,this._events=void 0};g.prototype.on=a.on,g.prototype.off=function(t,e){(this.interop?(this._events=u(f,this._events,t,e,{context:void 0,listeners:void 0}),this._events):(this.count--,0!==this.count))||this.cleanup()},g.prototype.cleanup=function(){delete this.listener._listeningTo[this.obj._listenId],this.interop||delete this.obj._listeners[this.id]},a.bind=a.on,a.unbind=a.off,i.extend(e,a);var m=e.Model=function(t,e){var n=t||{};e||(e={}),this.preinitialize.apply(this,arguments),this.cid=i.uniqueId(this.cidPrefix),this.attributes={},e.collection&&(this.collection=e.collection),e.parse&&(n=this.parse(n,e)||{});var r=i.result(this,"defaults");n=i.defaults(i.extend({},r,n),r),this.set(n,e),this.changed={},this.initialize.apply(this,arguments)};i.extend(m.prototype,a,{changed:null,validationError:null,idAttribute:"id",cidPrefix:"c",preinitialize:function(){},initialize:function(){},toJSON:function(t){return i.clone(this.attributes)},sync:function(){return e.sync.apply(this,arguments)},get:function(t){return this.attributes[t]},escape:function(t){return i.escape(this.get(t))},has:function(t){return null!=this.get(t)},matches:function(t){return!!i.iteratee(t,this)(this.attributes)},set:function(t,e,n){if(null==t)return this;var r;if("object"==typeof t?(r=t,n=e):(r={})[t]=e,n||(n={}),!this._validate(r,n))return!1;var s=n.unset,a=n.silent,o=[],h=this._changing;this._changing=!0,h||(this._previousAttributes=i.clone(this.attributes),this.changed={});var u=this.attributes,l=this.changed,c=this._previousAttributes;for(var f in r)e=r[f],i.isEqual(u[f],e)||o.push(f),i.isEqual(c[f],e)?delete l[f]:l[f]=e,s?delete u[f]:u[f]=e;if(this.idAttribute in r&&(this.id=this.get(this.idAttribute)),!a){o.length&&(this._pending=n);for(var d=0;d<o.length;d++)this.trigger("change:"+o[d],this,u[o[d]],n)}if(h)return this;if(!a)for(;this._pending;)n=this._pending,this._pending=!1,this.trigger("change",this,n);return this._pending=!1,this._changing=!1,this},unset:function(t,e){return this.set(t,void 0,i.extend({},e,{unset:!0}))},clear:function(t){var e={};for(var n in this.attributes)e[n]=void 0;return this.set(e,i.extend({},t,{unset:!0}))},hasChanged:function(t){return null==t?!i.isEmpty(this.changed):i.has(this.changed,t)},changedAttributes:function(t){if(!t)return!!this.hasChanged()&&i.clone(this.changed);var r,e=this._changing?this._previousAttributes:this.attributes,n={};for(var s in t){var a=t[s];i.isEqual(e[s],a)||(n[s]=a,r=!0)}return!!r&&n},previous:function(t){return null!=t&&this._previousAttributes?this._previousAttributes[t]:null},previousAttributes:function(){return i.clone(this._previousAttributes)},fetch:function(t){t=i.extend({parse:!0},t);var e=this,n=t.success;return t.success=function(i){var r=t.parse?e.parse(i,t):i;if(!e.set(r,t))return!1;n&&n.call(t.context,e,i,t),e.trigger("sync",e,i,t)},G(this,t),this.sync("read",this,t)},save:function(t,e,n){var r;null==t||"object"==typeof t?(r=t,n=e):(r={})[t]=e;var s=(n=i.extend({validate:!0,parse:!0},n)).wait;if(r&&!s){if(!this.set(r,n))return!1}else if(!this._validate(r,n))return!1;var a=this,o=n.success,h=this.attributes;n.success=function(t){a.attributes=h;var e=n.parse?a.parse(t,n):t;if(s&&(e=i.extend({},r,e)),e&&!a.set(e,n))return!1;o&&o.call(n.context,a,t,n),a.trigger("sync",a,t,n)},G(this,n),r&&s&&(this.attributes=i.extend({},h,r));var u=this.isNew()?"create":n.patch?"patch":"update";"patch"!=u||n.attrs||(n.attrs=r);var l=this.sync(u,this,n);return this.attributes=h,l},destroy:function(t){t=t?i.clone(t):{};function s(){e.stopListening(),e.trigger("destroy",e,e.collection,t)}var e=this,n=t.success,r=t.wait,a=!(t.success=function(i){r&&s(),n&&n.call(t.context,e,i,t),e.isNew()||e.trigger("sync",e,i,t)});return this.isNew()?i.defer(t.success):(G(this,t),a=this.sync("delete",this,t)),r||s(),a},url:function(){var t=i.result(this,"urlRoot")||i.result(this.collection,"url")||V();if(this.isNew())return t;var e=this.get(this.idAttribute);return t.replace(/[^\/]$/,"$&/")+encodeURIComponent(e)},parse:function(t,e){return t},clone:function(){return new this.constructor(this.attributes)},isNew:function(){return!this.has(this.idAttribute)},isValid:function(t){return this._validate({},i.extend({},t,{validate:!0}))},_validate:function(t,e){if(!e.validate||!this.validate)return!0;t=i.extend({},this.attributes,t);var n=this.validationError=this.validate(t,e)||null;return!n||(this.trigger("invalid",this,n,i.extend(e,{validationError:n})),!1)}});function x(t,e,i){i=Math.min(Math.max(i,0),t.length);var s,n=Array(t.length-i),r=e.length;for(s=0;s<n.length;s++)n[s]=t[s+i];for(s=0;s<r;s++)t[s+i]=e[s];for(s=0;s<n.length;s++)t[s+r+i]=n[s]}var _=e.Collection=function(t,e){e||(e={}),this.preinitialize.apply(this,arguments),e.model&&(this.model=e.model),void 0!==e.comparator&&(this.comparator=e.comparator),this._reset(),this.initialize.apply(this,arguments),t&&this.reset(t,i.extend({silent:!0},e))},y={add:!0,remove:!0,merge:!0},b={add:!0,remove:!1};i.extend(_.prototype,a,{model:m,preinitialize:function(){},initialize:function(){},toJSON:function(t){return this.map(function(e){return e.toJSON(t)})},sync:function(){return e.sync.apply(this,arguments)},add:function(t,e){return this.set(t,i.extend({merge:!1},e,b))},remove:function(t,e){e=i.extend({},e);var n=!i.isArray(t);t=n?[t]:t.slice();var r=this._removeModels(t,e);return!e.silent&&r.length&&(e.changes={added:[],merged:[],removed:r},this.trigger("update",this,e)),n?r[0]:r},set:function(t,e){if(null!=t){(e=i.extend({},y,e)).parse&&!this._isModel(t)&&(t=this.parse(t,e)||[]);var n=!i.isArray(t);t=n?[t]:t.slice();var r=e.at;null!=r&&(r=+r),r>this.length&&(r=this.length),r<0&&(r+=this.length+1);var g,m,s=[],a=[],o=[],h=[],u={},l=e.add,c=e.merge,f=e.remove,d=!1,v=this.comparator&&null==r&&!1!==e.sort,p=i.isString(this.comparator)?this.comparator:null;for(m=0;m<t.length;m++){g=t[m];var _=this.get(g);if(_){if(c&&g!==_){var b=this._isModel(g)?g.attributes:g;e.parse&&(b=_.parse(b,e)),_.set(b,e),o.push(_),v&&!d&&(d=_.hasChanged(p))}u[_.cid]||(u[_.cid]=!0,s.push(_)),t[m]=_}else l&&(g=t[m]=this._prepareModel(g,e))&&(a.push(g),this._addReference(g,e),u[g.cid]=!0,s.push(g))}if(f){for(m=0;m<this.length;m++)u[(g=this.models[m]).cid]||h.push(g);h.length&&this._removeModels(h,e)}var w=!1,E=!v&&l&&f;if(s.length&&E?(w=this.length!==s.length||i.some(this.models,function(t,e){return t!==s[e]}),this.models.length=0,x(this.models,s,0),this.length=this.models.length):a.length&&(v&&(d=!0),x(this.models,a,null==r?this.length:r),this.length=this.models.length),d&&this.sort({silent:!0}),!e.silent){for(m=0;m<a.length;m++)null!=r&&(e.index=r+m),(g=a[m]).trigger("add",g,this,e);(d||w)&&this.trigger("sort",this,e),(a.length||h.length||o.length)&&(e.changes={added:a,removed:h,merged:o},this.trigger("update",this,e))}return n?t[0]:t}},reset:function(t,e){e=e?i.clone(e):{};for(var n=0;n<this.models.length;n++)this._removeReference(this.models[n],e);return e.previousModels=this.models,this._reset(),t=this.add(t,i.extend({silent:!0},e)),e.silent||this.trigger("reset",this,e),t},push:function(t,e){return this.add(t,i.extend({at:this.length},e))},pop:function(t){var e=this.at(this.length-1);return this.remove(e,t)},unshift:function(t,e){return this.add(t,i.extend({at:0},e))},shift:function(t){var e=this.at(0);return this.remove(e,t)},slice:function(){return s.apply(this.models,arguments)},get:function(t){if(null!=t)return this._byId[t]||this._byId[this.modelId(this._isModel(t)?t.attributes:t)]||t.cid&&this._byId[t.cid]},has:function(t){return null!=this.get(t)},at:function(t){return t<0&&(t+=this.length),this.models[t]},where:function(t,e){return this[e?"find":"filter"](t)},findWhere:function(t){return this.where(t,!0)},sort:function(t){var e=this.comparator;if(!e)throw new Error("Cannot sort a set without a comparator");t||(t={});var n=e.length;return i.isFunction(e)&&(e=e.bind(this)),1===n||i.isString(e)?this.models=this.sortBy(e):this.models.sort(e),t.silent||this.trigger("sort",this,t),this},pluck:function(t){return this.map(t+"")},fetch:function(t){var e=(t=i.extend({parse:!0},t)).success,n=this;return t.success=function(i){var r=t.reset?"reset":"set";n[r](i,t),e&&e.call(t.context,n,i,t),n.trigger("sync",n,i,t)},G(this,t),this.sync("read",this,t)},create:function(t,e){var n=(e=e?i.clone(e):{}).wait;if(!(t=this._prepareModel(t,e)))return!1;n||this.add(t,e);var r=this,s=e.success;return e.success=function(t,e,i){n&&r.add(t,i),s&&s.call(i.context,t,e,i)},t.save(null,e),t},parse:function(t,e){return t},clone:function(){return new this.constructor(this.models,{model:this.model,comparator:this.comparator})},modelId:function(t){return t[this.model.prototype.idAttribute||"id"]},values:function(){return new E(this,k)},keys:function(){return new E(this,I)},entries:function(){return new E(this,S)},_reset:function(){this.length=0,this.models=[],this._byId={}},_prepareModel:function(t,e){if(this._isModel(t))return t.collection||(t.collection=this),t;var n=new(((e=e?i.clone(e):{}).collection=this).model)(t,e);return n.validationError?(this.trigger("invalid",this,n.validationError,e),!1):n},_removeModels:function(t,e){for(var i=[],n=0;n<t.length;n++){var r=this.get(t[n]);if(r){var s=this.indexOf(r);this.models.splice(s,1),this.length--,delete this._byId[r.cid];var a=this.modelId(r.attributes);null!=a&&delete this._byId[a],e.silent||(e.index=s,r.trigger("remove",r,this,e)),i.push(r),this._removeReference(r,e)}}return i},_isModel:function(t){return t instanceof m},_addReference:function(t,e){this._byId[t.cid]=t;var i=this.modelId(t.attributes);null!=i&&(this._byId[i]=t),t.on("all",this._onModelEvent,this)},_removeReference:function(t,e){delete this._byId[t.cid];var i=this.modelId(t.attributes);null!=i&&delete this._byId[i],this===t.collection&&delete t.collection,t.off("all",this._onModelEvent,this)},_onModelEvent:function(t,e,i,n){if(e){if(("add"===t||"remove"===t)&&i!==this)return;if("destroy"===t&&this.remove(e,n),"change"===t){var r=this.modelId(e.previousAttributes()),s=this.modelId(e.attributes);r!==s&&(null!=r&&delete this._byId[r],null!=s&&(this._byId[s]=e))}}this.trigger.apply(this,arguments)}});var w="function"==typeof Symbol&&Symbol.iterator;w&&(_.prototype[w]=_.prototype.values);var E=function(t,e){this._collection=t,this._kind=e,this._index=0},k=1,I=2,S=3;w&&(E.prototype[w]=function(){return this}),E.prototype.next=function(){if(this._collection){if(this._index<this._collection.length){var e,t=this._collection.at(this._index);if(this._index++,this._kind===k)e=t;else{var i=this._collection.modelId(t.attributes);e=this._kind===I?i:[i,t]}return{value:e,done:!1}}this._collection=void 0}return{value:void 0,done:!0}};var T=e.View=function(t){this.cid=i.uniqueId("view"),this.preinitialize.apply(this,arguments),i.extend(this,i.pick(t,H)),this._ensureElement(),this.initialize.apply(this,arguments)},P=/^(\S+)\s*(.*)$/,H=["model","collection","el","id","attributes","className","tagName","events"];i.extend(T.prototype,a,{tagName:"div",$:function(t){return this.$el.find(t)},preinitialize:function(){},initialize:function(){},render:function(){return this},remove:function(){return this._removeElement(),this.stopListening(),this},_removeElement:function(){this.$el.remove()},setElement:function(t){return this.undelegateEvents(),this._setElement(t),this.delegateEvents(),this},_setElement:function(t){this.$el=t instanceof e.$?t:e.$(t),this.el=this.$el[0]},delegateEvents:function(t){if(t||(t=i.result(this,"events")),!t)return this;for(var e in this.undelegateEvents(),t){var n=t[e];if(i.isFunction(n)||(n=this[n]),n){var r=e.match(P);this.delegate(r[1],r[2],n.bind(this))}}return this},delegate:function(t,e,i){return this.$el.on(t+".delegateEvents"+this.cid,e,i),this},undelegateEvents:function(){return this.$el&&this.$el.off(".delegateEvents"+this.cid),this},undelegate:function(t,e,i){return this.$el.off(t+".delegateEvents"+this.cid,e,i),this},_createElement:function(t){return document.createElement(t)},_ensureElement:function(){if(this.el)this.setElement(i.result(this,"el"));else{var t=i.extend({},i.result(this,"attributes"));this.id&&(t.id=i.result(this,"id")),this.className&&(t.class=i.result(this,"className")),this.setElement(this._createElement(i.result(this,"tagName"))),this._setAttributes(t)}},_setAttributes:function(t){this.$el.attr(t)}});function A(t,e,n,r){i.each(n,function(i,n){e[n]&&(t.prototype[n]=function(t,e,i,n){switch(e){case 1:return function(){return t[i](this[n])};case 2:return function(e){return t[i](this[n],e)};case 3:return function(e,r){return t[i](this[n],C(e,this),r)};case 4:return function(e,r,s){return t[i](this[n],C(e,this),r,s)};default:return function(){var e=s.call(arguments);return e.unshift(this[n]),t[i].apply(t,e)}}}(e,i,n,r))})}var C=function(t,e){return i.isFunction(t)?t:i.isObject(t)&&!e._isModel(t)?R(t):i.isString(t)?function(e){return e.get(t)}:t},R=function(t){var e=i.matches(t);return function(t){return e(t.attributes)}};i.each([[_,{forEach:3,each:3,map:3,collect:3,reduce:0,foldl:0,inject:0,reduceRight:0,foldr:0,find:3,detect:3,filter:3,select:3,reject:3,every:3,all:3,some:3,any:3,include:3,includes:3,contains:3,invoke:0,max:3,min:3,toArray:1,size:1,first:3,head:3,take:3,initial:3,rest:3,tail:3,drop:3,last:3,without:0,difference:0,indexOf:3,shuffle:1,lastIndexOf:3,isEmpty:1,chain:1,sample:3,partition:3,groupBy:3,countBy:3,sortBy:3,indexBy:3,findIndex:3,findLastIndex:3},"models"],[m,{keys:1,values:1,pairs:1,invert:1,pick:0,omit:0,chain:1,isEmpty:1},"attributes"]],function(t){var e=t[0],n=t[1],r=t[2];e.mixin=function(t){var n=i.reduce(i.functions(t),function(t,e){return t[e]=0,t},{});A(e,t,n,r)},A(e,i,n,r)}),e.sync=function(t,n,r){var s=j[t];i.defaults(r||(r={}),{emulateHTTP:e.emulateHTTP,emulateJSON:e.emulateJSON});var a={type:s,dataType:"json"};if(r.url||(a.url=i.result(n,"url")||V()),null!=r.data||!n||"create"!==t&&"update"!==t&&"patch"!==t||(a.contentType="application/json",a.data=JSON.stringify(r.attrs||n.toJSON(r))),r.emulateJSON&&(a.contentType="application/x-www-form-urlencoded",a.data=a.data?{model:a.data}:{}),r.emulateHTTP&&("PUT"===s||"DELETE"===s||"PATCH"===s)){a.type="POST",r.emulateJSON&&(a.data._method=s);var o=r.beforeSend;r.beforeSend=function(t){if(t.setRequestHeader("X-HTTP-Method-Override",s),o)return o.apply(this,arguments)}}"GET"===a.type||r.emulateJSON||(a.processData=!1);var h=r.error;r.error=function(t,e,i){r.textStatus=e,r.errorThrown=i,h&&h.call(r.context,t,e,i)};var u=r.xhr=e.ajax(i.extend(a,r));return n.trigger("request",n,u,r),u};var j={create:"POST",update:"PUT",patch:"PATCH",delete:"DELETE",read:"GET"};e.ajax=function(){return e.$.ajax.apply(e.$,arguments)};var O=e.Router=function(t){t||(t={}),this.preinitialize.apply(this,arguments),t.routes&&(this.routes=t.routes),this._bindRoutes(),this.initialize.apply(this,arguments)},U=/\((.*?)\)/g,z=/(\(\?)?:\w+/g,q=/\*\w+/g,F=/[\-{}\[\]+?.,\\\^$|#\s]/g;i.extend(O.prototype,a,{preinitialize:function(){},initialize:function(){},route:function(t,n,r){i.isRegExp(t)||(t=this._routeToRegExp(t)),i.isFunction(n)&&(r=n,n=""),r||(r=this[n]);var s=this;return e.history.route(t,function(i){var a=s._extractParameters(t,i);!1!==s.execute(r,a,n)&&(s.trigger.apply(s,["route:"+n].concat(a)),s.trigger("route",n,a),e.history.trigger("route",s,n,a))}),this},execute:function(t,e,i){t&&t.apply(this,e)},navigate:function(t,i){return e.history.navigate(t,i),this},_bindRoutes:function(){if(this.routes){this.routes=i.result(this,"routes");for(var t,e=i.keys(this.routes);null!=(t=e.pop());)this.route(t,this.routes[t])}},_routeToRegExp:function(t){return t=t.replace(F,"\\$&").replace(U,"(?:$1)?").replace(z,function(t,e){return e?t:"([^/?]+)"}).replace(q,"([^?]*?)"),new RegExp("^"+t+"(?:\\?([\\s\\S]*))?$")},_extractParameters:function(t,e){var n=t.exec(e).slice(1);return i.map(n,function(t,e){return e===n.length-1?t||null:t?decodeURIComponent(t):null})}});var B=e.History=function(){this.handlers=[],this.checkUrl=this.checkUrl.bind(this),"undefined"!=typeof window&&(this.location=window.location,this.history=window.history)},J=/^[#\/]|\s+$/g,L=/^\/+|\/+$/g,W=/#.*$/;B.started=!1,i.extend(B.prototype,a,{interval:50,atRoot:function(){return this.location.pathname.replace(/[^\/]$/,"$&/")===this.root&&!this.getSearch()},matchRoot:function(){return this.decodeFragment(this.location.pathname).slice(0,this.root.length-1)+"/"===this.root},decodeFragment:function(t){return decodeURI(t.replace(/%25/g,"%2525"))},getSearch:function(){var t=this.location.href.replace(/#.*/,"").match(/\?.+/);return t?t[0]:""},getHash:function(t){var e=(t||this).location.href.match(/#(.*)$/);return e?e[1]:""},getPath:function(){var t=this.decodeFragment(this.location.pathname+this.getSearch()).slice(this.root.length-1);return"/"===t.charAt(0)?t.slice(1):t},getFragment:function(t){return null==t&&(t=this._usePushState||!this._wantsHashChange?this.getPath():this.getHash()),t.replace(J,"")},start:function(t){if(B.started)throw new Error("Backbone.history has already been started");if(B.started=!0,this.options=i.extend({root:"/"},this.options,t),this.root=this.options.root,this._wantsHashChange=!1!==this.options.hashChange,this._hasHashChange="onhashchange"in window&&(void 0===document.documentMode||7<document.documentMode),this._useHashChange=this._wantsHashChange&&this._hasHashChange,this._wantsPushState=!!this.options.pushState,this._hasPushState=!(!this.history||!this.history.pushState),this._usePushState=this._wantsPushState&&this._hasPushState,this.fragment=this.getFragment(),this.root=("/"+this.root+"/").replace(L,"/"),this._wantsHashChange&&this._wantsPushState){if(!this._hasPushState&&!this.atRoot()){var e=this.root.slice(0,-1)||"/";return this.location.replace(e+"#"+this.getPath()),!0}this._hasPushState&&this.atRoot()&&this.navigate(this.getHash(),{replace:!0})}if(!this._hasHashChange&&this._wantsHashChange&&!this._usePushState){this.iframe=document.createElement("iframe"),this.iframe.src="javascript:0",this.iframe.style.display="none",this.iframe.tabIndex=-1;var n=document.body,r=n.insertBefore(this.iframe,n.firstChild).contentWindow;r.document.open(),r.document.close(),r.location.hash="#"+this.fragment}var s=window.addEventListener||function(t,e){return attachEvent("on"+t,e)};if(this._usePushState?s("popstate",this.checkUrl,!1):this._useHashChange&&!this.iframe?s("hashchange",this.checkUrl,!1):this._wantsHashChange&&(this._checkUrlInterval=setInterval(this.checkUrl,this.interval)),!this.options.silent)return this.loadUrl()},stop:function(){var t=window.removeEventListener||function(t,e){return detachEvent("on"+t,e)};this._usePushState?t("popstate",this.checkUrl,!1):this._useHashChange&&!this.iframe&&t("hashchange",this.checkUrl,!1),this.iframe&&(document.body.removeChild(this.iframe),this.iframe=null),this._checkUrlInterval&&clearInterval(this._checkUrlInterval),B.started=!1},route:function(t,e){this.handlers.unshift({route:t,callback:e})},checkUrl:function(t){var e=this.getFragment();if(e===this.fragment&&this.iframe&&(e=this.getHash(this.iframe.contentWindow)),e===this.fragment)return!1;this.iframe&&this.navigate(e),this.loadUrl()},loadUrl:function(t){return!!this.matchRoot()&&(t=this.fragment=this.getFragment(t),i.some(this.handlers,function(e){if(e.route.test(t))return e.callback(t),!0}))},navigate:function(t,e){if(!B.started)return!1;e&&!0!==e||(e={trigger:!!e}),t=this.getFragment(t||"");var i=this.root;""!==t&&"?"!==t.charAt(0)||(i=i.slice(0,-1)||"/");var n=i+t;t=t.replace(W,"");var r=this.decodeFragment(t);if(this.fragment!==r){if(this.fragment=r,this._usePushState)this.history[e.replace?"replaceState":"pushState"]({},document.title,n);else{if(!this._wantsHashChange)return this.location.assign(n);if(this._updateHash(this.location,t,e.replace),this.iframe&&t!==this.getHash(this.iframe.contentWindow)){var s=this.iframe.contentWindow;e.replace||(s.document.open(),s.document.close()),this._updateHash(s.location,t,e.replace)}}return e.trigger?this.loadUrl(t):void 0}},_updateHash:function(t,e,i){if(i){var n=t.href.replace(/(javascript:|#).*$/,"");t.replace(n+"#"+e)}else t.hash="#"+e}}),e.history=new B;m.extend=_.extend=O.extend=T.extend=B.extend=function(t,e){var r,n=this;return r=t&&i.has(t,"constructor")?t.constructor:function(){return n.apply(this,arguments)},i.extend(r,n,e),r.prototype=i.create(n.prototype,t),(r.prototype.constructor=r).__super__=n.prototype,r};var V=function(){throw new Error('A "url" property or function must be specified')},G=function(t,e){var i=e.error;e.error=function(n){i&&i.call(e.context,t,n,e),t.trigger("error",t,n,e)}};return e}),function(){var e=function(t){var r=new e.Builder;return r.pipeline.add(e.trimmer,e.stopWordFilter,e.stemmer),r.searchPipeline.add(e.stemmer),t.call(r,r),r.build()};e.version="2.3.6",e.utils={},e.utils.warn=function(e){return function(t){e.console&&console.warn&&console.warn(t)}}(this),e.utils.asString=function(e){return null==e?"":e.toString()},e.utils.clone=function(e){if(null==e)return e;for(var t=Object.create(null),r=Object.keys(e),i=0;i<r.length;i++){var n=r[i],s=e[n];if(Array.isArray(s))t[n]=s.slice();else{if("string"!=typeof s&&"number"!=typeof s&&"boolean"!=typeof s)throw new TypeError("clone is not deep and does not support nested objects");t[n]=s}}return t},e.FieldRef=function(e,t,r){this.docRef=e,this.fieldName=t,this._stringValue=r},e.FieldRef.joiner="/",e.FieldRef.fromString=function(t){var r=t.indexOf(e.FieldRef.joiner);if(-1===r)throw"malformed field ref string";var i=t.slice(0,r),n=t.slice(r+1);return new e.FieldRef(n,i,t)},e.FieldRef.prototype.toString=function(){return null==this._stringValue&&(this._stringValue=this.fieldName+e.FieldRef.joiner+this.docRef),this._stringValue},e.Set=function(e){if(this.elements=Object.create(null),e){this.length=e.length;for(var t=0;t<this.length;t++)this.elements[e[t]]=!0}else this.length=0},e.Set.complete={intersect:function(e){return e},union:function(e){return e},contains:function(){return!0}},e.Set.empty={intersect:function(){return this},union:function(e){return e},contains:function(){return!1}},e.Set.prototype.contains=function(e){return!!this.elements[e]},e.Set.prototype.intersect=function(t){var r,i,n,s=[];if(t===e.Set.complete)return this;if(t===e.Set.empty)return t;i=this.length<t.length?(r=this,t):(r=t,this),n=Object.keys(r.elements);for(var o=0;o<n.length;o++){var a=n[o];a in i.elements&&s.push(a)}return new e.Set(s)},e.Set.prototype.union=function(t){return t===e.Set.complete?e.Set.complete:t===e.Set.empty?this:new e.Set(Object.keys(this.elements).concat(Object.keys(t.elements)))},e.idf=function(e,t){var r=0;for(var i in e)"_index"!=i&&(r+=Object.keys(e[i]).length);var n=(t-r+.5)/(r+.5);return Math.log(1+Math.abs(n))},e.Token=function(e,t){this.str=e||"",this.metadata=t||{}},e.Token.prototype.toString=function(){return this.str},e.Token.prototype.update=function(e){return this.str=e(this.str,this.metadata),this},e.Token.prototype.clone=function(t){return t=t||function(e){return e},new e.Token(t(this.str,this.metadata),this.metadata)},e.tokenizer=function(t,r){if(null==t||null==t)return[];if(Array.isArray(t))return t.map(function(t){return new e.Token(e.utils.asString(t).toLowerCase(),e.utils.clone(r))});for(var i=t.toString().trim().toLowerCase(),n=i.length,s=[],o=0,a=0;o<=n;o++){var l=o-a;if(i.charAt(o).match(e.tokenizer.separator)||o==n){if(0<l){var c=e.utils.clone(r)||{};c.position=[a,l],c.index=s.length,s.push(new e.Token(i.slice(a,o),c))}a=o+1}}return s},e.tokenizer.separator=/[\s\-]+/,e.Pipeline=function(){this._stack=[]},e.Pipeline.registeredFunctions=Object.create(null),e.Pipeline.registerFunction=function(t,r){r in this.registeredFunctions&&e.utils.warn("Overwriting existing registered function: "+r),t.label=r,e.Pipeline.registeredFunctions[t.label]=t},e.Pipeline.warnIfFunctionNotRegistered=function(t){t.label&&t.label in this.registeredFunctions||e.utils.warn("Function is not registered with pipeline. This may cause problems when serialising the index.\n",t)},e.Pipeline.load=function(t){var r=new e.Pipeline;return t.forEach(function(t){var i=e.Pipeline.registeredFunctions[t];if(!i)throw new Error("Cannot load unregistered function: "+t);r.add(i)}),r},e.Pipeline.prototype.add=function(){Array.prototype.slice.call(arguments).forEach(function(t){e.Pipeline.warnIfFunctionNotRegistered(t),this._stack.push(t)},this)},e.Pipeline.prototype.after=function(t,r){e.Pipeline.warnIfFunctionNotRegistered(r);var i=this._stack.indexOf(t);if(-1==i)throw new Error("Cannot find existingFn");i+=1,this._stack.splice(i,0,r)},e.Pipeline.prototype.before=function(t,r){e.Pipeline.warnIfFunctionNotRegistered(r);var i=this._stack.indexOf(t);if(-1==i)throw new Error("Cannot find existingFn");this._stack.splice(i,0,r)},e.Pipeline.prototype.remove=function(e){var t=this._stack.indexOf(e);-1!=t&&this._stack.splice(t,1)},e.Pipeline.prototype.run=function(e){for(var t=this._stack.length,r=0;r<t;r++){for(var i=this._stack[r],n=[],s=0;s<e.length;s++){var o=i(e[s],s,e);if(void 0!==o&&""!==o)if(Array.isArray(o))for(var a=0;a<o.length;a++)n.push(o[a]);else n.push(o)}e=n}return e},e.Pipeline.prototype.runString=function(t,r){var i=new e.Token(t,r);return this.run([i]).map(function(e){return e.toString()})},e.Pipeline.prototype.reset=function(){this._stack=[]},e.Pipeline.prototype.toJSON=function(){return this._stack.map(function(t){return e.Pipeline.warnIfFunctionNotRegistered(t),t.label})},e.Vector=function(e){this._magnitude=0,this.elements=e||[]},e.Vector.prototype.positionForIndex=function(e){if(0==this.elements.length)return 0;for(var t=0,r=this.elements.length/2,i=r-t,n=Math.floor(i/2),s=this.elements[2*n];1<i&&(s<e&&(t=n),e<s&&(r=n),s!=e);)i=r-t,n=t+Math.floor(i/2),s=this.elements[2*n];return s==e?2*n:e<s?2*n:s<e?2*(n+1):void 0},e.Vector.prototype.insert=function(e,t){this.upsert(e,t,function(){throw"duplicate index"})},e.Vector.prototype.upsert=function(e,t,r){this._magnitude=0;var i=this.positionForIndex(e);this.elements[i]==e?this.elements[i+1]=r(this.elements[i+1],t):this.elements.splice(i,0,e,t)},e.Vector.prototype.magnitude=function(){if(this._magnitude)return this._magnitude;for(var e=0,t=this.elements.length,r=1;r<t;r+=2){var i=this.elements[r];e+=i*i}return this._magnitude=Math.sqrt(e)},e.Vector.prototype.dot=function(e){for(var t=0,r=this.elements,i=e.elements,n=r.length,s=i.length,o=0,a=0,u=0,l=0;u<n&&l<s;)(o=r[u])<(a=i[l])?u+=2:a<o?l+=2:o==a&&(t+=r[u+1]*i[l+1],u+=2,l+=2);return t},e.Vector.prototype.similarity=function(e){return this.dot(e)/this.magnitude()||0},e.Vector.prototype.toArray=function(){for(var e=new Array(this.elements.length/2),t=1,r=0;t<this.elements.length;t+=2,r++)e[r]=this.elements[t];return e},e.Vector.prototype.toJSON=function(){return this.elements},e.stemmer=function(){var e={ational:"ate",tional:"tion",enci:"ence",anci:"ance",izer:"ize",bli:"ble",alli:"al",entli:"ent",eli:"e",ousli:"ous",ization:"ize",ation:"ate",ator:"ate",alism:"al",iveness:"ive",fulness:"ful",ousness:"ous",aliti:"al",iviti:"ive",biliti:"ble",logi:"log"},t={icate:"ic",ative:"",alize:"al",iciti:"ic",ical:"ic",ful:"",ness:""},i="[aeiouy]",n="[^aeiou][^aeiouy]*",c=new RegExp("^([^aeiou][^aeiouy]*)?[aeiouy][aeiou]*[^aeiou][^aeiouy]*"),h=new RegExp("^([^aeiou][^aeiouy]*)?[aeiouy][aeiou]*[^aeiou][^aeiouy]*[aeiouy][aeiou]*[^aeiou][^aeiouy]*"),d=new RegExp("^([^aeiou][^aeiouy]*)?[aeiouy][aeiou]*[^aeiou][^aeiouy]*([aeiouy][aeiou]*)?$"),f=new RegExp("^([^aeiou][^aeiouy]*)?[aeiouy]"),p=/^(.+?)(ss|i)es$/,y=/^(.+?)([^s])s$/,m=/^(.+?)eed$/,v=/^(.+?)(ed|ing)$/,g=/.$/,x=/(at|bl|iz)$/,w=new RegExp("([^aeiouylsz])\\1$"),Q=new RegExp("^"+n+i+"[^aeiouwxy]$"),k=/^(.+?[^aeiou])y$/,S=/^(.+?)(ational|tional|enci|anci|izer|bli|alli|entli|eli|ousli|ization|ation|ator|alism|iveness|fulness|ousness|aliti|iviti|biliti|logi)$/,E=/^(.+?)(icate|ative|alize|iciti|ical|ful|ness)$/,L=/^(.+?)(al|ance|ence|er|ic|able|ible|ant|ement|ment|ent|ou|ism|ate|iti|ous|ive|ize)$/,b=/^(.+?)(s|t)(ion)$/,P=/^(.+?)e$/,T=/ll$/,O=new RegExp("^"+n+i+"[^aeiouwxy]$"),I=function(r){var i,n,s,o,a,u,l;if(r.length<3)return r;if("y"==(s=r.substr(0,1))&&(r=s.toUpperCase()+r.substr(1)),a=y,(o=p).test(r)?r=r.replace(o,"$1$2"):a.test(r)&&(r=r.replace(a,"$1$2")),a=v,(o=m).test(r)){var I=o.exec(r);(o=c).test(I[1])&&(o=g,r=r.replace(o,""))}else if(a.test(r)){i=(I=a.exec(r))[1],(a=f).test(i)&&(u=w,l=Q,(a=x).test(r=i)?r+="e":u.test(r)?(o=g,r=r.replace(o,"")):l.test(r)&&(r+="e"))}(o=k).test(r)&&(r=(i=(I=o.exec(r))[1])+"i");(o=S).test(r)&&(i=(I=o.exec(r))[1],n=I[2],(o=c).test(i)&&(r=i+e[n]));(o=E).test(r)&&(i=(I=o.exec(r))[1],n=I[2],(o=c).test(i)&&(r=i+t[n]));if(a=b,(o=L).test(r))i=(I=o.exec(r))[1],(o=h).test(i)&&(r=i);else if(a.test(r)){i=(I=a.exec(r))[1]+I[2],(a=h).test(i)&&(r=i)}(o=P).test(r)&&(i=(I=o.exec(r))[1],a=d,u=O,((o=h).test(i)||a.test(i)&&!u.test(i))&&(r=i));return a=h,(o=T).test(r)&&a.test(r)&&(o=g,r=r.replace(o,"")),"y"==s&&(r=s.toLowerCase()+r.substr(1)),r};return function(e){return e.update(I)}}(),e.Pipeline.registerFunction(e.stemmer,"stemmer"),e.generateStopWordFilter=function(e){var t=e.reduce(function(e,t){return e[t]=t,e},{});return function(e){if(e&&t[e.toString()]!==e.toString())return e}},e.stopWordFilter=e.generateStopWordFilter(["a","able","about","across","after","all","almost","also","am","among","an","and","any","are","as","at","be","because","been","but","by","can","cannot","could","dear","did","do","does","either","else","ever","every","for","from","get","got","had","has","have","he","her","hers","him","his","how","however","i","if","in","into","is","it","its","just","least","let","like","likely","may","me","might","most","must","my","neither","no","nor","not","of","off","often","on","only","or","other","our","own","rather","said","say","says","she","should","since","so","some","than","that","the","their","them","then","there","these","they","this","tis","to","too","twas","us","wants","was","we","were","what","when","where","which","while","who","whom","why","will","with","would","yet","you","your"]),e.Pipeline.registerFunction(e.stopWordFilter,"stopWordFilter"),e.trimmer=function(e){return e.update(function(e){return e.replace(/^\W+/,"").replace(/\W+$/,"")})},e.Pipeline.registerFunction(e.trimmer,"trimmer"),e.TokenSet=function(){this.final=!1,this.edges={},this.id=e.TokenSet._nextId,e.TokenSet._nextId+=1},e.TokenSet._nextId=1,e.TokenSet.fromArray=function(t){for(var r=new e.TokenSet.Builder,i=0,n=t.length;i<n;i++)r.insert(t[i]);return r.finish(),r.root},e.TokenSet.fromClause=function(t){return"editDistance"in t?e.TokenSet.fromFuzzyString(t.term,t.editDistance):e.TokenSet.fromString(t.term)},e.TokenSet.fromFuzzyString=function(t,r){for(var i=new e.TokenSet,n=[{node:i,editsRemaining:r,str:t}];n.length;){var s=n.pop();if(0<s.str.length){var o,a=s.str.charAt(0);a in s.node.edges?o=s.node.edges[a]:(o=new e.TokenSet,s.node.edges[a]=o),1==s.str.length&&(o.final=!0),n.push({node:o,editsRemaining:s.editsRemaining,str:s.str.slice(1)})}if(0!=s.editsRemaining){if("*"in s.node.edges)var u=s.node.edges["*"];else{u=new e.TokenSet;s.node.edges["*"]=u}if(0==s.str.length&&(u.final=!0),n.push({node:u,editsRemaining:s.editsRemaining-1,str:s.str}),1<s.str.length&&n.push({node:s.node,editsRemaining:s.editsRemaining-1,str:s.str.slice(1)}),1==s.str.length&&(s.node.final=!0),1<=s.str.length){if("*"in s.node.edges)var l=s.node.edges["*"];else{l=new e.TokenSet;s.node.edges["*"]=l}1==s.str.length&&(l.final=!0),n.push({node:l,editsRemaining:s.editsRemaining-1,str:s.str.slice(1)})}if(1<s.str.length){var c,h=s.str.charAt(0),d=s.str.charAt(1);d in s.node.edges?c=s.node.edges[d]:(c=new e.TokenSet,s.node.edges[d]=c),1==s.str.length&&(c.final=!0),n.push({node:c,editsRemaining:s.editsRemaining-1,str:h+s.str.slice(2)})}}}return i},e.TokenSet.fromString=function(t){for(var r=new e.TokenSet,i=r,n=0,s=t.length;n<s;n++){var o=t[n],a=n==s-1;if("*"==o)(r.edges[o]=r).final=a;else{var u=new e.TokenSet;u.final=a,r.edges[o]=u,r=u}}return i},e.TokenSet.prototype.toArray=function(){for(var e=[],t=[{prefix:"",node:this}];t.length;){var r=t.pop(),i=Object.keys(r.node.edges),n=i.length;r.node.final&&(r.prefix.charAt(0),e.push(r.prefix));for(var s=0;s<n;s++){var o=i[s];t.push({prefix:r.prefix.concat(o),node:r.node.edges[o]})}}return e},e.TokenSet.prototype.toString=function(){if(this._str)return this._str;for(var e=this.final?"1":"0",t=Object.keys(this.edges).sort(),r=t.length,i=0;i<r;i++){var n=t[i];e=e+n+this.edges[n].id}return e},e.TokenSet.prototype.intersect=function(t){for(var r=new e.TokenSet,i=void 0,n=[{qNode:t,output:r,node:this}];n.length;){i=n.pop();for(var s=Object.keys(i.qNode.edges),o=s.length,a=Object.keys(i.node.edges),u=a.length,l=0;l<o;l++)for(var c=s[l],h=0;h<u;h++){var d=a[h];if(d==c||"*"==c){var f=i.node.edges[d],p=i.qNode.edges[c],y=f.final&&p.final,m=void 0;d in i.output.edges?(m=i.output.edges[d]).final=m.final||y:((m=new e.TokenSet).final=y,i.output.edges[d]=m),n.push({qNode:p,output:m,node:f})}}}return r},e.TokenSet.Builder=function(){this.previousWord="",this.root=new e.TokenSet,this.uncheckedNodes=[],this.minimizedNodes={}},e.TokenSet.Builder.prototype.insert=function(t){var r,i=0;if(t<this.previousWord)throw new Error("Out of order word insertion");for(var n=0;n<t.length&&n<this.previousWord.length&&t[n]==this.previousWord[n];n++)i++;this.minimize(i),r=0==this.uncheckedNodes.length?this.root:this.uncheckedNodes[this.uncheckedNodes.length-1].child;for(n=i;n<t.length;n++){var s=new e.TokenSet,o=t[n];r.edges[o]=s,this.uncheckedNodes.push({parent:r,char:o,child:s}),r=s}r.final=!0,this.previousWord=t},e.TokenSet.Builder.prototype.finish=function(){this.minimize(0)},e.TokenSet.Builder.prototype.minimize=function(e){for(var t=this.uncheckedNodes.length-1;e<=t;t--){var r=this.uncheckedNodes[t],i=r.child.toString();i in this.minimizedNodes?r.parent.edges[r.char]=this.minimizedNodes[i]:(r.child._str=i,this.minimizedNodes[i]=r.child),this.uncheckedNodes.pop()}},e.Index=function(e){this.invertedIndex=e.invertedIndex,this.fieldVectors=e.fieldVectors,this.tokenSet=e.tokenSet,this.fields=e.fields,this.pipeline=e.pipeline},e.Index.prototype.search=function(t){return this.query(function(r){new e.QueryParser(t,r).parse()})},e.Index.prototype.query=function(t){for(var r=new e.Query(this.fields),i=Object.create(null),n=Object.create(null),s=Object.create(null),o=Object.create(null),a=Object.create(null),u=0;u<this.fields.length;u++)n[this.fields[u]]=new e.Vector;t.call(r,r);for(u=0;u<r.clauses.length;u++){var c,l=r.clauses[u],h=e.Set.complete;c=l.usePipeline?this.pipeline.runString(l.term,{fields:l.fields}):[l.term];for(var d=0;d<c.length;d++){var f=c[d];l.term=f;var p=e.TokenSet.fromClause(l),y=this.tokenSet.intersect(p).toArray();if(0===y.length&&l.presence===e.Query.presence.REQUIRED){for(var m=0;m<l.fields.length;m++){o[v=l.fields[m]]=e.Set.empty}break}for(var g=0;g<y.length;g++){var x=y[g],w=this.invertedIndex[x],Q=w._index;for(m=0;m<l.fields.length;m++){var k=w[v=l.fields[m]],S=Object.keys(k),E=x+"/"+v,L=new e.Set(S);if(l.presence==e.Query.presence.REQUIRED&&(h=h.union(L),void 0===o[v]&&(o[v]=e.Set.complete)),l.presence!=e.Query.presence.PROHIBITED){if(n[v].upsert(Q,l.boost,function(e,t){return e+t}),!s[E]){for(var b=0;b<S.length;b++){var P,T=S[b],O=new e.FieldRef(T,v),I=k[T];void 0===(P=i[O])?i[O]=new e.MatchData(x,v,I):P.add(x,v,I)}s[E]=!0}}else void 0===a[v]&&(a[v]=e.Set.empty),a[v]=a[v].union(L)}}}if(l.presence===e.Query.presence.REQUIRED)for(m=0;m<l.fields.length;m++){o[v=l.fields[m]]=o[v].intersect(h)}}var R=e.Set.complete,F=e.Set.empty;for(u=0;u<this.fields.length;u++){var v;o[v=this.fields[u]]&&(R=R.intersect(o[v])),a[v]&&(F=F.union(a[v]))}var C=Object.keys(i),N=[],_=Object.create(null);if(r.isNegated()){C=Object.keys(this.fieldVectors);for(u=0;u<C.length;u++){O=C[u];var j=e.FieldRef.fromString(O);i[O]=new e.MatchData}}for(u=0;u<C.length;u++){var D=(j=e.FieldRef.fromString(C[u])).docRef;if(R.contains(D)&&!F.contains(D)){var A,B=this.fieldVectors[j],V=n[j.fieldName].similarity(B);if(void 0!==(A=_[D]))A.score+=V,A.matchData.combine(i[j]);else{var z={ref:D,score:V,matchData:i[j]};_[D]=z,N.push(z)}}}return N.sort(function(e,t){return t.score-e.score})},e.Index.prototype.toJSON=function(){var t=Object.keys(this.invertedIndex).sort().map(function(e){return[e,this.invertedIndex[e]]},this),r=Object.keys(this.fieldVectors).map(function(e){return[e,this.fieldVectors[e].toJSON()]},this);return{version:e.version,fields:this.fields,fieldVectors:r,invertedIndex:t,pipeline:this.pipeline.toJSON()}},e.Index.load=function(t){var r={},i={},n=t.fieldVectors,s=Object.create(null),o=t.invertedIndex,a=new e.TokenSet.Builder,u=e.Pipeline.load(t.pipeline);t.version!=e.version&&e.utils.warn("Version mismatch when loading serialised index. Current version of lunr '"+e.version+"' does not match serialized index '"+t.version+"'");for(var l=0;l<n.length;l++){var h=(c=n[l])[0],d=c[1];i[h]=new e.Vector(d)}for(l=0;l<o.length;l++){var c,f=(c=o[l])[0],p=c[1];a.insert(f),s[f]=p}return a.finish(),r.fields=t.fields,r.fieldVectors=i,r.invertedIndex=s,r.tokenSet=a.root,r.pipeline=u,new e.Index(r)},e.Builder=function(){this._ref="id",this._fields=Object.create(null),this._documents=Object.create(null),this.invertedIndex=Object.create(null),this.fieldTermFrequencies={},this.fieldLengths={},this.tokenizer=e.tokenizer,this.pipeline=new e.Pipeline,this.searchPipeline=new e.Pipeline,this.documentCount=0,this._b=.75,this._k1=1.2,this.termIndex=0,this.metadataWhitelist=[]},e.Builder.prototype.ref=function(e){this._ref=e},e.Builder.prototype.field=function(e,t){if(/\//.test(e))throw new RangeError("Field '"+e+"' contains illegal character '/'");this._fields[e]=t||{}},e.Builder.prototype.b=function(e){this._b=e<0?0:1<e?1:e},e.Builder.prototype.k1=function(e){this._k1=e},e.Builder.prototype.add=function(t,r){var i=t[this._ref],n=Object.keys(this._fields);this._documents[i]=r||{},this.documentCount+=1;for(var s=0;s<n.length;s++){var o=n[s],a=this._fields[o].extractor,u=a?a(t):t[o],l=this.tokenizer(u,{fields:[o]}),c=this.pipeline.run(l),h=new e.FieldRef(i,o),d=Object.create(null);this.fieldTermFrequencies[h]=d,this.fieldLengths[h]=0,this.fieldLengths[h]+=c.length;for(var f=0;f<c.length;f++){var p=c[f];if(null==d[p]&&(d[p]=0),d[p]+=1,null==this.invertedIndex[p]){var y=Object.create(null);y._index=this.termIndex,this.termIndex+=1;for(var m=0;m<n.length;m++)y[n[m]]=Object.create(null);this.invertedIndex[p]=y}null==this.invertedIndex[p][o][i]&&(this.invertedIndex[p][o][i]=Object.create(null));for(var v=0;v<this.metadataWhitelist.length;v++){var g=this.metadataWhitelist[v],x=p.metadata[g];null==this.invertedIndex[p][o][i][g]&&(this.invertedIndex[p][o][i][g]=[]),this.invertedIndex[p][o][i][g].push(x)}}}},e.Builder.prototype.calculateAverageFieldLengths=function(){for(var t=Object.keys(this.fieldLengths),r=t.length,i={},n={},s=0;s<r;s++){var o=e.FieldRef.fromString(t[s]),a=o.fieldName;n[a]||(n[a]=0),n[a]+=1,i[a]||(i[a]=0),i[a]+=this.fieldLengths[o]}var u=Object.keys(this._fields);for(s=0;s<u.length;s++){var l=u[s];i[l]=i[l]/n[l]}this.averageFieldLength=i},e.Builder.prototype.createFieldVectors=function(){for(var t={},r=Object.keys(this.fieldTermFrequencies),i=r.length,n=Object.create(null),s=0;s<i;s++){for(var o=e.FieldRef.fromString(r[s]),a=o.fieldName,u=this.fieldLengths[o],l=new e.Vector,c=this.fieldTermFrequencies[o],h=Object.keys(c),d=h.length,f=this._fields[a].boost||1,p=this._documents[o.docRef].boost||1,y=0;y<d;y++){var m,v,g,x=h[y],w=c[x],Q=this.invertedIndex[x]._index;void 0===n[x]?(m=e.idf(this.invertedIndex[x],this.documentCount),n[x]=m):m=n[x],v=m*((this._k1+1)*w)/(this._k1*(1-this._b+this._b*(u/this.averageFieldLength[a]))+w),v*=f,v*=p,g=Math.round(1e3*v)/1e3,l.insert(Q,g)}t[o]=l}this.fieldVectors=t},e.Builder.prototype.createTokenSet=function(){this.tokenSet=e.TokenSet.fromArray(Object.keys(this.invertedIndex).sort())},e.Builder.prototype.build=function(){return this.calculateAverageFieldLengths(),this.createFieldVectors(),this.createTokenSet(),new e.Index({invertedIndex:this.invertedIndex,fieldVectors:this.fieldVectors,tokenSet:this.tokenSet,fields:Object.keys(this._fields),pipeline:this.searchPipeline})},e.Builder.prototype.use=function(e){var t=Array.prototype.slice.call(arguments,1);t.unshift(this),e.apply(this,t)},e.MatchData=function(e,t,r){for(var i=Object.create(null),n=Object.keys(r||{}),s=0;s<n.length;s++){var o=n[s];i[o]=r[o].slice()}this.metadata=Object.create(null),void 0!==e&&(this.metadata[e]=Object.create(null),this.metadata[e][t]=i)},e.MatchData.prototype.combine=function(e){for(var t=Object.keys(e.metadata),r=0;r<t.length;r++){var i=t[r],n=Object.keys(e.metadata[i]);null==this.metadata[i]&&(this.metadata[i]=Object.create(null));for(var s=0;s<n.length;s++){var o=n[s],a=Object.keys(e.metadata[i][o]);null==this.metadata[i][o]&&(this.metadata[i][o]=Object.create(null));for(var u=0;u<a.length;u++){var l=a[u];null==this.metadata[i][o][l]?this.metadata[i][o][l]=e.metadata[i][o][l]:this.metadata[i][o][l]=this.metadata[i][o][l].concat(e.metadata[i][o][l])}}}},e.MatchData.prototype.add=function(e,t,r){if(!(e in this.metadata))return this.metadata[e]=Object.create(null),void(this.metadata[e][t]=r);if(t in this.metadata[e])for(var i=Object.keys(r),n=0;n<i.length;n++){var s=i[n];s in this.metadata[e][t]?this.metadata[e][t][s]=this.metadata[e][t][s].concat(r[s]):this.metadata[e][t][s]=r[s]}else this.metadata[e][t]=r},e.Query=function(e){this.clauses=[],this.allFields=e},e.Query.wildcard=new String("*"),e.Query.wildcard.NONE=0,e.Query.wildcard.LEADING=1,e.Query.wildcard.TRAILING=2,e.Query.presence={OPTIONAL:1,REQUIRED:2,PROHIBITED:3},e.Query.prototype.clause=function(t){return"fields"in t||(t.fields=this.allFields),"boost"in t||(t.boost=1),"usePipeline"in t||(t.usePipeline=!0),"wildcard"in t||(t.wildcard=e.Query.wildcard.NONE),t.wildcard&e.Query.wildcard.LEADING&&t.term.charAt(0)!=e.Query.wildcard&&(t.term="*"+t.term),t.wildcard&e.Query.wildcard.TRAILING&&t.term.slice(-1)!=e.Query.wildcard&&(t.term=t.term+"*"),"presence"in t||(t.presence=e.Query.presence.OPTIONAL),this.clauses.push(t),this},e.Query.prototype.isNegated=function(){for(var t=0;t<this.clauses.length;t++)if(this.clauses[t].presence!=e.Query.presence.PROHIBITED)return!1;return!0},e.Query.prototype.term=function(t,r){if(Array.isArray(t))return t.forEach(function(t){this.term(t,e.utils.clone(r))},this),this;var i=r||{};return i.term=t.toString(),this.clause(i),this},e.QueryParseError=function(e,t,r){this.name="QueryParseError",this.message=e,this.start=t,this.end=r},e.QueryParseError.prototype=new Error,e.QueryLexer=function(e){this.lexemes=[],this.str=e,this.length=e.length,this.pos=0,this.start=0,this.escapeCharPositions=[]},e.QueryLexer.prototype.run=function(){for(var t=e.QueryLexer.lexText;t;)t=t(this)},e.QueryLexer.prototype.sliceString=function(){for(var e=[],t=this.start,r=this.pos,i=0;i<this.escapeCharPositions.length;i++)r=this.escapeCharPositions[i],e.push(this.str.slice(t,r)),t=r+1;return e.push(this.str.slice(t,this.pos)),this.escapeCharPositions.length=0,e.join("")},e.QueryLexer.prototype.emit=function(e){this.lexemes.push({type:e,str:this.sliceString(),start:this.start,end:this.pos}),this.start=this.pos},e.QueryLexer.prototype.escapeCharacter=function(){this.escapeCharPositions.push(this.pos-1),this.pos+=1},e.QueryLexer.prototype.next=function(){if(this.pos>=this.length)return e.QueryLexer.EOS;var t=this.str.charAt(this.pos);return this.pos+=1,t},e.QueryLexer.prototype.width=function(){return this.pos-this.start},e.QueryLexer.prototype.ignore=function(){this.start==this.pos&&(this.pos+=1),this.start=this.pos},e.QueryLexer.prototype.backup=function(){this.pos-=1},e.QueryLexer.prototype.acceptDigitRun=function(){for(var t,r;47<(r=(t=this.next()).charCodeAt(0))&&r<58;);t!=e.QueryLexer.EOS&&this.backup()},e.QueryLexer.prototype.more=function(){return this.pos<this.length},e.QueryLexer.EOS="EOS",e.QueryLexer.FIELD="FIELD",e.QueryLexer.TERM="TERM",e.QueryLexer.EDIT_DISTANCE="EDIT_DISTANCE",e.QueryLexer.BOOST="BOOST",e.QueryLexer.PRESENCE="PRESENCE",e.QueryLexer.lexField=function(t){return t.backup(),t.emit(e.QueryLexer.FIELD),t.ignore(),e.QueryLexer.lexText},e.QueryLexer.lexTerm=function(t){if(1<t.width()&&(t.backup(),t.emit(e.QueryLexer.TERM)),t.ignore(),t.more())return e.QueryLexer.lexText},e.QueryLexer.lexEditDistance=function(t){return t.ignore(),t.acceptDigitRun(),t.emit(e.QueryLexer.EDIT_DISTANCE),e.QueryLexer.lexText},e.QueryLexer.lexBoost=function(t){return t.ignore(),t.acceptDigitRun(),t.emit(e.QueryLexer.BOOST),e.QueryLexer.lexText},e.QueryLexer.lexEOS=function(t){0<t.width()&&t.emit(e.QueryLexer.TERM)},e.QueryLexer.termSeparator=e.tokenizer.separator,e.QueryLexer.lexText=function(t){for(;;){var r=t.next();if(r==e.QueryLexer.EOS)return e.QueryLexer.lexEOS;if(92!=r.charCodeAt(0)){if(":"==r)return e.QueryLexer.lexField;if("~"==r)return t.backup(),0<t.width()&&t.emit(e.QueryLexer.TERM),e.QueryLexer.lexEditDistance;if("^"==r)return t.backup(),0<t.width()&&t.emit(e.QueryLexer.TERM),e.QueryLexer.lexBoost;if("+"==r&&1===t.width())return t.emit(e.QueryLexer.PRESENCE),e.QueryLexer.lexText;if("-"==r&&1===t.width())return t.emit(e.QueryLexer.PRESENCE),e.QueryLexer.lexText;if(r.match(e.QueryLexer.termSeparator))return e.QueryLexer.lexTerm}else t.escapeCharacter()}},e.QueryParser=function(t,r){this.lexer=new e.QueryLexer(t),this.query=r,this.currentClause={},this.lexemeIdx=0},e.QueryParser.prototype.parse=function(){this.lexer.run(),this.lexemes=this.lexer.lexemes;for(var t=e.QueryParser.parseClause;t;)t=t(this);return this.query},e.QueryParser.prototype.peekLexeme=function(){return this.lexemes[this.lexemeIdx]},e.QueryParser.prototype.consumeLexeme=function(){var e=this.peekLexeme();return this.lexemeIdx+=1,e},e.QueryParser.prototype.nextClause=function(){var e=this.currentClause;this.query.clause(e),this.currentClause={}},e.QueryParser.parseClause=function(t){var r=t.peekLexeme();if(null!=r)switch(r.type){case e.QueryLexer.PRESENCE:return e.QueryParser.parsePresence;case e.QueryLexer.FIELD:return e.QueryParser.parseField;case e.QueryLexer.TERM:return e.QueryParser.parseTerm;default:var i="expected either a field or a term, found "+r.type;throw 1<=r.str.length&&(i+=" with value '"+r.str+"'"),new e.QueryParseError(i,r.start,r.end)}},e.QueryParser.parsePresence=function(t){var r=t.consumeLexeme();if(null!=r){switch(r.str){case"-":t.currentClause.presence=e.Query.presence.PROHIBITED;break;case"+":t.currentClause.presence=e.Query.presence.REQUIRED;break;default:var i="unrecognised presence operator'"+r.str+"'";throw new e.QueryParseError(i,r.start,r.end)}var n=t.peekLexeme();if(null==n){i="expecting term or field, found nothing";throw new e.QueryParseError(i,r.start,r.end)}switch(n.type){case e.QueryLexer.FIELD:return e.QueryParser.parseField;case e.QueryLexer.TERM:return e.QueryParser.parseTerm;default:i="expecting term or field, found '"+n.type+"'";throw new e.QueryParseError(i,n.start,n.end)}}},e.QueryParser.parseField=function(t){var r=t.consumeLexeme();if(null!=r){if(-1==t.query.allFields.indexOf(r.str)){var i=t.query.allFields.map(function(e){return"'"+e+"'"}).join(", "),n="unrecognised field '"+r.str+"', possible fields: "+i;throw new e.QueryParseError(n,r.start,r.end)}t.currentClause.fields=[r.str];var s=t.peekLexeme();if(null==s){n="expecting term, found nothing";throw new e.QueryParseError(n,r.start,r.end)}switch(s.type){case e.QueryLexer.TERM:return e.QueryParser.parseTerm;default:n="expecting term, found '"+s.type+"'";throw new e.QueryParseError(n,s.start,s.end)}}},e.QueryParser.parseTerm=function(t){var r=t.consumeLexeme();if(null!=r){t.currentClause.term=r.str.toLowerCase(),-1!=r.str.indexOf("*")&&(t.currentClause.usePipeline=!1);var i=t.peekLexeme();if(null==i)return void t.nextClause();switch(i.type){case e.QueryLexer.TERM:return t.nextClause(),e.QueryParser.parseTerm;case e.QueryLexer.FIELD:return t.nextClause(),e.QueryParser.parseField;case e.QueryLexer.EDIT_DISTANCE:return e.QueryParser.parseEditDistance;case e.QueryLexer.BOOST:return e.QueryParser.parseBoost;case e.QueryLexer.PRESENCE:return t.nextClause(),e.QueryParser.parsePresence;default:var n="Unexpected lexeme type '"+i.type+"'";throw new e.QueryParseError(n,i.start,i.end)}}},e.QueryParser.parseEditDistance=function(t){var r=t.consumeLexeme();if(null!=r){var i=parseInt(r.str,10);if(isNaN(i)){var n="edit distance must be numeric";throw new e.QueryParseError(n,r.start,r.end)}t.currentClause.editDistance=i;var s=t.peekLexeme();if(null==s)return void t.nextClause();switch(s.type){case e.QueryLexer.TERM:return t.nextClause(),e.QueryParser.parseTerm;case e.QueryLexer.FIELD:return t.nextClause(),e.QueryParser.parseField;case e.QueryLexer.EDIT_DISTANCE:return e.QueryParser.parseEditDistance;case e.QueryLexer.BOOST:return e.QueryParser.parseBoost;case e.QueryLexer.PRESENCE:return t.nextClause(),e.QueryParser.parsePresence;default:n="Unexpected lexeme type '"+s.type+"'";throw new e.QueryParseError(n,s.start,s.end)}}},e.QueryParser.parseBoost=function(t){var r=t.consumeLexeme();if(null!=r){var i=parseInt(r.str,10);if(isNaN(i)){var n="boost must be numeric";throw new e.QueryParseError(n,r.start,r.end)}t.currentClause.boost=i;var s=t.peekLexeme();if(null==s)return void t.nextClause();switch(s.type){case e.QueryLexer.TERM:return t.nextClause(),e.QueryParser.parseTerm;case e.QueryLexer.FIELD:return t.nextClause(),e.QueryParser.parseField;case e.QueryLexer.EDIT_DISTANCE:return e.QueryParser.parseEditDistance;case e.QueryLexer.BOOST:return e.QueryParser.parseBoost;case e.QueryLexer.PRESENCE:return t.nextClause(),e.QueryParser.parsePresence;default:n="Unexpected lexeme type '"+s.type+"'";throw new e.QueryParseError(n,s.start,s.end)}}},function(e,t){"function"==typeof define&&define.amd?define(t):"object"==typeof exports?module.exports=t():e.lunr=t()}(this,function(){return e})}();var __extends=this&&this.__extends||function(){var extendStatics=function(d,b){return(extendStatics=Object.setPrototypeOf||{__proto__:[]}instanceof Array&&function(d,b){d.__proto__=b}||function(d,b){for(var p in b)b.hasOwnProperty(p)&&(d[p]=b[p])})(d,b)};return function(d,b){function __(){this.constructor=d}extendStatics(d,b),d.prototype=null===b?Object.create(b):(__.prototype=b.prototype,new __)}}(),typedoc,typedoc,typedoc,typedoc,typedoc,typedoc,typedoc,typedoc,typedoc,typedoc,typedoc;!function(typedoc){typedoc.$html=$("html");var services=[],components=[];typedoc.$document=$(document),typedoc.$window=$(window),typedoc.$body=$("body"),typedoc.registerService=function(constructor,name,priority){void 0===priority&&(priority=0),services.push({constructor:constructor,name:name,priority:priority,instance:null}),services.sort(function(a,b){return a.priority-b.priority})},typedoc.registerComponent=function(constructor,selector,priority,namespace){void 0===priority&&(priority=0),void 0===namespace&&(namespace="*"),components.push({selector:selector,constructor:constructor,priority:priority,namespace:namespace}),components.sort(function(a,b){return a.priority-b.priority})},"undefined"!=typeof Backbone&&(typedoc.Events=function(){},_.extend(typedoc.Events.prototype,Backbone.Events));var Application=function(_super){function Application(){var _this=_super.call(this)||this;return _this.createServices(),_this.createComponents(typedoc.$body),_this}return __extends(Application,_super),Application.prototype.createServices=function(){_(services).forEach(function(c){c.instance=new c.constructor,typedoc[c.name]=c.instance})},Application.prototype.createComponents=function($context,namespace){void 0===namespace&&(namespace="default");var result=[];return _(components).forEach(function(c){c.namespace!=namespace&&"*"!=c.namespace||$context.find(c.selector).each(function(m,el){var instance,$el=$(el);(instance=$el.data("component"))?-1==_(result).indexOf(instance)&&result.push(instance):(instance=new c.constructor({el:el}),$el.data("component",instance),result.push(instance))})}),result},Application}(typedoc.Events);typedoc.Application=Application}(typedoc||(typedoc={})),function(typedoc){var Viewport=function(_super){function Viewport(){var _this=_super.call(this)||this;return _this.scrollTop=0,_this.width=0,_this.height=0,typedoc.$window.on("scroll",_.throttle(function(){return _this.onScroll()},10)),typedoc.$window.on("resize",_.throttle(function(){return _this.onResize()},10)),_this.onResize(),_this.onScroll(),_this}return __extends(Viewport,_super),Viewport.prototype.triggerResize=function(){this.trigger("resize",this.width,this.height)},Viewport.prototype.onResize=function(){this.width=typedoc.$window.width()||0,this.height=typedoc.$window.height()||0,this.trigger("resize",this.width,this.height)},Viewport.prototype.onScroll=function(){this.scrollTop=typedoc.$window.scrollTop()||0,this.trigger("scroll",this.scrollTop)},Viewport}(typedoc.Events);typedoc.Viewport=Viewport,typedoc.registerService(Viewport,"viewport")}(typedoc||(typedoc={})),function(typedoc){typedoc.pointerDown="mousedown",typedoc.pointerMove="mousemove",typedoc.pointerUp="mouseup",typedoc.pointerDownPosition={x:0,y:0},typedoc.preventNextClick=!1,typedoc.isPointerDown=!1,typedoc.isPointerTouch=!1,typedoc.hasPointerMoved=!1,typedoc.isMobile=/Android|webOS|iPhone|iPad|iPod|BlackBerry|IEMobile|Opera Mini/i.test(navigator.userAgent),typedoc.$html.addClass(typedoc.isMobile?"is-mobile":"not-mobile"),typedoc.isMobile&&"ontouchstart"in document.documentElement&&(typedoc.isPointerTouch=!0,typedoc.pointerDown="touchstart",typedoc.pointerMove="touchmove",typedoc.pointerUp="touchend"),typedoc.$document.on(typedoc.pointerDown,function(e){typedoc.isPointerDown=!0,typedoc.hasPointerMoved=!1;var t="touchstart"==typedoc.pointerDown?e.originalEvent.targetTouches[0]:e;typedoc.pointerDownPosition.y=t.pageY||0,typedoc.pointerDownPosition.x=t.pageX||0}).on(typedoc.pointerMove,function(e){if(typedoc.isPointerDown&&!typedoc.hasPointerMoved){var t="touchstart"==typedoc.pointerDown?e.originalEvent.targetTouches[0]:e,x=typedoc.pointerDownPosition.x-(t.pageX||0),y=typedoc.pointerDownPosition.y-(t.pageY||0);typedoc.hasPointerMoved=10<Math.sqrt(x*x+y*y)}}).on(typedoc.pointerUp,function(e){typedoc.isPointerDown=!1}).on("click",function(e){typedoc.preventNextClick&&(e.preventDefault(),e.stopImmediatePropagation(),typedoc.preventNextClick=!1)})}(typedoc||(typedoc={})),function(typedoc){var FilterItem=function(){function FilterItem(key,value){this.key=key,this.value=value,this.defaultValue=value,this.initialize(),window.localStorage[this.key]&&this.setValue(this.fromLocalStorage(window.localStorage[this.key]))}return FilterItem.prototype.initialize=function(){},FilterItem.prototype.setValue=function(value){if(this.value!=value){var oldValue=this.value;this.value=value,window.localStorage[this.key]=this.toLocalStorage(value),this.handleValueChange(oldValue,value)}},FilterItem}(),FilterItemCheckbox=function(_super){function FilterItemCheckbox(){return null!==_super&&_super.apply(this,arguments)||this}return __extends(FilterItemCheckbox,_super),FilterItemCheckbox.prototype.initialize=function(){var _this=this;this.$checkbox=$("#tsd-filter-"+this.key),this.$checkbox.on("change",function(){_this.setValue(_this.$checkbox.prop("checked"))})},FilterItemCheckbox.prototype.handleValueChange=function(oldValue,newValue){this.$checkbox.prop("checked",this.value),typedoc.$html.toggleClass("toggle-"+this.key,this.value!=this.defaultValue)},FilterItemCheckbox.prototype.fromLocalStorage=function(value){return"true"==value},FilterItemCheckbox.prototype.toLocalStorage=function(value){return value?"true":"false"},FilterItemCheckbox}(FilterItem),FilterItemSelect=function(_super){function FilterItemSelect(){return null!==_super&&_super.apply(this,arguments)||this}return __extends(FilterItemSelect,_super),FilterItemSelect.prototype.initialize=function(){var _this=this;typedoc.$html.addClass("toggle-"+this.key+this.value),this.$select=$("#tsd-filter-"+this.key),this.$select.on(typedoc.pointerDown+" mouseover",function(){_this.$select.addClass("active")}).on("mouseleave",function(){_this.$select.removeClass("active")}).on(typedoc.pointerUp,"li",function(e){_this.$select.removeClass("active"),_this.setValue(($(e.target).attr("data-value")||"").toString())}),typedoc.$document.on(typedoc.pointerDown,function(e){$(e.target).parents().addBack().is(_this.$select)||_this.$select.removeClass("active")})},FilterItemSelect.prototype.handleValueChange=function(oldValue,newValue){this.$select.find("li.selected").removeClass("selected"),this.$select.find(".tsd-select-label").text(this.$select.find('li[data-value="'+newValue+'"]').addClass("selected").text()),typedoc.$html.removeClass("toggle-"+oldValue),typedoc.$html.addClass("toggle-"+newValue)},FilterItemSelect.prototype.fromLocalStorage=function(value){return value},FilterItemSelect.prototype.toLocalStorage=function(value){return value},FilterItemSelect}(FilterItem),Filter=function(_super){function Filter(options){var _this=_super.call(this,options)||this;return _this.optionVisibility=new FilterItemSelect("visibility","private"),_this.optionInherited=new FilterItemCheckbox("inherited",!0),_this.optionExternals=new FilterItemCheckbox("externals",!0),_this.optionOnlyExported=new FilterItemCheckbox("only-exported",!1),_this}return __extends(Filter,_super),Filter.isSupported=function(){try{return void 0!==window.localStorage}catch(e){return!1}},Filter}(Backbone.View);Filter.isSupported()?typedoc.registerComponent(Filter,"#tsd-filter"):typedoc.$html.addClass("no-filter")}(typedoc||(typedoc={})),function(typedoc){var MenuHighlight=function(_super){function MenuHighlight(options){var _this=_super.call(this,options)||this;return _this.anchors=[],_this.index=0,_this.listenTo(typedoc.viewport,"resize",_this.onResize),_this.listenTo(typedoc.viewport,"scroll",_this.onScroll),_this.createAnchors(),_this}return __extends(MenuHighlight,_super),MenuHighlight.prototype.createAnchors=function(){var _this=this;this.index=0,this.anchors=[{position:0}];var base=window.location.href;-1!=base.indexOf("#")&&(base=base.substr(0,base.indexOf("#"))),this.$el.find("a").each(function(_index,el){var href=el.href;if(-1!=href.indexOf("#")&&href.substr(0,base.length)==base){var hash=href.substr(href.indexOf("#")+1),$anchor=$("a.tsd-anchor[name="+hash+"]");0!=$anchor.length&&_this.anchors.push({$link:$(el.parentNode),$anchor:$anchor,position:0})}}),this.onResize()},MenuHighlight.prototype.onResize=function(){for(var anchor,index=1,count=this.anchors.length;index<count;index++)(anchor=this.anchors[index]).position=anchor.$anchor.offset().top;this.anchors.sort(function(a,b){return a.position-b.position}),this.onScroll(typedoc.viewport.scrollTop)},MenuHighlight.prototype.onScroll=function(scrollTop){var anchors=this.anchors,index=this.index,count=anchors.length-1;for(scrollTop+=5;0<index&&anchors[index].position>scrollTop;)index-=1;for(;index<count&&anchors[index+1].position<scrollTop;)index+=1;this.index!=index&&(0<this.index&&this.anchors[this.index].$link.removeClass("focus"),this.index=index,0<this.index&&this.anchors[this.index].$link.addClass("focus"))},MenuHighlight}(Backbone.View);typedoc.MenuHighlight=MenuHighlight,typedoc.registerComponent(MenuHighlight,".menu-highlight")}(typedoc||(typedoc={})),function(typedoc){var StickyMode,hasPositionSticky=typedoc.$html.hasClass("csspositionsticky");!function(StickyMode){StickyMode[StickyMode.None=0]="None",StickyMode[StickyMode.Secondary=1]="Secondary",StickyMode[StickyMode.Current=2]="Current"}(StickyMode||(StickyMode={}));var MenuSticky=function(_super){function MenuSticky(options){var _this=_super.call(this,options)||this;return _this.state="",_this.stickyMode=StickyMode.None,_this.stickyTop=0,_this.stickyBottom=0,_this.$current=_this.$el.find("> ul.current"),_this.$navigation=_this.$el.parents(".menu-sticky-wrap"),_this.$container=_this.$el.parents(".row"),_this.listenTo(typedoc.viewport,"resize",_this.onResize),hasPositionSticky||_this.listenTo(typedoc.viewport,"scroll",_this.onScroll),_this.onResize(typedoc.viewport.width,typedoc.viewport.height),_this}return __extends(MenuSticky,_super),MenuSticky.prototype.setState=function(state){this.state!=state&&(""!=this.state&&this.$navigation.removeClass(this.state),this.state=state,""!=this.state&&this.$navigation.addClass(this.state))},MenuSticky.prototype.onResize=function(width,height){this.stickyMode=StickyMode.None,this.setState("");var containerTop=this.$container.offset().top,containerHeight=this.$container.height()||0,bottom=containerTop+containerHeight;if(this.$navigation.height()<containerHeight){var elHeight=this.$el.height()||0,elTop=this.$el.offset().top;if(this.$current.length){var currentHeight=this.$current.height()||0,currentTop=this.$current.offset().top;this.$navigation.css("top",containerTop-currentTop+20),currentHeight<height&&(this.stickyMode=StickyMode.Current,this.stickyTop=currentTop,this.stickyBottom=bottom-elHeight+(currentTop-elTop)-20)}elHeight<height&&(this.$navigation.css("top",containerTop-elTop+20),this.stickyMode=StickyMode.Secondary,this.stickyTop=elTop,this.stickyBottom=bottom-elHeight-20)}hasPositionSticky?this.stickyMode==StickyMode.Current?this.setState("sticky-current"):this.stickyMode==StickyMode.Secondary?this.setState("sticky"):this.setState(""):(this.$navigation.css("left",this.$navigation.offset().left),this.onScroll(typedoc.viewport.scrollTop))},MenuSticky.prototype.onScroll=function(scrollTop){this.stickyMode==StickyMode.Current?scrollTop>this.stickyBottom?this.setState("sticky-bottom"):this.setState(scrollTop+20>this.stickyTop?"sticky-current":""):this.stickyMode==StickyMode.Secondary&&(scrollTop>this.stickyBottom?this.setState("sticky-bottom"):this.setState(scrollTop+20>this.stickyTop?"sticky":""))},MenuSticky}(Backbone.View);typedoc.MenuSticky=MenuSticky,typedoc.registerComponent(MenuSticky,".menu-sticky")}(typedoc||(typedoc={})),function(typedoc){var search;!function(search){var SearchLoadingState;!function(SearchLoadingState){SearchLoadingState[SearchLoadingState.Idle=0]="Idle",SearchLoadingState[SearchLoadingState.Loading=1]="Loading",SearchLoadingState[SearchLoadingState.Ready=2]="Ready",SearchLoadingState[SearchLoadingState.Failure=3]="Failure"}(SearchLoadingState||(SearchLoadingState={}));var $el=$("#tsd-search"),$field=$("#tsd-search-field"),$results=$(".results"),base=$el.attr("data-base")+"/",query="",loadingState=SearchLoadingState.Idle,hasFocus=!1,preventPress=!1,index,resultClicked=!1;function createIndex(){var builder=new lunr.Builder;builder.pipeline.add(lunr.trimmer),builder.field("name",{boost:10}),builder.field("parent"),builder.ref("id");var rows=search.data.rows,pos=0,length=rows.length;!function batch(){for(var cycles=0;cycles++<100;)if(builder.add(rows[pos]),++pos==length)return index=builder.build(),setLoadingState(SearchLoadingState.Ready);setTimeout(batch,10)}()}function loadIndex(){loadingState==SearchLoadingState.Idle&&(setTimeout(function(){loadingState==SearchLoadingState.Idle&&setLoadingState(SearchLoadingState.Loading)},500),void 0!==search.data?createIndex():$.get($el.attr("data-index")).done(function(source){eval(source),createIndex()}).fail(function(){setLoadingState(SearchLoadingState.Failure)}))}function updateResults(){if($results.empty(),loadingState==SearchLoadingState.Ready&&query){var res=index.search("*"+query+"*");0===res.length&&(res=index.search("*"+query+"~1*"));for(var i=0,c=Math.min(10,res.length);i<c;i++){var row=search.data.rows[Number(res[i].ref)],name=row.name.replace(new RegExp(query,"i"),function(match){return"<b>"+match+"</b>"}),parent=row.parent||"";(parent=parent.replace(new RegExp(query,"i"),function(match){return"<b>"+match+"</b>"}))&&(name='<span class="parent">'+parent+".</span>"+name),$results.append('<li class="'+row.classes+'"><a href="'+base+row.url+'" class="tsd-kind-icon">'+name+"</li>")}}}function setLoadingState(value){loadingState!=value&&($el.removeClass(SearchLoadingState[loadingState].toLowerCase()),loadingState=value,$el.addClass(SearchLoadingState[loadingState].toLowerCase()),value==SearchLoadingState.Ready&&updateResults())}function setHasFocus(value){hasFocus!=value&&(hasFocus=value,$el.toggleClass("has-focus"),value?(setQuery(""),$field.val("")):$field.val(query))}function setQuery(value){query=$.trim(value),updateResults()}function setCurrentResult(dir){var $current=$results.find(".current");if(0==$current.length)$results.find(1==dir?"li:first-child":"li:last-child").addClass("current");else{var $rel=1==dir?$current.next("li"):$current.prev("li");0<$rel.length&&($current.removeClass("current"),$rel.addClass("current"))}}function gotoCurrentResult(){var $current=$results.find(".current");0==$current.length&&($current=$results.find("li:first-child")),0<$current.length&&(window.location.href=$current.find("a").prop("href"),$field.blur())}$results.on("mousedown",function(){resultClicked=!0}).on("mouseup",function(){setHasFocus(resultClicked=!1)}),$field.on("focusin",function(){setHasFocus(!0),loadIndex()}).on("focusout",function(){resultClicked?resultClicked=!1:setTimeout(function(){return setHasFocus(!1)},100)}).on("input",function(){setQuery($.trim(($field.val()||"").toString()))}).on("keydown",function(e){13==e.keyCode||27==e.keyCode||38==e.keyCode||40==e.keyCode?(preventPress=!0,e.preventDefault(),13==e.keyCode?gotoCurrentResult():27==e.keyCode?$field.blur():38==e.keyCode?setCurrentResult(-1):40==e.keyCode&&setCurrentResult(1)):preventPress=!1}).on("keypress",function(e){preventPress&&e.preventDefault()}),$("body").on("keydown",function(e){e.altKey||e.ctrlKey||e.metaKey||!hasFocus&&47<e.keyCode&&e.keyCode<112&&$field.focus()})}(search=typedoc.search||(typedoc.search={}))}(typedoc||(typedoc={})),function(typedoc){function noTransition($el,callback){$el.addClass("no-transition"),callback(),$el.offset(),$el.removeClass("no-transition")}typedoc.transition=function(tuples){for(var name in tuples)if(tuples.hasOwnProperty(name)&&void 0!==document.body.style[name])return{name:name,endEvent:tuples[name]};return null}({transition:"transitionend",OTransition:"oTransitionEnd",msTransition:"msTransitionEnd",MozTransition:"transitionend",WebkitTransition:"webkitTransitionEnd"}),typedoc.noTransition=noTransition,typedoc.animateHeight=function($el,callback,success){var from=$el.height()||0,to=from;noTransition($el,function(){callback(),$el.css("height",""),to=$el.height()||0,from!=to&&typedoc.transition&&$el.css("height",from)}),from!=to&&typedoc.transition?($el.css("height",to),$el.on(typedoc.transition.endEvent,function(){noTransition($el,function(){$el.off(typedoc.transition.endEvent).css("height",""),success&&success()})})):success&&success()}}(typedoc||(typedoc={})),function(typedoc){var SignatureGroup=function(){function SignatureGroup($signature,$description){this.$signature=$signature,this.$description=$description}return SignatureGroup.prototype.addClass=function(className){return this.$signature.addClass(className),this.$description.addClass(className),this},SignatureGroup.prototype.removeClass=function(className){return this.$signature.removeClass(className),this.$description.removeClass(className),this},SignatureGroup}(),Signature=function(_super){function Signature(options){var _this=_super.call(this,options)||this;return _this.groups=[],_this.index=-1,_this.createGroups(),_this.$container&&(_this.$el.addClass("active").on("touchstart",".tsd-signature",function(event){return _this.onClick(event)}).on("click",".tsd-signature",function(event){return _this.onClick(event)}),_this.$container.addClass("active"),_this.setIndex(0)),_this}return __extends(Signature,_super),Signature.prototype.setIndex=function(index){if(index<0&&(index=0),index>this.groups.length-1&&(index=this.groups.length-1),this.index!=index){var to=this.groups[index];if(-1<this.index){var from=this.groups[this.index];typedoc.animateHeight(this.$container,function(){from.removeClass("current").addClass("fade-out"),to.addClass("current fade-in"),typedoc.viewport.triggerResize()}),setTimeout(function(){from.removeClass("fade-out"),to.removeClass("fade-in")},300)}else to.addClass("current"),typedoc.viewport.triggerResize();this.index=index}},Signature.prototype.createGroups=function(){var _this=this,$signatures=this.$el.find("> .tsd-signature");if(!($signatures.length<2)){this.$container=this.$el.siblings(".tsd-descriptions");var $descriptions=this.$container.find("> .tsd-description");this.groups=[],$signatures.each(function(index,el){_this.groups.push(new SignatureGroup($(el),$descriptions.eq(index)))})}},Signature.prototype.onClick=function(e){var _this=this;e.preventDefault(),_(this.groups).forEach(function(group,index){group.$signature.is(e.currentTarget)&&_this.setIndex(index)})},Signature}(Backbone.View);typedoc.registerComponent(Signature,".tsd-signatures")}(typedoc||(typedoc={})),function(typedoc){var Toggle=function(_super){function Toggle(options){var _this=_super.call(this,options)||this;return _this.className=_this.$el.attr("data-toggle")||"",_this.$el.on(typedoc.pointerUp,function(e){return _this.onPointerUp(e)}),_this.$el.on("click",function(e){return e.preventDefault()}),typedoc.$document.on(typedoc.pointerDown,function(e){return _this.onDocumentPointerDown(e)}),typedoc.$document.on(typedoc.pointerUp,function(e){return _this.onDocumentPointerUp(e)}),_this}return __extends(Toggle,_super),Toggle.prototype.setActive=function(value){if(this.active!=value){this.active=value,typedoc.$html.toggleClass("has-"+this.className,value),this.$el.toggleClass("active",value);var transition=(this.active?"to-has-":"from-has-")+this.className;typedoc.$html.addClass(transition),setTimeout(function(){return typedoc.$html.removeClass(transition)},500)}},Toggle.prototype.onPointerUp=function(event){typedoc.hasPointerMoved||(this.setActive(!0),event.preventDefault())},Toggle.prototype.onDocumentPointerDown=function(e){if(this.active){var $path=$(e.target).parents().addBack();if($path.hasClass("col-menu"))return;if($path.hasClass("tsd-filter-group"))return;this.setActive(!1)}},Toggle.prototype.onDocumentPointerUp=function(e){var _this=this;if(!typedoc.hasPointerMoved&&this.active){var $path=$(e.target).parents().addBack();if($path.hasClass("col-menu")){var $link=$path.filter("a");if($link.length){var href=window.location.href;-1!=href.indexOf("#")&&(href=href.substr(0,href.indexOf("#"))),$link.prop("href").substr(0,href.length)==href&&setTimeout(function(){return _this.setActive(!1)},250)}}}},Toggle}(Backbone.View);typedoc.registerComponent(Toggle,"a[data-toggle]")}(typedoc||(typedoc={})),function(typedoc){typedoc.app=new typedoc.Application}(typedoc||(typedoc={}));
</script>
</body>
</html><|MERGE_RESOLUTION|>--- conflicted
+++ resolved
@@ -2466,11 +2466,7 @@
 				<div class="tsd-signature tsd-kind-icon">client_<wbr>id<span class="tsd-signature-symbol">:</span> <span class="tsd-signature-type">string</span></div>
 				<aside class="tsd-sources">
 					<ul>
-<<<<<<< HEAD
-						<li>Defined in <a href="https://github.com/auth0/auth0-spa-js/blob/53509dc/src/global.ts#L236">global.ts:236</a></li>
-=======
-						<li>Defined in <a href="https://github.com/auth0/auth0-spa-js/blob/fb984a6/src/global.ts#L218">src/global.ts:218</a></li>
->>>>>>> 3cc274a4
+						<li>Defined in <a href="https://github.com/auth0/auth0-spa-js/blob/3b4cf56/src/global.ts#L248">global.ts:248</a></li>
 					</ul>
 				</aside>
 				<div class="tsd-comment tsd-typography">
@@ -2485,11 +2481,7 @@
 				<div class="tsd-signature tsd-kind-icon">federated<span class="tsd-signature-symbol">:</span> <span class="tsd-signature-type">boolean</span></div>
 				<aside class="tsd-sources">
 					<ul>
-<<<<<<< HEAD
-						<li>Defined in <a href="https://github.com/auth0/auth0-spa-js/blob/53509dc/src/global.ts#L244">global.ts:244</a></li>
-=======
-						<li>Defined in <a href="https://github.com/auth0/auth0-spa-js/blob/fb984a6/src/global.ts#L226">src/global.ts:226</a></li>
->>>>>>> 3cc274a4
+						<li>Defined in <a href="https://github.com/auth0/auth0-spa-js/blob/3b4cf56/src/global.ts#L256">global.ts:256</a></li>
 					</ul>
 				</aside>
 				<div class="tsd-comment tsd-typography">
@@ -2507,11 +2499,7 @@
 				<div class="tsd-signature tsd-kind-icon">return<wbr>To<span class="tsd-signature-symbol">:</span> <span class="tsd-signature-type">string</span></div>
 				<aside class="tsd-sources">
 					<ul>
-<<<<<<< HEAD
-						<li>Defined in <a href="https://github.com/auth0/auth0-spa-js/blob/53509dc/src/global.ts#L231">global.ts:231</a></li>
-=======
-						<li>Defined in <a href="https://github.com/auth0/auth0-spa-js/blob/fb984a6/src/global.ts#L213">src/global.ts:213</a></li>
->>>>>>> 3cc274a4
+						<li>Defined in <a href="https://github.com/auth0/auth0-spa-js/blob/3b4cf56/src/global.ts#L243">global.ts:243</a></li>
 					</ul>
 				</aside>
 				<div class="tsd-comment tsd-typography">
