<!doctype html>
<html class="minimal no-js">
<head>
	<meta charset="utf-8">
	<meta http-equiv="X-UA-Compatible" content="IE=edge">
	<title>RedirectLoginResult | @auth0/auth0-spa-js</title>
	<meta name="description" content="">
	<meta name="viewport" content="width=device-width, initial-scale=1">
	<style type="text/css">/*! normalize.css v1.1.3 | MIT License | git.io/normalize */
/* ==========================================================================
 * HTML5 display definitions
 * ========================================================================== */
/**
 * Correct `block` display not defined in IE 6/7/8/9 and Firefox 3. */
article, aside, details, figcaption, figure, footer, header, hgroup, main, nav, section, summary {
  display: block; }

/**
 * Correct `inline-block` display not defined in IE 6/7/8/9 and Firefox 3. */
audio, canvas, video {
  display: inline-block;
  *display: inline;
  *zoom: 1; }

/**
 * Prevent modern browsers from displaying `audio` without controls.
 * Remove excess height in iOS 5 devices. */
audio:not([controls]) {
  display: none;
  height: 0; }

/**
 * Address styling not present in IE 7/8/9, Firefox 3, and Safari 4.
 * Known issue: no IE 6 support. */
[hidden] {
  display: none; }

/* ==========================================================================
 * Base
 * ========================================================================== */
/**
 * 1. Correct text resizing oddly in IE 6/7 when body `font-size` is set using
 *    `em` units.
 * 2. Prevent iOS text size adjust after orientation change, without disabling
 *    user zoom. */
html {
  font-size: 100%;
  /* 1 */
  -ms-text-size-adjust: 100%;
  /* 2 */
  -webkit-text-size-adjust: 100%;
  /* 2 */
  font-family: sans-serif; }

/**
 * Address `font-family` inconsistency between `textarea` and other form
 * elements. */
button, input, select, textarea {
  font-family: sans-serif; }

/**
 * Address margins handled incorrectly in IE 6/7. */
body {
  margin: 0; }

/* ==========================================================================
 * Links
 * ========================================================================== */
/**
 * Address `outline` inconsistency between Chrome and other browsers. */
a:focus {
  outline: thin dotted; }

a:active, a:hover {
  outline: 0; }

/**
 * Improve readability when focused and also mouse hovered in all browsers. */
/* ==========================================================================
 * Typography
 * ========================================================================== */
/**
 * Address font sizes and margins set differently in IE 6/7.
 * Address font sizes within `section` and `article` in Firefox 4+, Safari 5,
 * and Chrome. */
h1 {
  font-size: 2em;
  margin: 0.67em 0; }

h2 {
  font-size: 1.5em;
  margin: 0.83em 0; }

h3 {
  font-size: 1.17em;
  margin: 1em 0; }

h4, .tsd-index-panel h3 {
  font-size: 1em;
  margin: 1.33em 0; }

h5 {
  font-size: 0.83em;
  margin: 1.67em 0; }

h6 {
  font-size: 0.67em;
  margin: 2.33em 0; }

/**
 * Address styling not present in IE 7/8/9, Safari 5, and Chrome. */
abbr[title] {
  border-bottom: 1px dotted; }

/**
 * Address style set to `bolder` in Firefox 3+, Safari 4/5, and Chrome. */
b, strong {
  font-weight: bold; }

blockquote {
  margin: 1em 40px; }

/**
 * Address styling not present in Safari 5 and Chrome. */
dfn {
  font-style: italic; }

/**
 * Address differences between Firefox and other browsers.
 * Known issue: no IE 6/7 normalization. */
hr {
  box-sizing: content-box;
  height: 0; }

/**
 * Address styling not present in IE 6/7/8/9. */
mark {
  background: #ff0;
  color: #000; }

/**
 * Address margins set differently in IE 6/7. */
p, pre {
  margin: 1em 0; }

/**
 * Correct font family set oddly in IE 6, Safari 4/5, and Chrome. */
code, kbd, pre, samp {
  font-family: monospace, serif;
  _font-family: 'courier new', monospace;
  font-size: 1em; }

/**
 * Improve readability of pre-formatted text in all browsers. */
pre {
  white-space: pre;
  white-space: pre-wrap;
  word-wrap: break-word; }

/**
 * Address CSS quotes not supported in IE 6/7. */
q {
  quotes: none; }
  q:before, q:after {
    content: '';
    content: none; }

/**
 * Address `quotes` property not supported in Safari 4. */
/**
 * Address inconsistent and variable font size in all browsers. */
small {
  font-size: 80%; }

/**
 * Prevent `sub` and `sup` affecting `line-height` in all browsers. */
sub {
  font-size: 75%;
  line-height: 0;
  position: relative;
  vertical-align: baseline; }

sup {
  font-size: 75%;
  line-height: 0;
  position: relative;
  vertical-align: baseline;
  top: -0.5em; }

sub {
  bottom: -0.25em; }

/* ==========================================================================
 * Lists
 * ========================================================================== */
/**
 * Address margins set differently in IE 6/7. */
dl, menu, ol, ul {
  margin: 1em 0; }

dd {
  margin: 0 0 0 40px; }

/**
 * Address paddings set differently in IE 6/7. */
menu, ol, ul {
  padding: 0 0 0 40px; }

/**
 * Correct list images handled incorrectly in IE 7. */
nav ul, nav ol {
  list-style: none;
  list-style-image: none; }

/* ==========================================================================
 * Embedded content
 * ========================================================================== */
/**
 * 1. Remove border when inside `a` element in IE 6/7/8/9 and Firefox 3.
 * 2. Improve image quality when scaled in IE 7. */
img {
  border: 0;
  /* 1 */
  -ms-interpolation-mode: bicubic; }

/* 2 */
/**
 * Correct overflow displayed oddly in IE 9. */
svg:not(:root) {
  overflow: hidden; }

/* ==========================================================================
 * Figures
 * ========================================================================== */
/**
 * Address margin not present in IE 6/7/8/9, Safari 5, and Opera 11. */
figure, form {
  margin: 0; }

/* ==========================================================================
 * Forms
 * ========================================================================== */
/**
 * Correct margin displayed oddly in IE 6/7. */
/**
 * Define consistent border, margin, and padding. */
fieldset {
  border: 1px solid #c0c0c0;
  margin: 0 2px;
  padding: 0.35em 0.625em 0.75em; }

/**
 * 1. Correct color not being inherited in IE 6/7/8/9.
 * 2. Correct text not wrapping in Firefox 3.
 * 3. Correct alignment displayed oddly in IE 6/7. */
legend {
  border: 0;
  /* 1 */
  padding: 0;
  white-space: normal;
  /* 2 */
  *margin-left: -7px; }

/* 3 */
/**
 * 1. Correct font size not being inherited in all browsers.
 * 2. Address margins set differently in IE 6/7, Firefox 3+, Safari 5,
 *    and Chrome.
 * 3. Improve appearance and consistency in all browsers. */
button, input, select, textarea {
  font-size: 100%;
  /* 1 */
  margin: 0;
  /* 2 */
  vertical-align: baseline;
  /* 3 */
  *vertical-align: middle; }

/* 3 */
/**
 * Address Firefox 3+ setting `line-height` on `input` using `!important` in
 * the UA stylesheet. */
button, input {
  line-height: normal; }

/**
 * Address inconsistent `text-transform` inheritance for `button` and `select`.
 * All other form control elements do not inherit `text-transform` values.
 * Correct `button` style inheritance in Chrome, Safari 5+, and IE 6+.
 * Correct `select` style inheritance in Firefox 4+ and Opera. */
button, select {
  text-transform: none; }

/**
 * 1. Avoid the WebKit bug in Android 4.0.* where (2) destroys native `audio`
 *    and `video` controls.
 * 2. Correct inability to style clickable `input` types in iOS.
 * 3. Improve usability and consistency of cursor style between image-type
 *    `input` and others.
 * 4. Remove inner spacing in IE 7 without affecting normal text inputs.
 *    Known issue: inner spacing remains in IE 6. */
button, html input[type="button"] {
  -webkit-appearance: button;
  /* 2 */
  cursor: pointer;
  /* 3 */
  *overflow: visible; }

/* 4 */
input[type="reset"], input[type="submit"] {
  -webkit-appearance: button;
  /* 2 */
  cursor: pointer;
  /* 3 */
  *overflow: visible; }

/* 4 */
/**
 * Re-set default cursor for disabled elements. */
button[disabled], html input[disabled] {
  cursor: default; }

/**
 * 1. Address box sizing set to content-box in IE 8/9.
 * 2. Remove excess padding in IE 8/9.
 * 3. Remove excess padding in IE 7.
 *    Known issue: excess padding remains in IE 6. */
input {
  /* 3 */ }
  input[type="checkbox"], input[type="radio"] {
    box-sizing: border-box;
    /* 1 */
    padding: 0;
    /* 2 */
    *height: 13px;
    /* 3 */
    *width: 13px; }
  input[type="search"] {
    -webkit-appearance: textfield;
    /* 1 */
    /* 2 */
    box-sizing: content-box; }
    input[type="search"]::-webkit-search-cancel-button, input[type="search"]::-webkit-search-decoration {
      -webkit-appearance: none; }

/**
 * 1. Address `appearance` set to `searchfield` in Safari 5 and Chrome.
 * 2. Address `box-sizing` set to `border-box` in Safari 5 and Chrome
 *    (include `-moz` to future-proof). */
/**
 * Remove inner padding and search cancel button in Safari 5 and Chrome
 * on OS X. */
/**
 * Remove inner padding and border in Firefox 3+. */
button::-moz-focus-inner, input::-moz-focus-inner {
  border: 0;
  padding: 0; }

/**
 * 1. Remove default vertical scrollbar in IE 6/7/8/9.
 * 2. Improve readability and alignment in all browsers. */
textarea {
  overflow: auto;
  /* 1 */
  vertical-align: top; }

/* 2 */
/* ==========================================================================
 * Tables
 * ========================================================================== */
/**
 * Remove most spacing between table cells. */
table {
  border-collapse: collapse;
  border-spacing: 0; }

/*
 *
 *Visual Studio-like style based on original C# coloring by Jason Diamond <jason@diamond.name> */
.hljs {
  display: inline-block;
  padding: 0.5em;
  background: white;
  color: black; }

.hljs-comment, .hljs-annotation, .hljs-template_comment, .diff .hljs-header, .hljs-chunk, .apache .hljs-cbracket {
  color: #008000; }

.hljs-keyword, .hljs-id, .hljs-built_in, .css .smalltalk .hljs-class, .hljs-winutils, .bash .hljs-variable, .tex .hljs-command, .hljs-request, .hljs-status, .nginx .hljs-title {
  color: #00f; }

.xml .hljs-tag {
  color: #00f; }
  .xml .hljs-tag .hljs-value {
    color: #00f; }

.hljs-string, .hljs-title, .hljs-parent, .hljs-tag .hljs-value, .hljs-rules .hljs-value {
  color: #a31515; }

.ruby .hljs-symbol {
  color: #a31515; }
  .ruby .hljs-symbol .hljs-string {
    color: #a31515; }

.hljs-template_tag, .django .hljs-variable, .hljs-addition, .hljs-flow, .hljs-stream, .apache .hljs-tag, .hljs-date, .tex .hljs-formula, .coffeescript .hljs-attribute {
  color: #a31515; }

.ruby .hljs-string, .hljs-decorator, .hljs-filter .hljs-argument, .hljs-localvars, .hljs-array, .hljs-attr_selector, .hljs-pseudo, .hljs-pi, .hljs-doctype, .hljs-deletion, .hljs-envvar, .hljs-shebang, .hljs-preprocessor, .hljs-pragma, .userType, .apache .hljs-sqbracket, .nginx .hljs-built_in, .tex .hljs-special, .hljs-prompt {
  color: #2b91af; }

.hljs-phpdoc, .hljs-javadoc, .hljs-xmlDocTag {
  color: #808080; }

.vhdl .hljs-typename {
  font-weight: bold; }

.vhdl .hljs-string {
  color: #666666; }

.vhdl .hljs-literal {
  color: #a31515; }

.vhdl .hljs-attribute {
  color: #00b0e8; }

.xml .hljs-attribute {
  color: #f00; }

.col > :first-child, .col-1 > :first-child, .col-2 > :first-child, .col-3 > :first-child, .col-4 > :first-child, .col-5 > :first-child, .col-6 > :first-child, .col-7 > :first-child, .col-8 > :first-child, .col-9 > :first-child, .col-10 > :first-child, .col-11 > :first-child, .tsd-panel > :first-child, ul.tsd-descriptions > li > :first-child,
.col > :first-child > :first-child,
.col-1 > :first-child > :first-child,
.col-2 > :first-child > :first-child,
.col-3 > :first-child > :first-child,
.col-4 > :first-child > :first-child,
.col-5 > :first-child > :first-child,
.col-6 > :first-child > :first-child,
.col-7 > :first-child > :first-child,
.col-8 > :first-child > :first-child,
.col-9 > :first-child > :first-child,
.col-10 > :first-child > :first-child,
.col-11 > :first-child > :first-child,
.tsd-panel > :first-child > :first-child,
ul.tsd-descriptions > li > :first-child > :first-child,
.col > :first-child > :first-child > :first-child,
.col-1 > :first-child > :first-child > :first-child,
.col-2 > :first-child > :first-child > :first-child,
.col-3 > :first-child > :first-child > :first-child,
.col-4 > :first-child > :first-child > :first-child,
.col-5 > :first-child > :first-child > :first-child,
.col-6 > :first-child > :first-child > :first-child,
.col-7 > :first-child > :first-child > :first-child,
.col-8 > :first-child > :first-child > :first-child,
.col-9 > :first-child > :first-child > :first-child,
.col-10 > :first-child > :first-child > :first-child,
.col-11 > :first-child > :first-child > :first-child,
.tsd-panel > :first-child > :first-child > :first-child,
ul.tsd-descriptions > li > :first-child > :first-child > :first-child {
  margin-top: 0; }

.col > :last-child, .col-1 > :last-child, .col-2 > :last-child, .col-3 > :last-child, .col-4 > :last-child, .col-5 > :last-child, .col-6 > :last-child, .col-7 > :last-child, .col-8 > :last-child, .col-9 > :last-child, .col-10 > :last-child, .col-11 > :last-child, .tsd-panel > :last-child, ul.tsd-descriptions > li > :last-child,
.col > :last-child > :last-child,
.col-1 > :last-child > :last-child,
.col-2 > :last-child > :last-child,
.col-3 > :last-child > :last-child,
.col-4 > :last-child > :last-child,
.col-5 > :last-child > :last-child,
.col-6 > :last-child > :last-child,
.col-7 > :last-child > :last-child,
.col-8 > :last-child > :last-child,
.col-9 > :last-child > :last-child,
.col-10 > :last-child > :last-child,
.col-11 > :last-child > :last-child,
.tsd-panel > :last-child > :last-child,
ul.tsd-descriptions > li > :last-child > :last-child,
.col > :last-child > :last-child > :last-child,
.col-1 > :last-child > :last-child > :last-child,
.col-2 > :last-child > :last-child > :last-child,
.col-3 > :last-child > :last-child > :last-child,
.col-4 > :last-child > :last-child > :last-child,
.col-5 > :last-child > :last-child > :last-child,
.col-6 > :last-child > :last-child > :last-child,
.col-7 > :last-child > :last-child > :last-child,
.col-8 > :last-child > :last-child > :last-child,
.col-9 > :last-child > :last-child > :last-child,
.col-10 > :last-child > :last-child > :last-child,
.col-11 > :last-child > :last-child > :last-child,
.tsd-panel > :last-child > :last-child > :last-child,
ul.tsd-descriptions > li > :last-child > :last-child > :last-child {
  margin-bottom: 0; }

.container {
  max-width: 1200px;
  margin: 0 auto;
  padding: 0 40px; }
  @media (max-width: 640px) {
    .container {
      padding: 0 20px; } }

.container-main {
  padding-bottom: 200px; }

.row {
  position: relative;
  margin: 0 -10px; }
  .row:after {
    visibility: hidden;
    display: block;
    content: "";
    clear: both;
    height: 0; }

.col, .col-1, .col-2, .col-3, .col-4, .col-5, .col-6, .col-7, .col-8, .col-9, .col-10, .col-11 {
  box-sizing: border-box;
  float: left;
  padding: 0 10px; }

.col-1 {
  width: 8.3333333333%; }

.offset-1 {
  margin-left: 8.3333333333%; }

.col-2 {
  width: 16.6666666667%; }

.offset-2 {
  margin-left: 16.6666666667%; }

.col-3 {
  width: 25%; }

.offset-3 {
  margin-left: 25%; }

.col-4 {
  width: 33.3333333333%; }

.offset-4 {
  margin-left: 33.3333333333%; }

.col-5 {
  width: 41.6666666667%; }

.offset-5 {
  margin-left: 41.6666666667%; }

.col-6 {
  width: 50%; }

.offset-6 {
  margin-left: 50%; }

.col-7 {
  width: 58.3333333333%; }

.offset-7 {
  margin-left: 58.3333333333%; }

.col-8 {
  width: 66.6666666667%; }

.offset-8 {
  margin-left: 66.6666666667%; }

.col-9 {
  width: 75%; }

.offset-9 {
  margin-left: 75%; }

.col-10 {
  width: 83.3333333333%; }

.offset-10 {
  margin-left: 83.3333333333%; }

.col-11 {
  width: 91.6666666667%; }

.offset-11 {
  margin-left: 91.6666666667%; }

.tsd-kind-icon {
  display: block;
  position: relative;
  padding-left: 20px;
  text-indent: -20px; }
  .tsd-kind-icon:before {
    content: '';
    display: inline-block;
    vertical-align: middle;
    width: 17px;
    height: 17px;
    margin: 0 3px 2px 0;
    background-image: url(data:image/png;base64,iVBORw0KGgoAAAANSUhEUgAAAO4AAADMCAYAAAB0ip8fAAAABGdBTUEAAK/INwWK6QAAABl0RVh0U29mdHdhcmUAQWRvYmUgSW1hZ2VSZWFkeXHJZTwAACUhSURBVHja7J0PjF1VncfPTEfclm7YEGtKauoWYXVdxLqyNZqyY/gT21hBRCPoaqcLoYFV10B0dXWxZWElsCYYG0wJ2CkkxSxoA8HQlbTL2ImsCLuFlVUisdC1YbItRBIoO03q7PnN+9155553/vx+55737p07v19y+vreu+8zv3vu/d1z7jnne39DMzMzSqxjF91bnfHg5e3xQ6zXrt/5x43wYwT++e5Q2o+vNmI+B2Pnzp1JjI0bN1Y+6XOf6E3xI0edNuX8ePKONMh7r5rJymiCDcs1VEyssr1Ll/t0+a0uM/h6H34es+W6LOUyfIG7UpfbdXkBIfC6HT+nWhsYn9LlPF1WiR/CcNhJunxNlx/qsk+XD+gyhK+P4Ofw/SLPbz+J//9bLsMVuBfq8gz0Ugzn4fUq/PxCwg7NdwZU0gO6nIr/f3qB+yEMt31Ll1Fd3gN3A7ocws/h9Q78HL6/zfHbW3R5DoOSzRh2XH3uw6bbZUvx+5WRK9h8Z3wFg+VB8UMYnu/XwlCGLp/Q5VXPNq/i9xfh9uZvl+myOJVhB+6XdDklcpU5Bbfz2XxnrIDBQ7z6iR/C8DGglb5Vl1cijFdwu6ut3+6qwrAD9xLifcElid/NB8aFeP8xIX4II7AddF93Exm7cXvzt49XYdiBu4wIWZb43XxgLMfXI+KHMALbLcNjQzH7GC4zPktijDi+XEGEhL4jM8z5vSXjaYzSXOVJG6vuy5RVuQOtD2P+t5IfBedSlaFO1cZGnB9rttd3nhbzvxfDaOEb32oG0mFi8B9xBGEyw25xHyRG/4OJ3yns+r1Pl7fUzPBtB0Pwx7FbUmd9cPxoep220Y8JHDCi2EW4vfnbNVUYduDeGhjdMke5bg18H2NchqNpP1OdebOfWf3/QTF8+wJXv5uMgYO66oPjR9PrtI1+FIOGSyN+LMXtvmv99pNVGHbgHtTlYyo8NP0x3M5nMQZ0Ab+PV7whfP1+DYzQvtyEI3kX1lwfVD/mQ522zY9J1V0gEZpS+iFuN2n99lUsSQzXAgzY4GzVmfydMnbiDvz8EUKzHmIUAy+3Gle+5TUwQvtyQpcNuryO5T011QfVj/lQp2304/OqMzr8n6qzaGO58bur8PPHcTvbvqjLal1uSGEMgTqohkXkrhXbQ0vGd1Zm/KA7OMUyWNyfU5XDZDn3hfmnnYxLj1ev02NjGxtxfqzZPnCRgdMPHJwyDQIQVkCtxYCbwtYRekwHIn9jBfaqzuAwhgYp6zMOXvFHoTV5qPDlaoIrxmink2GqWrg2aDmd8fec+5IYuCUGxZ9+1umgz48cZgS30w9H4A7cRmr6u3t0WWdUxp6aGMlBN4j6oPhjBH8j67TG86Nvftyw8fkkWE4t70hqN9nVHWLY+gy+r899lGoUsK/P4E8j67SNfjRBTE9pcaEPfrjKH9EXhxU6wA9X6ero7twK3WU7HOu2tUFIn/MCIkL6vEL6pjwBIySkh5vkR1VH0PuoKqsbqAG7VpdZBrzC+4SAXavLLANe4b0SE2uWNUJIXwTsftWdcB7F96QANgK2h0ENYCNgexjMABYhfT4/hFG2+oT07xjT4b7SG7C2lQL45TnNbzBgnQxfAHsC1skgBLAtlD6kqgvYqYw2+SEMt7mE9AWnipA+yhj+Q91l/9O/VkoH8H4dwKOUS5QO2NF/V+P7H1PfK32ewrA/P+OMM/affPLJJMZLL700Ojk5uT9wJbWF0ueq7hMGUgXsVEab/BCGu2fqEsHvN36TKqSPMua6ykYAFy2wK9iUDjYFAfuSer7n+xyMpUuXqjPPPBMCWOkA9gWs0gGr9u/fr44ePeo7MC6h9CHr4KQI2CmMNvkhDM+4mXKL4FdagZcipI8yhinBFwu2fjBcAUwM2MIKAfSQUVwHhyJg5zLa5Icw/LdrhQh+xiiuwKMI6VmMkVjw/dvun6vHnvpR0lBbDkYRwI8++uhswDJsmVEhlO3MUT6wIxUYbfJDGP7PjxjBHzKKkJ7FiM7j/v4N05XHykMMc34vNM974sSJ0Ai0MVbXI/qG13/UxdVE71I0IT2XYVc4mRER0pP9CAjpSYyIkH5g9RER0g/Mj4iQHu6Hz9dliYNxr6IJ6VmMOh6IPitQ/rDaMgSlCuOjH/3oEBTPNg8aJz7cK77JOBhFMbcrzCVg5zI4fmxWdCE9l5HDjxx12kY/TBF8Ic87ZgRaUZSiCelZjDoC9zIdsDGhdJShA5Yjtn6TdXCUUVlUIT2HwfGDK6TnMHL4kaNO2+iHLYI/ZgWeMkanqUJ6MsMM3A+qstg3ZJO4vW1Rhg7amEA5ytBBmyK2Lg6OeWC5QnoOg+pHipCew8jhR446bZsfLiF9EXhmwHGF9CTGsNV8nxsJnCJgz7Wa/lk75xtqQpdzCcHnFSi/+93vntClEsPqbppC6Tep6kJ6KoPqR2hfqH7kqI9+12kb/XAJ6Y+p6kL6KGPE03c/F7sFN6rOpC8E0NddweoyCGBgPLHVySgsOOoFAQyMp556KplhXFk3Y+HaPcb/UxlUP6Yz+DHdZz9y1Gmb/DiO5+P9qrMCaqsqi+Bh4cSBwG/HcYDsZi5jJDIABAG8KtLliAbw3ofUqodmthx0KERMgXIwgPfu3btq9+7dBx1qlxKjKXlhmVpacn0QrMSgiOBjdZpDwE5hxM6PHKkuKQyHgih2XA5ggKXY4RTGCPGKVMn+7udrbQZbKH3ttddWZuQItj6ZCOnnkR+NENLf8CexiFmrb4SzK+lESE/YFxHSN9OPBSOk1yfgCn1Ci5Ce6IcI6d0MEdJ3ra9Cen0CrtVllgGv8D4hYEVIL9Z0a4eQ3gjYHgY1gEVI30g/hFG2+oT055+u1LIl3oC1rRTArx89RAlYJ8MXwH0W0h9V1QXsVEab/BCG21xC+iWqupA+yhh+88lKXfA2pXQA79cBTFp6qAN29H9+Mr7/0ERZSJ/CsD/vs5D+BtVdTJ4qYKcy2uSHMNw9U5cI/kLVFQqkCumjjLmushHARQvsCjalg01BwB478nzP9zkYfRbSH7UOToqAncJokx/C8IybKbcIfokVeClC+ihjxBd8//ua7pdNKXXkWCfYjv73PmeguSwHowjgV199Vb344ovqtddemw3YX/7ylxQRPdglxv2h6+AUi8phu89bV7tCwH5LIqNNfgjDzYBe4Zfx/5d7Aq8QDOzG3pP52y/ivXQSYyQWfA9P/Fw9O5Emgs/ByCCk30XczhzlAztSgdEmP4Th/7zQx8Ym8ChCehYjOo87fKK6kD7EMOcsQ3OpFYT0sOLqg0pZj6Ts2IyiCem5DLvCyYyIkJ7sR0BIT2JEhPQDq4+IkH5gfkSE9KtwwNZ1PzykaEJ6FqM2If3bL90yBKUKgyikX6XKz+6xn+1DEdJzGRw/4GBRhfRcRg4/ctRpG/0wRfAQ/OZzquznWFGE9CxGLUJ6HbCDFtLbD95SxogdVUjPYXD84ArpOYwcfuSo0zb6YYvg7YfMKWN0miqkJzMGLqTXQVuXkL44OOaB5QrpOQyqHylCeg4jhx856rRtfriE9EXgmQHHFdKTGFmF9JefpSZ0abKQfqWqLqSnMqh+hPaF6keO+uh3nbbRD5eQ/pCqLqSPMvoipIcABsa9vxAhPcMPEdLPPz/aKaQvAvhf96lVz96/5WCKcFyE9GwTIX3AREjPsPEviJA+YiKkn0d+NEJIf+9/RbZYtla9/VIR0vc5+EVIP4/8WHBC+iotmgjp0/ZHhPQipBchvZiY20RI7whYEdKLkL6pDBHSRwLWyZCM9JJNXi3UjPQLTEgvGemFkYvRjIz0C0RILxnphZGL0ayM9K7giwVbPxiSkV4y0jec0cyM9C0S0ktG+mp+CMP/eXMz0ouQXoT0IqQXIb1SIqQXIX07/KhXSA9LHnHZ4+n6FTY63XP18baYRSEynEL6S4/vLK7ypx84cCDKECG9COlr9qMZQnodcKP4ep7nx6Y5hfQURkxIr4N2FF+9DBHSi5BeiZB+1nbocgUOiIzpwNvqCZqQkJ7KKAZeXALlEkMHbwrD7m6KkL66HznqtI1+1Cqkh0D5uC5wx/0y3n+/oANv8vJ3zfbDC0FvSEjPYRQ2TWHo4J1cvXo1leG7soqQPo8fOeq0TX7UKqS/S3VWZDyAG92HkHEdeCdO7dxrxjS5UQZBSO9l6OCFlud0EdKTTIT0AWubkH4TtnhTeBUYx26aUnQhvZfBENJ7GSKkjwa/COkH5EcjhPRWq2m+du7YT/krtfIjoUvNFhVjOKwkUIYR5aqMHCZCehHSU/xohJB+9fGoE0EhPeVE1Tu6Ql+lAkJ6UndOhPQJ+yNC+oUrpH9BJQrp9U6u1WWWAa/wnsswZH4viJBerKHWKCH93XiPuQRf76YGsBGwPQxqABsB28MQIb2I4BvCqE1IP2IF7I3oMMwt3WMMUI3j+89gIME8EwyDT9oBazN0F3mOob+fY+j/zzL095N2wNoM3W2bY+jv5xj6/7MM/b3vwekXqvLkdnGgrsJg+Jhyz/ctUt1Jb1gf+nQCo01+CMNtIKR/u+rMr5t62kIEvwv50Krac7m3YEx9LYVhtriwagTmS2+ygrawE/j5TbidS6pTYhhBq3A0js0wgra496IwigNgCqVhnu514/sUATuH0SY/hOHumdoieGipFxvbpAjpSQy7q3wNXgHgsR1jRvO8CN8/g99fE6iQOYZuVcd0WYSt8SJ4z2XoVnVMl0XYGi+C90SGLZSGq5e9CosrYKcy2uSHMDzjZqpXBH+V6l3zzBXSkxh24EKX+EzVWclxPQaI+Xozfj/uqw3dqvYwdMD2MHA734hmD0MHbA8Dt/OZSwD9JHZJ9gS2cwnYuYw2+SEMt5ki+NIAtOosU1xnfEYR0rMYLj3uCeueFtYPb/J0n33Be8K6p51j2N3nQPCesO5p5xh299ljPgE0LKdcjxWzWtEE7FxGm/wQhv/3Pr0v3N48jBeBA4ompGcxQkL6IoB3hFpYYgDvgBYW5sDseTDzvWtFihHAO6CFhXlJe24yIqR3VcjdeFCUognpuQzTWIyIkJ7sR0BIT2JEhPQDq4+IkH5gfkSE9K7g/6zqrjGmCOlZjDqE9KYN9ZHhElHDwXhClw8HtnMJ2LkMjh+zDwVQNCE9l5HDjxx12kY/TBG8aRBo5+hiPquJIqRnMezANQekfFYMVDnNHJAKGJyMXqG0OSCVylBloTQYrIH+qerMhZojdlQhPYfB8YMrpOcwcviRo07b6IctggeDZbow/3rQGp2mCunJDDsj/RWOEWXlGFm+Qvkz0l9hjyhbDLBYRvor7BFlJkOpXqH0nY5hdq6QnsOg+pEipOcwcviRo07b5odLSH+l6p1S4grpSQxXRvrNVgArK2A3K09Gen2POqFLiYFTQMqYCioGXpwCZX0fO6FLiYFTQMqYCgoyrO6mKZQuDkgVIT2VQfUjtC9UP3LUR7/rtI1+uIT0xe+qCOmjjKF/GH9rqCsazUgfkjjpYPUxXKLIIRdLByuL8YOTNqoUy724n8mayXD/72RYyqskxrGxtDqtIDJw+rFm+8BFBk4/cHDKvjf+Gp6jpgj+JuUX0he2AntVZ3AYocAtLJiRnqJN1AG8Sm930BhBLirEFCgPhVg6gFfpltgU0jsZFOG4zwYt6zP+nnNfEgO3xKD408865ZgR3E4/cgj6KWYEt9MPR+AO3AaSkR6C1vqILZSGoK3KyBl0mU2E9PPIj6YJ6QdpkpGesC8ipG+mHwsmI30hpE+9UmF3ToT0CfsjQnoR0ouQXkzMbSKkdwSsCOlFSN9UhgjpzYBVIqRvmh/CcJsI6X0MEdKLkL6hDBHShxgipBchfUMZIqR3jGj2MERIX5sfwnCbCOk9wStC+mb4IQz/70VIj9uHAliE9Aw/REif1w8R0pdNhPR+wfZDSoT0TfajViG9KTLwiQlmrOBYZHRd7aDxMnRrOmS0rqM4HL4G+/pffpvaOhFj6BZ3yGgJehiwY5Y6CHbuJ3ijDzrH7zhG7EDWddBasQTzav+iy4scRuAkCTFOw+mAnn1h+OFkXHp850RVP46NbeQwSvUBq548K6bYfqzZPpTsB6x68qyYYvuhW9vCjz/Q5f+w8fs9fgaa3s87RqefxtZz0hhVhs7QV1MZw9YNMxhoYE9WaUJ6CgMsJFDOwRjD1wuwkg4pntj627p8qCKD6kdIsE31YypDfUz1uU7b5sdl+LrJaMA4QvobqzCcGel12abLm1U3X6cZsD4hfZBBFNIHGUQhvc24AW/wnzQOSExsPUhGjn1pCqMp9TFoP76HAbbM+F1MSP/PVRjejPQY3Q8Zrd9mxcxI72EUNp2bobvJIcY5xHvmuhjTLWKoBerHHry1jGWkr8wo7nHhCnKG6maCfw6b7BMqIqS3rmReRkxIr+9xh2IMipBeB6+XEVMAGfe4IT+oFvWDIKTn+NHD0Pe4QUahAArVqb7HDTJi4nbjHjfKCAnp9T1u0I9YpnnjHjfKCAnp9T3uUL/PD8qPB5KRniGk9zIYQvrQvqiq+8IIfo4f7H1xBH+O+qilTtvkR+RRTql+eAMXzJkJ/rSx54OAF8dLziRlk9etbWWGZVSG4jKYWtm+7YvDjxLDetZUkh/Ws6b6VqcxP6xnTdXmh/XIGieDqddN3peh21X0QT5BIT3lOUC6C7RCb1dJjF8I6WPbNUXALkJ6EdL30/oqpNcHa60uswx4hfcJAStCerGmW6OE9HtVZ33yEnzdSw1gI2B7GNQANgK2hyFCehHBN4TROCH9NtzwS9hVhhMH5pJgEtorpMeAJDH0trMM3RUKCemDDBHSiwheiZC+JGDfhjfMy3AnluH7bYougq+TURwAUygNq1Hep7qrUlIE7BxGm/wQhrtnaovgi1xDxQqsFCE9ieET0v8Orybwg7fg67fwc6oIfo6hW9XKDN2qchm2UHoSW2uzdeYK2KmMNvkhDM+4meoVwa/FxsQMUq6QnsTwCekX48a348lzO75frCJCeh2kPQzdLe5h4Ha+Ec0eBgrpSwyikB6uoE9it0Th65PGlZUiYOcy2uSHMNxmiuDhfATx+2fw/WfwfdFqUoT0LIYduDuMrkHxBIqtqvvki6KLsSMwMEVi4Ha+gSkSA7fzWbHmE27yz7EOzDn4ubmdOcqnVFm4zGW0yQ9h+H9f6GMhPecTVtA9gZ/bx9D8bTLDNar8KyNAx42WeKX1fcjmGEXLiq89DJjfK4qPUbSs+NrDKMT11pwlp0JMm0o8MD5jMQJCepYfwLHmg1mMzHWazPCcHwP3A+Z/oVw8/YJKvKCGhPRshh24sAzrbCMwdhgtcREoZ+N2vq5yiVG0rPj6K+z6naLKUia7q1xiFC0rvpIYqiuUjnVBKEJ6LoPjx+OKnpGey8jhR446baMfpgg+1t2mCOlZDFdG+ueMADWteP+cCmSk1wEaY1yGFRLMSF+VoXozjq/FA2Le9HMz0lMZHD9SMtJTGTn8yFGnbfTDlU1+EoPNHODiZqQnMXwZ6YsA3WS0xEUgkTLSFwxsgYuW+DkVFyj3MLAFLlpiCgPMzji+GLtA5jA7NyM9h0H1IyUjPYeRw48cddo2P1wZ6V/H7q05pcTNSE9i+DLSTyp3RvpJFchIr4NzQpcSA1vgoiXmZqSfZUhGeslI31A/6stIHxAZkDLSh0QGOlhZ2eRdLMlIX40hGelbmpGeoA4KCumJ6qBVeruDVTKOS0Z68kkmGekrmmSk7wa3ZKQPm2Skn0d+NCIjPfUqpq9CK3SXo5KmVnd1Vjy+eZZRJeN4oQ+WjPQERg4/ajDJSF+1xdUBW6h11ur/z95j6gCeZHY95hg6eJMYhmpo7l7XpQqSjPTl/REh/QIT0kOw6fKoKieWntXD4uekgK3K8CS4ntPlKjGx+q1+Ib0j2M7EQAF94pewmzrKDFg2wxGwbAaaCOnz+SGMstUmpHe1uKYeFqRHsATMTrMZs6YwLsTfXG0ciEIo/Qx+7zKopAdURwsL/386gdEmP4Thtm9h4wHz67CqqcitW4jg34Pf3+b4LQjpn8OgZDN8XWVTDzsXKLqfP864mvWNYYkNQldSUyhtW4qAncNokx/C6DWXkN62FCE9iTHsuREvuqaLzWDT3V9TbBC7ma/MsHS5cwFriA1CVgilz1e9c6JD+DlVwM5ltMkPYXjGzVRXBL9X9S7WmMHPqUJ6FmPYc49q6mHtYDubODBVmWHpcu2AjTEKAfQ+T4Xss7Yzu0+2gJ3LaJMfwnCbKYI/zxP85+H/KUJ6FiP0eNZfWa9n61bTFBtQrC8MQ2wQsmVEfkomeM7fmu9+CMP/+REiIyUjfZDh6yqbeti5YNOt5pjqLvKPdZWjjEKcXBRHV7nEKALWFBuYgm+P6JtSIaZNJR6YlO96tosI6cl+BIT0JEbmOk1mRIT0A/MjIqSnBH9MSM9i+LrKY0aLZgZbMUBE6Sr7GB/Cm+zoTLilyzUDlsIohNLrPF2QddZ2hbkE7FwGxw8YOacK6bmMHH7kqNM2+mGK4Pd4utvFUk2KkJ7F8HWVrzda1mcco8IU8zFgTc+fqbBQOgejEEo/7KmQhxVdSM9lcPw4pOhCei4jhx856rSNfpgi+PWe4F+v6EJ6FsMXuGcaLevNjlHhVwiB28NQ3WdYxYTSORi2UNo1zM4V0nMYVD9ShPQcRg4/ctRp2/xwCeltSxHSkxi+wF1ZtKxWwD6BLQFF19TDUN1nWFGE0rMMx4PiOAwR0ufxI0edttGP+oT0MzMz9r3pjdg9gyvMGLZwF2EzfasOwmhrG2F8XXkEyuZicH0/m8QQIX2ZIUL6lgrp7cDFnYOJ52sxYO6hBmyMYXSxnQJlO6u4Dl42Q4T0IqSvavNWSI9B+g0sqVe5HoZRISShtD5hehjGSSZCeiVC+jr8aISQvqYK6bvom9N6mgGSW89L5PVdSE/U5a4ntoisbnICYz2xRWR1kxMY63MFIgR7EfCpAWxeMAYauL5K5FjGbttyY0CCY+ZEeCrD6QfzAuL0o0KvYY5RoY6z1keFrnFWPyqct307x4bVwrQ7VWcdMNdgEOJzFRlt8kMYNR3bhRi4IJKGVSuHmL+DJxHAZP1kBUab/BBGjceW8sypU/AKAHNKML+1LXGEuRIDR5hLDBy84tjt+PtvJ1Toj1Vn7u2SREab/BBGzcc29MypU3SBeaXfqM4c05X4+hv9+fXUgK3KgIDVxcnAnLmcCi30jI8wfvdOo0JHExlt8kMYDTi2w4Rg+4AlxYMlWFuZActmOAL2A5acL8ow7DtGZcAKpH2MCgUh83WqMzGewmiTH8JoyLF1tbigW4JHpnwag+14ggg+KwMD9jhTSF/YbcbNPthivH9YTrwKXof3GimMNvkhjAYdW1fgwr3k/bo8oINtr0oTwWdl6IAtMYhCerD3q07mP9vgwXO/xu999k3VSXf42wqMNvkhjAYdW9/KqU064G7GYHmHfv+sfr8INbVfUWWlg0pl2JPg9nwZBKgO2jmGfv+sfr8IdbmzDHthgTUH+Rj8TnWeqPcpy8W78HufXYy/gVVbX9DlggQGyw/P3C3LD5thzeuS/OhjnbIY9mINa153YH5EztNazjGukB6uCpu14+cSBqZ8DEge/Beqk6ozNjBVYhhCejJDddRMV6puvtHZcwIHAmK2CyttSwVGm/wQRkOOrStwP6jKiaVLAavLBMEZL0N15El/ruJC+hyMws5T3YTFUBnXMA4KcCcqMmJ+jBL2JebHaIb6GB1QnYofFc+xYUcXdwJbVAiQe5gBG2So7qM3okJ6K8H1LAPfkxlWxYDdwazQU/H+Yk8FBsWP2L5Q/MhRH4OoU/Ejwzk2Ego+5UhkzbEAwxYo3+hjQABXZaiOwuMuvAhwr8SvYKV+JZFB8SO2LxQ/ctTHIOpU/MhwjtWlDgKbHhBjJY7cXZnAh3Wj8GDspRUYVD+mM/gx3Wc/ctSp+JHhHKt7rfKGATDguT6bEtnbVOfpA1UYHD82ZPBjQx/9yFGn4keGc6yuwC2E0VVF3xTGyxX8nMrAoPgR25epDAw1IMYg6qNNfiSdY0Pj4+OV9hrm+KjJk8+aHgt+/4s3jlc+ClX0un/5T09W/vs/+fv3kreNaW5/dzDuzx+tCv895qNrstcpx2Ii+xoeXeMbu0lm53gKBgjqB3qP6wtMTvDHTq7U4OMEXD8vAuAH57e+4C72RzLS581IXyX4Uh95w+kqV8mw3TSGmFjrzA7cKhm2m8YwJ899xTWpDhPgoPRYWoHRJj+E0cBjawdulQzbTWPAZPmayIVrjeqdVIeF3aDSeLUCo01+CCPM+Co2Kr7yVcKxZTPMwHVl2N6uukuwlPJn2G4aA4wqy7K3OzUDo01+CCP8XUx3u49wbNkMM3DN7NiFweMz9qtucmml3Bm2m8YQE1sw97hmduzSgJrq5C9ZZ3y2W/kXwjeBISa2YAI3lEAZmnZ4+txqfO9LyNsUhphYq82cxy2C4LBjO1jV8VnVTT7kC64khiPreQXGWfP6gORYBGJyrliR9vvyMdlYW32Y879rttd3XErzvw3IHWS2uGZ2bNMgSM7R5UfGZ3aG7RQGBOZb+sSYTwb7C5nPh1rAaEp9tMmPaOCa2bELA4kRzJ2aCYJdGba5jJBAOQdjPtllKp6Bfb4wmlIfbfIjGriuDNv2ozR8GbY5DDBupm8uQ3m62i477OjuV2Vw/PBlPj+SgaEGzOhnfTTVj3URzjrCOcZm2AswqmTYpjKK/1fJ9E1hXKniCZemVK/+cReWFRUYXD9c+8L1I0d99KtO2+zHDhVe9bSDcI6xGbbI4LjqZHuHx6LCksKtqpwd+xMqnmE7xrgDt5vuMwMkWKcl9EKgZf+0cTVMYaT4MZ3Bj+k++JGjTsWPzOeYTx10AIO0ilEYZqbvLIzcKp9Uo/jhGEGO1QfFSgyKJM+hICoxcsjpKAyHgqjkR440rRSGQ0FU8iOnyifVRnJoLamMWDZ55kmWPWt5jUHv3Bdm8EtG+nngR66gb21G+hQbtJA+ti9MfxpZp+JH2ealkH4QrftCE9LH9keE9O0U0o9UqVj7viUHI+VEG9SjVcTEmmJtzkgvQvo8fgijgcfWFbgzhBKzJjBESJ/HD2GEGbUL6UvdcexGF8+T3YDvb+B06Wtm2JPl8HT41wnbnZqB0SY/hBFmmCJ4+4EPSvGF9CSGK3BhgQOk/TthfX4CP58kBE1TGKbBog3IPXSoQvdbGMIImeuBD31huAI3lrqSktqyKQzbYLgWnldVZT5OGMIImeuBD9kZbR6c8hloemF+7oAwhNEnhv3Ah+yMkbqjyJxCSl1aV55COotSIXdnqNS+MJhzuF4/GEJ6J4MppO9bfTCF9H3xY2j4JPUfd76xu8UbTqME/2czXEC8jIXW4sLBeEKXDzeIkSrYbiKjKfWRzQ8dtFw/XA98ULkZdQVuDhE8lwHZ7H+qy6oKfveDkSLYbiqjKfWRxQ8dtFw/XA984BqJEQvcRdZrirkYnEzfqQxbvHyn6h1md213JAOD40eKkJ7KUANm9LM+BuqHDtoUIb3rgQ9cIT2JEQrc21U3A/dt+J5rPkZMoJyDIUL6PH7kqNM2+9EIIb1p12ToEocY031miJA+jx856nRe+QGDUU0/x+oeVc4uHBchvQjpQ0ZhlEaQHX40Qkg/yINjHBivQDl2oomQ3hv8IqSfB36IkD7C4MyHmgGSW89L5PVdSE+US65ntojsiziREfSDo6n1tbAhhtFVDvrB0eWaAZtDzzvQwM3RqmfU3i4nDE64zMzikMpw+sG8gDj9qNBrmGNUqOOs9VHhfKnkx8zvj5cYFbrofTvHFqqQHob+b0ioUJigv0R1RA6pjDb5IYyaju1CXKsMC+dAZ8lVgbxLddaOTlZgtMkPYdR4bNsspHcZzAGDbGpfQoX+WJcv4tUwhdEmP4RR87Fts5DeVaFFEuxHGL97p1Gho4mMNvkhjAYc24UipP+OURmvM66GUKF7dblOl7WJjDb5IYyGHNuFIKSHZZKfM94vxvuH5cSr4HV4r5HCaJMfwmjQsW374NT7VUf1YRs8rOvX+L3Pvqk6T0T4bQVGm/wQRoOObeuE9NbU0GO6vEOXW3T5lPWzu/B7n12Mv4Fu+Rd0uSCBwfLDM3fL8sNmWPO6JD/sKbmMdcpi2NOL1vkxMD/sxRrWvG4t59hCmA6CRdy2VOq7OBAQs11YaVsqMNrkhzAacmyH4aqWmh6iuComMHpE8EvGd3IXX3CE9OeprtYSKuMa5t+ZqMiI+UHZl5gfOepjUHUqflQ8x8wWdwxfzb42V0hPZYQEyjkYrooBu4NZoafi/cWeCgyKH7F9ofiRoz4GUafiR4ZzrAjcHRgoyzFwdiDwb4xRs5iQnsPwCZRzMFy2Du8VNidciV9RXZVICoPiR2xfKH7kqI9B1Kn4keEcG8FA+bgub1WdJ8vBDfMLqjNP+iHiH09hTPeB4bKVOHJ3ZcIBhXWj56tOjpdUBtWP6Qx+TPfZjxx1Kn5kOMeGMcLv1+UBvKI8gO/HGX88lbEhM8NlkJ9lU+JB3aY6T9yrwuD4sSGDHxv66EeOOhU/MpxjxXTQJmzxpjBQoMyuWGJM0UQZBCG9l1FMSSQI6V+ucFCnMjAofsT2ZSoDQw2IMYj6aJMfSefY/wswAKmMl4i8NCtXAAAAAElFTkSuQmCC); }
    @media (-webkit-min-device-pixel-ratio: 1.5), (min-device-pixel-ratio: 1.5), (min-resolution: 144dpi) {
      .tsd-kind-icon:before {
        background-image: url(data:image/png;base64,iVBORw0KGgoAAAANSUhEUgAAAdwAAAGYCAYAAADoalOPAAAABGdBTUEAAK/INwWK6QAAABl0RVh0U29mdHdhcmUAQWRvYmUgSW1hZ2VSZWFkeXHJZTwAAG2CSURBVHja7L0PjBVHniYYVUbVx5hTrdAxwioL/2l8zHnbNn1YWG3BFsKLhUULut2M7Gaut+xtyy1atmzZwoKljmqQWVAjIyOsRo3MtBlraHPntQXXFqX2GlFDyT4j1zVtz7iXW8t/aim5tNhoasduduuafRc/8pdUVFb+iciMyIj33vdJofcqX2bEV19G5pcRGRG/jkajIQAAAACg1bDt8I3BcNnR96noxCkBAAAAAPeYBQmAPKz9tb+yj/8QeoSuBwCE2tKkFmVoQAsXAAAAAHy0cA90uC90o8Zr41B4HD582DmPvr6+IFpWzdSCgh5h1lPcP6Zj5KB7IksebTQNDw3cJNMDMq2SqVumxbz9rEwTMr0p01GZPnH87zjhgS5lAAAAwDeWyfSsTL1Zfs6fK2XaJdOwTP0yDVko97JM79TBo0yX8lx6uJPpmEzvyfQnTu/xto28j2uAh38e9OT3ED8NQg/oAR7gYYoumfbLdJpN7iJ1UMi0TqY7uVE4i7+v498usjGe4mO7KpTbw2ZbCw8Tw50t02aZPpbpFzKtZbe/htMS3vYL3mczH2Mb4OGfBx3/lEy/4y6VT6AH9AAP8Chh8r+V6TGZLsm0W6abZfqpTMdlGuHW52X+fpx/u5n3vcTH/tbwYSAud1xE3cK18dA13Pns4rv4KV7nSX8XHzPfYuUAD/884jKp2+VB7kqBHtADPMDD1OhPcGuSjG+FTFtE9H60CBO87wo+tpfzmm1QLrVOd9bNQ8dwqcn9rkxLS4i6lI/tsVA5wMM/j3lKmU/KdAZ6QA/wAI8SeJ7zGZPpLr52THGGjx3jvJ7XLJcGQD3ug0eR4VKf9GsyLagg7ALOo6tCHuDhnwftd4yPo26Vg9ADeoAHeJQ4lrqpH5VpUqb7ZRqtwGOU85jkPJdolLuPzbF2HkWG+1TJJ6C0J6KnKhwPHv550DuK7/D3Z6AH9AAP8CjJ4+f8ubdkizKthbk3kXdWufQedo8vHnmGS/31m4Q9bBJ67wnAIzwe9PtW/k7z0E5CD+gBHuBRggd159KUmgnF+GxgD+e5UkzNmU0rd1CmC7545BnuGmF3GDjltaHEceDhn8d6pcxXoQf0AA/wKMljPX++IaKBS7ZAeR1JlJFW7qBPHnmG+4Cwj9UljgEP/zzU39+BHtADPMCjJI/4NcxRBzwGE2WklTvik0ee4S5yQGRJiWPAwz+P25Tv56AH9AAP8CjJY1HiurGJkZz/Md72kU8eeYY73wGReSWOAQ//PNQyL0AP6AEe4FGSR7zvuAMeF3L4xNsmfPKoO1rQpAgD4AEe4AEe4NFaPLpC55FnuC6cf6zEMeDhn8d4TU+o0AP1FDxam4fLHqGeRBlp5Xb75JFnuC76ts/VdAx42M3zA+X7IugBPcADPErm6XLMQ961GG9b6JNHXng+mu6w1jKRwRLH2OBBT2BPiyiU0tWnsayYmRlxLp3xyIplmhF/1Md5od/jIe408u5kO9SPnJi7rvRI5ZHFJyNebzvX01a/fwStR1bM3UScXBrVv5Kvn+OW9VitlJFEXO5i/u6FR14Ll0hMWCRBeR0pcVxVHvSUcbuIhn+PVcinVXiUOS90kcZz1dajfjjRA/UU94920COet06m321RD8prQ6KMtHLX+OTRWXBCd1sksrvkia7Ko1+5OVLf+isynZepwek8b+tpEx5lzgv9vpO/0xNib5vXDxd6oJ7i/tEOetDKbENsTJst6rGZ8xziMrLKXSWicRdeeBSNUqZ1IUcskKA89lU4vgqPN/mT+tXfF9HEb7Uy9PA2+u3WNuBR9ry8IKbWG30O9cO6HqinuH+0ix5P8yetw7zEgh6UxxOJvLPK7RJT6z/XzqPIcGm497qKXSljnMelCnlU4RE/BVK80rmcFz2lXc+pn7fN5X1anUfZ8xKXOSqmR9lo1/phWw/UU9w/2kUPNbrWMVEtzF8P5zGb8xwpeFA5yAbb44NHp+YJvluUjxN4d8UKZoOH4K4EwgB3B45x2snb1H1anUfZ80JTCuKYkWocyXatH7b1QD3F/aNd9FDjR78tysflfZvzOMN5FoH2oa7e/T546C58QU/xK/jpRee9wQTvu0JUizFog0eM+MX4oZT94m1z2oBH1fMyzsfvENG7mt42rx+29EA9xf2jnfSgFvp9InrXSbF1T3GLWGcAUzfve4qPHeK8dFr9cbnUAt9aNw+TlaYu8dPLzTI9LqIoC+pL4bO87XHeZ2fFbg9bPJK4oLmtVXnYOC90PA28uFNE89oWtHn9sKEH6inuH+2mBw2+upcNejYb4Mfc+qTRxGp4u8W8bT/vs5WPOcR5mET8icu9SUTvm2vjMavECaIMX+DkE2V5NMDDapmHUD+c6IF6ivtHO+hB73sfkellmXaJaF77Y5zyQHNct3Crskq5vZyG6uAxw3A3NkQQsMUja3K6LjIm9Rsja9EAXWQsctC2sKVHzuIWTYVQ6inuH9ORWPTBG2zxyFrcwgLIsOidMo1+prnt9P63W2ldUkuburRplDTNbz1nsdzaeMwS7Yt7+PMt8ABQP1BPoUcQepCB7RRT89x9wQmPdjbcLvBAy7rMeXGhSU5LG/UU94+m12NH36dQqM0Ml4asq/OsTmTs0y48ANQP1FPoAT1guE5AL8R/JbLDMY3zPu3CA0D9QD2FHi2tR2gt63YyXIqscR14AKgfqKfQoz302Hb4xmC4kPl3NBoNVB0AAACg5RCa4TZ9C7fqsP2q0weqTqOwNZ3DFXxOmwlxwBb0AIDmML4QB2p1Vs1AGt4ySgH8L8s4gQcAAAAQHEq3cNlkaR3JXv6bJgz3yxbjsAeDu8pDRBOXaW3QluJRR8uqmVpQ0GM6qva06ECnN+ZAh/v/VadXKhQeDheKuAqdRS1C4aGBeLnFvAUnjsr0ieN/xwkP4xYut2hPya+nFXMR/P00/VZHi7eIh4gWlK6jpbmMy/LNAwAAoFkR30dpfWJaWnGliMJeXsNpCW/bxfsk77dVyv1OXTy0DTfH4JJwarymPFwZnmxRLJPJOw8FFP1io4hiMr4n0584vcfbNvI+NkFPfg/x06BPHtAjTD3AAzyKQAtm7Ffuo7Sm8wERxeulYCCzON3J2w7wPrEx7hflFiGJy6W5xO/UxaPQcA0MzqnxVuVhy/AMjLYu46VIFZv5aesXMq1NeSJby799zPvOtlAmBXH+HXepfOKJB/QIUw/wAA9dk/+tiAIExBG3KCLRT2U6LqIg7pc5jfC2n/I+u/mYxziPuSXKpbnCR+vk0enA4Kwar20eZQ2vgtG6NN75nM8uoR+/cRcfM79imfS++kERvav2wQN6hKkHeICHrtGf4PthHFOaou7oxuXdwseMcx4nNB8E4nKpdbqzbh6dDg2ukvG65qFreBaNNpUH5U1llDieukLelWlpxu87co5dysf2GJY5TynzSZnOeOIBPcLUAzzAQxfPcz60/ONdfO2kYVtOHmf42DHO63nNcmkA1OM+eMww3L94SJyes8CqsUzDRTHa+3+Ll04X7RcKj4ULF56+9tprnfH48ssve4eHh08bHkbvCl4TUaDzLAwUXDQLOI8ugzKP8XHUrXLQEw/oEaYe4AEeuqBu6kdFFJP2fplGc/bdXmB2o5zHJOe5RKPcfWyOtfOYYbj/441C/C//+orhiTkLrBqckAYn3hF/Lb4UnxbuHwqPOXPmiFtuuYWMV0jjtWm0QhqtOH36tPjiiy9MD38q58nU5KJZynnpgN5RxKP5nvHIA3qEqQd4gIcufs6fe3NalCZmd4bzUvPOKpfew+7xxaPTteGZGlyoPGwZb0WjJdB7lE0G+xddNJtE8fsb+n0rf6d5aCc98YAeYeoBHuChC+rOpWk1E4rx6aDI7PZwnivF1JzZtHJpDegLvngUjlIua3hVDS5UHmWN14LRxlgjzIfn5100lNeGguPXK2W+6pEH9AhTD/AAD12s5883RDRwyQR5Zkd5HUmUkVbuoE8e2vNwdQ3PtsGFykPXeC0abYwHEn93ZCSTi2Z1QZnq7+945AE9wtQDPMBDF/FrmKOJ7Y2MZGJ2g4ky0sod8cnDeGnH2PD+SXrY+ZNCfDU6ZXD/rzjpxNxC5hEb71dffSU+//xz8fXXX1812j/84Q+2TFbFogrHDvBnsqIsKTjuNuX7OY88oEeYeoAHeJiWf64Cj+38mXwAGMn5H+NtH/nkUXotZdXwXnrppdoMLlQeqvESDwdGG2N+yhNZVcwzKPOCRx7QI0w9wAM8TPcdT2lpV8WFHD7xtgmfPCpHCyLD82VyIfIg43Votq4wCR7gAR7g0eQ8ukLn0fTxcNsQ9ESWHBVIA3deM8zniPJ9zKDMeby/Dx7QI0w9wAM8TFp/PdzSTq7mRK9qvmXIQ40b1pNoYaaV283fvfCo3MIFakfaOwcaDXe/5TxVfKB8X+SRB/QIUw/wAA/TfRdlXFd/X4FH3rUYb1vok0e7tHDpCexpmYbXiJ9NexpLi5u5seGex/e+971pPNLimWbEH6Wn0bUZF41IeVI9osFrUOP3OH8aeXfSEw9XetC5oHWQh9Wn9ZyYu670SOWRxScjXq8zHlkxdwOqp7XqkRVzN+P+0fJ6ZMXcTcTJpVH9K7m84zkPs9/KaUFmYbVSRhJxuYv5uxce7dDCpaeM26XRHk2arQ8e0miPJs3WEMdF9sLaZZ5UJzQubrpILyYuTB88XOhx5byIaHrAmMFNy7YeZXiEokco9RR6hK9HPG+dTL87pwfJtIVJeW1IlJFW7hqfPNrBcPul0cY3R+pbf0Wm82JqftV53tbjmoc0Whs86GLZnfO76cW7WxRHxqDfd/J3ekLs9cTDhR79innqnhcXepThEYoeodRT6BG+HrQy2xAb0+acckzNbjPnOcRlZJW7SkTjLrzwaAfDfZM/qV/9fRFN/FYrQw9vo99ubRIetF7niIWLl/LYp8n/BTG13uhzHnnY1qPsebGtRyj1o9nrKfQIX4+n+ZPWYV5iwewojycSeWeV2yWm1n+unUea4a4QUd+8KwxzGUWwwkO2buOnQIpXSsuQTfJT2vWc+nnbXN7HCQ/Zuq3KQwXtt66gS6fo4h3jPC5p/gtxmaNiepSNunnY1qPsebGtRyj1o9nrKfQIXw81utaxgt6BIrPr4Txmc54jBQ8qB9lge3zwmGG4dw6IIZmWOzDeK0b7m8bPlss0VLSzAx6r+HOAuwPHOO0UUyuorEoedMcddwzJ5J1HxoV3t8iPcrE+Y/sZPtb0HQxNKYhjRqpxJOvmYVuPsufFth6h1I9mr6fQI3w91PjRb4v86EUfZGxfysf2cF5PavzftA919e73waOzBsMzMlqHPOIX44dSfou3zck62KLxVuKRwCjz6Rd673MmeN8VIj/2Y5Hp0vG0nBm9q+n1xMOWHlXPiy09QqkfrVJPoUfYelAL/T4RveukVfFPcYtYJ/JQN+97io8d4rx0Wv1xudQC31o3j8J3uBUMr5LROjTeC5rbXBtvJR6JCkRPlTfL9LiIol+oL+vP8rbHeZ+dFbuj4jJp4MWdIprXtsATDxt62DgvNvQIpX60Uj2FHmHrQYOv7mWDns0G+DG3Pmk0sRrebjFv28/7bOVjDnEeJhF/4nJvEtH75tp4aM/DJcOTH8vf237lCZ5cfVmO0fbbMFkbPFK2W5llS8ZLPH7/+9975ZGoRC9wqgsXU55wffCwqUcjED0aLaBHKPUUeoSrB73vfUSml2XaJaJ57Y9xygPNcd3Crcoq5fZyGqqDh/HCFzmG59RoTXlUOBGmuMKDT5ozHhmLHLQtbOmx9tetoUfG4hPGyFrcQhcOF43xwuNAxaXsE4s+eIMtHlmLW1i6j9I7ZRr9TO+O6f1vt9K6pJY2dWnTKGma33rOYrm18Si90lTC8ERdRltgeMLA4O7hz7dajAdgB6GcF/BA/WgnPcjAdoqpee6+4IRH5aUdyXh/M/CzEE64qeF3tTiPoFqSTYiuOjXJaWkHHwEF9QMo0mNH36dQSLTAWsp3Dkx9TzN+pUuIhqyr86xOpGRnPNz+jjvumLHt9ddfn7FN6apzwgOojFDOC3igfkAPGG7Tg16I/0rMDMAcY5z3aRceAOoH6in0aGk9QmtZt5PhUmSN68ADQP1APYUe7aHHtsM3BsOFzL+j0Wig6gAAAAAth9AMt+lbuFWndVQdAFN1GoWt6Ryh6uvz3EAPAGhf4wtxoFblaEHyBrSMUgD/yzIhwAMAAAAIE6VbuGyytNBDL/9N02H65VP4cM3/wzQeIpqWQwtOtBSPOlpWzdSCgh7TUbWnRQc6vTEHOtz/rzqLWoTCw+FCEVehs6hFKDw0EC+3mLfgxFGZPnH87zjhYWy4SaNVQH+frst4i3jUaLyh8AAAAGhWZN1Hr/o5f64U0dKLtlbyo3Ivi2iJRuc8tA03x+BEncZrysOV4ckWRRA8FMzlJ7LVIpofpz6R0Xy4QX4iu2ixTHry+z7/b5945AE9wtQDPMCjCLRgxnNias3ii1zOIJcbB1JYzLxWM0+6/54S0drPFOx9smS5w1xeLTwKDdfA4Jwab1UetgzPwGjrMl6KVPGETJtFekipJZzW8hMZRbXZJ6pFHqEyN3LlfJjNxQcP6BGmHuABHrom/xrfGy9xvpR/WqjAEU7HRRQsYDPzpmvuNpnuN3gYiMuNu4Vr4zHLgcFZNV7bPMoaXgWjdWm8NOn8mMgPmpxsge3iVtg6EU1OL1smVa4VIgq47IMH9AhTD/AAD12jP8Flj3N+ZzSPnWCze53593JeKzQeBOJyqdW6s24enWkGJ9MpNoVeYQ+x8Z7SGdXsmgd3AxTyIKOVyRkPypvN3BTUrfFuzsXyWs6xS/nYHsMy5yllPskV0wcP6BGmHuABHrp4nvMh47srx+S+lZPHGT52jPN6XrNc6hZ+3AePGYZ7z83i9Lw/s2os03Dpi9He//R3L50u2i8UHgsXLjx97bXXOuPx5Zdf9g4PD582PKyLL4gFOfu8WnDRLODfuwzKPMbHUZfKQU88oEeYeoAHeOiCuqgfFdH7TuqCHc3Z97YCsxvlPCY5zyUa5e5jc6ydxwzD/fNrhfiX37xieEIank2DE9LgxOjQX4s/Xvi0cP9QeMyZM0fccsstZLxCGq9NoxXSaMXp06fFF198YXr4U5rdQEUXzVLOSwf0juI7/P0ZjzygR5h6gAd46OLn/LlX6HXfFpndGc5LzTurXBqRvMcXj07XhmdqcKHysGW8FY2WQO9RNhnsX3TRbBLpgyWSZW7l7zRa76QnHtAjTD3AAzx0Qd25NKVmQjE+HRSZ3R7Oc6WYGmGdVi6NOr7gi0fhSlNlDa+qwYXKo6zxWjDaGGtENKpOWLpoKK8NBcevV8p81SMP6BGmHuABHrpYz59vCPMpRnlmR3kdSZSRVu6gTx7a83Bjw/vPXwvx/rh8RPhjtsF98eFJK+YWMo/YeL/66ivx+eefi6+//jrTaP/whz9UNVkVDyT+3mBw0RDuT/mN5pQdyDl2tfL9HY88oEeYeoAHeOjyiF/DHE1s113X7Tb+/PuU38hMNyplpJU74pOH8UpTWYbn2uBC5ZFlvA6MNsaiCsdmXTRLNCsX4ZxHHtAjTD3AAzxMyz9XgUeW2Y3k/I/xto988ii9lrJqeC+99FJtBhcqD9V4iYcDo42RDPh8xEKe8wzKvOCRB/QIUw/wAA/TfZNzeG2sjn4hh0+8bcInj8rRgsjwfJlciDzIeB2arStMggd4gAd4NDmPrtB5dAqg2ZC2usuATB2GScWYQZnzPPKAHmHqAR7gYdr6m5/y23aZGoZJRU+ijLRyu33ygOE2H85lVJBtlvNU8YHyfZFHHtAjTD3AAzxM912UYfw7KvDIuxbjbQt98pgl2gP0BEaRHIYX/eBn057G0uKqOoyDepXH9773vWk80uKZZsQfpYELazMuGpFSUXSCVA5q/B4PcaeRdyc98XClB52LB0W0rvVYXt1wrEcqjyw+GfXUGY+smLsB1dNa9ciKuZsRJ7fl9ciKuZuIk0uj+lfy9XM8w+xEygOATkDf1UoZScTlLubvXni0QwuXnjJul0Z7NGm2PnhIoz2aNFtDUOWYyPitzJMq5XVE4yKN56qt98jDhR5XzouIpgeMGdy0bOtRhkcoeoRST6FH+HrEI53J9LMWzCjTwqS8NiTKSCt3jU8e7WC4/dJo45sj9a2/ItN5MdX3fp639bjmIY3WBg+6WHbn/G568e7OuQDVMnfyd3pC7PXEw4Ue/Yp56p4XF3qU4RGKHqHUU+gRvh60MtsQG9PmnHJMzS4OLzgkpmLXppW7SkTjLrzwaAfDfZM/qV/9fRFN/FYrQw9vo99ubRIetF7niIWLl/LYp8mfAizH640+55GHbT3KnhfbeoRSP5q9nkKP8PV4mj9pHeYlFsyO8ngikXdWuV1iav3n2nmkGe4KYS84ehqGuYwiWOEhW7fxUyDFsqVlyCb5Ke16Tv28bS7v44SHbN1W5aGC9ltX0KVTdPGOcR66gaTjMkfF9CgbdfOwrUfZ82Jbj1DqR7PXU+gRvh5qdK1jBb0DRWbXw3nM5jxHCh5UDrLB9vjgMcNwf/gtMSTTcgfGe8Voz736s+UyDRXt7IDHKkW4nVzZ4iDEA4l9ruKOO+4Yksk7j4wL726RH+Vie8b2M3ys6TsYmlIQx4xU40jWzcO2HmXPi209QqkfzV5PoUf4eqjxo98W+dGLBjK2L+VjezivJzX+b9qHunr3++DRWYPhGRmtQx7xi/FDKb/F2+ZkHWzReCvxSGCU+fQLvfc5E7zvCpEf+7HIdFfw0x69q+n1xMOWHlXPiy09QqkfrVJPoUfYelAL/T4Rveuk2LqnuEWsE3mom/c9xccOcV46rf64XGqBb62bR+E73AqGV8loHRrvBc1tro23Eo9EBaKnyptlelxE0S/Ul/VnedvjvM/Oit1RcZk08OJOEc1rW+CJhw09bJwXG3qEUj9aqZ5Cj7D1oMFX97JBz2YD/JhbnzSaWA1vt5i37ed9tvIxhzgPk4g/cbk3ieh9c208tOfhkuHJj+W//vsrT/Dk6styjLbfhsna4JGyvWGDBxkv8fj973/vlUeiEr3AqS5cTHnC9cHDph6NQPRotIAeodRT6BGuHvS+9xGZXpZpl4jmtT/GKQ80x3ULtyqrlNvLaagOHsYLX+QYnlOjNeVR4USY4goPPmnOeDhcjKMpYUuPtb9uDT0yFp8wRtbiFrrY2AhDD1s8DnRUOz6x6IM32OKRtbiFpfsovVOm0c80t53e/3YrrUtqaVOXNo2Spvmt5yyWWxuP0itNJQxP1GW0BYYnDAzuHv58q8V4AHYQynkBD9SPdtKDDGynmJrn7gtOeFRe2vHKu9VXfxbCCTc1/K4W5xFUS7IJ0VWnJjkt7eAjoKB+AEV67Oj7FAqJFlhLWRr+1PcU41duZDRkXZ1ndSIlO+Ph9nfccceMba+//vqMbUpXnRMeQGWEcl7AA/UDesBwmx70QvxXIj0cE2Gc92kXHgDqB+op9GhpPUJrWbeT4VJkjevAA0D9QD2FHu2hx7bDNwbDhcy/o9FooOoAAAAALYfQDLfpW7hVp3VUHQBTdRqFrekcoerr89xADwBoX+MLcaBW5WhB8ga0jFIA/8syIcADAAAACBOlW7hssrTQQy//TdNh+uVT+HDN/8M0HiKalkMLTrQUjzpaVs3UgoIe01G1p0UHOr0xBzrc/686i1qEwsPhQhFXobOoRSg8NBAvt5i34MRRmT5x/O844WFsuEmjVUB/n67LeIt41Gi8ofAAAABoVmTdR6/6OX+uFNHSi7ZW8qNyL4toiUbnPLQNN8fgRJ3Ga8rDleHJFkUQPBTM5Sey1SKaH6c+kdF8uEF+IrtosUx68vs+/2+feOQBPcLUAzzAowi0YMZzYmrN4otcziCXGwdSWMy8VjNPuv+eEtHazxTsfbJkucNcXi08Cg3XwOCcGm9VHrYMz8Bo6zJeilTxhEybRXpIqSWc1vITGUW12SeqRR6hMjdy5XyYzcUHD+gRph7gAR66Jv8a3xsvcb6Uf1qowBFOx0UULGAz86Zr7jaZ7jd4GIjLjbuFa+Mxy4HBWTVe2zzKGl4Fo3VpvDTp/JjID5qcbIHt4lbYOhFNTi9bJlWuFSIKuOyDB/QIUw/wAA9doz/BZY9zfmc0j51gs3ud+fdyXis0HgTicqnVurNuHp1pBifTKTaFXmEPsfGe0hnV7JoHdwMU8iCjlckZD8qbzdwU1K3xbs7FsiPn2KV8bI9hmfOUMp/kiumDB/QIUw/wAA9dPM/5kPHdlWNy23LyOMPHjnFez2uWS93Cj/vgMcNw77lZnJ73Z1aNZRoufTHa+5/+7qXTRfuFwmPhwoWnr732Wmc8vvzyy97h4eHThod1cRfIgpx9BgoumgWcR5dBmcf4OOpSOeiJB/QIUw/wAA9dUBf1oyJ630ldsKM5+24vMLtRzmOS81yiUe4+Nsfaecww3D+/Voh/+c0rhiek4dk0OCENTowO/bX444VPC/cPhcecOXPELbfcQsYrpPHaNFohjVacPn1afPHFF6aHP6XZDVR00SzlvHRA7yi+w9+f8cgDeoSpB3iAhy5+zp97hV73bZHZneG81LyzyqURyXt88eh0bXimBhcqD1vGW9FoCfQeZZPB/kUXzSaRPlgiWeZW/k6j9U564gE9wtQDPMBDF9SdS1NqJhTj00GR2e3hPFeKqRHWaeXSqOMLvngUrjRV1vCqGlyoPMoarwWjjbFGRKPqhKWLhvLaUHD8eqXMVz3ygB5h6gEe4KGL9fz5hjCfYpRndpTXkUQZaeUO+uShvbSjruHZNrhQeegar0WjjfFA4u+OjGRy0awuKFP9/R2PPKBHmHqAB3joIn4NczSxvZGRTMxuMFFGWrkjPnkYrzQVG95//lqI98dl2/yPUwb3xYcnnZhbyDxi4/3qq6/E559/Lr7++uurRvuHP/zBlsmqWFTh2AH+TFaUJQXH3aZ8P+eRB/QIUw/wAA/T8s9V4LGdP5MPACM5/2O87SOfPEqvpawa3ksvvVSbwYXKQzVe4uHAaGPMT3kiq4p5BmVe8MgDeoSpB3iAh+m+4ykt7aq4kMMn3jbhk0flaEFkeL5MLkQeZLwOzdYVJsEDPMADPJqcR1foPDoF0GxIW91lQGS/i9F5RzNmUOY8jzygR5h6gAd4mLb+5qf8tl1kv0PVebfakygjrdxunzxguM2HcxkVZJvlPFV8oHxf5JEH9AhTD/AAD9N9F2UY/44KPPKuxXjbQp88Zon2AD2BUSSH4UU/+Nm0p7G0uKoO46Be5fG9731vGo+0eKYZ8UdpGsrajItGpFQUnXc0gxq/x0PcaeTdSU88XOlB5+JBEa1rPZZXNxzrkcoji09GPXXGIyvmbkD1tFY9smLuZsTJbXk9smLuJuLk0qj+lXz9HM8wO5HyAKDzbnW1UkYScbmL+bsXHu3QwqWnjNul0R5Nmq0PHtJojybN1hBUOSYyfivzpEp5HdG4SOO5aus98nChx5XzIqLpAWMGNy3bepThEYoeodRT6BG+HvG8dTL9rAUzyrQwKa8NiTLSyl3jk0ea4e4QM/vrqzSvy8IWj35ptPHNkfrWX5HpvJjqez/P23pc85BGW4WHeqHtzvnd9OLdnXMBqmXu5O/0hNjriYcLPfoV89Q9Ly70KMMjFD1CqafQI3w9aGW2ITamzTnlmJpdHF5wSEzFrk0rd5WIxl144TErpdtsIK3QH96W2ry2goyuO1s83uRP6ld/W8xcZYUqxgN8Ipb/YPLwh4mes1QeixcvdspDpg9z8trLLaslOReN0KgoNF9snyb/F5gfrZ9KgZrv9MTDth5lz4ttPUKpH81eT6FH+HrQa7X3RLQO86tiat5qlgcU3Wfp/3hCyTsLarlbfPBIa+F2ienDmq/8/esPKr9IjkH9/is09rPCQ7Zu46fAZ7lyTPJT2vWc+nnbXN5Hi8fZs2eNeMjWbVUeKmi/dQVdOkVPqmOch24g6bjMUTE9ykbdPGzrUfa82NYjlPrR7PUUeoSvhxpd61hB70DRfbaH85jNeY4UPKgcZIPt8cGjM8VcjikHzlb+rmq6V4z23Ks/Wy7TkIbZ2uaxShFuJ1e2OAjxQGIfLR6mpluBR9aFd7fIj3KxPWP7GT7W9B0MTSmIY0aqcSTr5mFbj7LnxbYeodSPZq+n0CN8PdT40W+L/OhFAxnbl/KxPZzXkxr/95Pc1bvfB4/OFHOhEVbUXzqfM1jM28qanYnRuuQRvxg/lPJbvG2OKY8SpmvKIw+j3FvQL/Te50zwvitEfuzHItNdwf8zvavp9cTDlh5Vz4stPUKpH61ST6FH2HpQC/0+Eb3rpNi6p7hFrBN5qJv3PcXHDnFeOq3+uFxqgW+tm0dnirnQZN17ZPpEROtO3sPbYpOZrWl2pkbrikcSFzS2GfEo2dK9oLlNpwLRU+XNMj0uougX6sv6s7ztcd5nZ8XuqLhMGnhB7y0XcmXzwcOGHjbOiw09QqkfrVRPoUfYetDgq3vZoGezAX7Mrc81Ynp4u8W8bT/vs5WPOcR5mET8icu9SUTvm2vjMSvDXNQX3R/ytrd4n9dkup/MLmMAExltv4HJ5plcZR4p5TRc8CDTzRhIVZaHKehEv8CpLlxMecL1wcOmHo1A9Gi0gB6h1FPoEa4e9L73EZlelmmXiOa1P8YpDzTHdQu3KquU28tpqA4eZLjXJLZdTtnvcsbxA4rBlDXaGFZ5VDgRofCYBoeLcTQlbOmRs7hFUyFj8QljZC1uoYuNjTD0sMXjQMWl7BOLPniDLR5Zi1tYAN0n6Z0yjX6mEdT0/rdbaV1SS5u6tGmUNI0oPmex3Np4zOIuhfu5pUYttlMi6tePW3W38jaauzTI+17p2vjht4T49d9HI44rGK3atVGKB2NFhoBZuIc/3wqUB+AXoZwX8ED9aCc9yMB2iql57r7ghMesDJN5i13+Gv6eZS5kukM/fPVntviU5lGiJdnVBDxapiXZhOiqU5OclnbwEVBQP4AiPXb0fQqFxPS1lFWTIYwrTWiRYS4uYMyDWtpXPlOMX7mR0ZB1dZ7ViZSyx6rwuOOOO658vv766zMyVrrqTHkA9SCU8wIeqB/Qow0MVzUZoZhJ8u864IIHvRD/lUgPxxQb6iOB8gDcI5TzAh6oH9DDEkJrWc/KMLu8v+s0XZs8qAv4urwdfjB5OAgegBeEcl7AA/UDeljCtsM3BsOFzL+j0Wig6gAAAAAth9AMd1a7C1q1y6HqNApb0zlcwee0mRAHbEEPAGgO4wtxoFanBSGXUQrgf1nGCTwAAACA4FC6hcsmS+tI9vLfNB2mXz5VDHswuKs8RDQthxacaCkedbSsmqkFBT2mo2pPiw50emMOdLj/X3UWtQiFh8OFIq5CZ1GLUHhoIF5uMW/BiaMiWmrXJZzwMDbcpNGKqQWt6e/TdRlvEY8ajTcUHgAAAM2K5H10hp/z50oRLb1oayU/KpdWDnynDh7aXcrcdXyKTaSXjYVW4biB007eFhvvKRddzaY8RLQqlHUeskWxTCbvPBRQ9IuNIloHmoIq/4nTe7xto5gZLLoq6MnvIX4a9MkDeoSpB3iARxFowYz9yn2U1nQ+IKJ4vXdyo3AWf1/Hv13ke+kpPrarQrk9bLa18Chs4Wa0JGmB6z2yFauGa+qX++6Rn5tEtOCz1RZvHg8xPWxUP2+bxsNWS5OMNgQeCihSxRMybRbpIaWWcFrLT2QU1WafqDa9aTZfgPR/PczdKj54QI8w9QAP8NA1+df43niJ890t0kMFjnA6LqJgAZuZN11zFL7mfqEfMSguN+4Wro1HZ5mWpDTP/oTZXgFto9+4hbfDRou3iEeGKHH8yBk8yrY0C1q0tfFIYD7ns0vox2/cxcfMr1gmPXQ8yA8QPnhAjzD1AA/w0DX6E3w/jGNKbxH6cXm38DHjnMcJzlO33It8/66VR6cNo80w3oEqxmuDBx8zUMXw8oy2r6/PJHBzKg/Km1vNpqCukHdlWlri2KV8bI/hcfOUMp+U6YwnHtAjTD3AAzx08TznQ8s/3sXXjinO8LFjnNfzmuXSAKjHffBIa+GeVrpLqWvsdgODyzLe20UUvF0ohlcEazwUw7PCg4xWprp5qOjiLpAFKb/9RLO7ZwHn0WVQ5jE+jrpUDnriAT3C1AM8wEMX1EX9qIhi0lIX7GjKPr/UbLGOch6TnOcSjXL3sTnWzqNo0BQN/nhftjS3ytRtqiodQ8dSHjItrFBBKvHgrhBrPGSLdKtMPnk8lfNkSjf+5RmVJ+1J9SnNMukdxXf4+zMeeUCPMPUAD/DQxc/5c29Oi/JRbogs0Gxh7k3knVUujUje44tHnuHGo2zJJOj91Ge6hqcY7Wd8bLeY6oo1RWkeisE54UHGK/TffdjiQcduKtiHWlzfFtF6p0XYpPE/xPwJNA/tpCce0CNMPcADPHRB3bkr+f63R6Ml/DsRhUgtQjxodaWYmjObVi79Txd88cg0XGXwU5rhbUszvAKjjQc5GaGIR8bJzjO4eJCTEfh9bSoP+tfr4iGxRugNz6dBAfeJ6J1xHiivDQX7rFfKfNUjD+gRph7gAR66WM+fbwi9UcWU/wm+xxbxPZIoI63cQZ88OgvMLm3UMZnGdtV4dYy25LtXLR6K4ekYXGke9N5WMV5fPB4w3J/eGX+3oFIVPbmpv7/jkQf0CFMP8AAPXcSvYY4a8qB77G8KHhYGE2WklTvik4fWwhcZo45Vo3FitLZ4VDXaDOP1xWNRiWPoKY4mbJ/N6TLJw23K93MeeUCPMPUAD/AwLf9cydY5LcSxOOP3kZz/Md72kU8eRsELcgzPqdGW5WHbaNOMV8yc7uOaR9n5bzTC+m6ZDqX8Ns+gzAseeUCPMPUAD/DQRbzveEkeNHD1bZl+nPLbhRw+8bYJnzxKBS9gMx3YdvhGGpH1j7z5Bpcmm8VDciDDm8bDpclmIDZe3zx0cDll2yR4gAd4gEcT8bgmZVtX6DwqhedTDbZus00xvLTvrcij7BMZDWun4e2Ppvw2ZlDmPI88oEeYeoAHeOiiao8QTVeiaUsHU37rSZSRVm63Tx6V4+ECtaPMOwcKMUXD2peUzPMD5fsijzygR5h6gAd4mJZf5l0yrX1M05VGMn7PuxbjbQt98igdD7cFcCVA5LbDN6a13GvnkRbPNCP+KE1DWWuQP42c3l6wz6DG7/EQdxp5d9ITD1d60BP60yIKKHH1aT0n5q4rPVJ5ZPHJiNfrjEdWzN2A6mmtemTF3M2Ik9vyemTF3E3EyaVR/Sv5+jluwIPGyAwU7LNaKSOJuNzF/N0LD7Rwmw9UOXS6q2nY+m80LlrK64jGRRpPC1jvkYcLPegplJbaPCr0u8Zc6FGGRyh6hFJPoUf4esTz1sn0dRbMoOvsuxomR3ltSJSRVu4anzzyogV1C8souzykRQrUt/6KTOdlanA6z9tyF+IuuZSjdR58sewu2Iee4t5TKlcedmtcgOqqWJR3ryceLvToV8xT97y40KMMj1D0CKWeQo/w9aCpRUNsTJsLeNC+NB3pDY3/Kw4vOCTSpy/F5VL3+DxfPPJauJ9VWLt4hmkqC2OYwhYP6lenNYwfSFSGHt5Gv92ax6PCGso2eRBoNHTW+wMapk7D1W/S4EJ57NPkTTF/4/VGn/PIw7Yeb5Y8L7b1eDOQ+vFmk9dT6BG+Hk/zJ63DnPVemKYf0TSkTzT+H8rjiUTeWeV2ian1n2vnkWa4K0TUN19m7eI8o40XghjmMopgjQfjWe4mmeSntOs59fO2ubxPIY+KxluWhwrab11Gl86LQi+6xRjnoRtIOi5zVEyPslE3D9t6TJQ8L7b1mAikfkw0eT2FHuHroUbXOpbRGn5E83/s4Txmc54jBQ8qB9lge3zwmGG4O/o+HZJpeYbhbasQvOCK0VLeVEZRHjZ4iOl986v4c4C7A8c47RRT/fKrkhn09fUNybQ8w3iz1lC2ziPjwrtblI/feLcwfwdDUwrimJFqHMm6edjWo+x5sa1HKPWj2esp9AhfDzV+9NuifFzetzmPM5xnEZ7krt79Pnh0GhredmEevMDIaE15iOKgAUnTO5TRbUCYk8Ujw3iTayg755HAKPPRXclqgvddIfTCb2WZLh1Po/XoXU2vJx629Kh6XmzpEUr9aJV6Cj3C1oNajRQcgTyB5vieUjxDpwHzLB+zgPO4T7MlGpc7l+/NtfLoaDQaut3DvZz5MkX8vWJqFBudNDVUE5lSfxmTtcwjHqveSPydxNXfdaYFydatcx7qdIucKSox4qgdq/lJK17n8yw/edIUAhrVmLkIedo0k4Jyqczvi+i9zqgtHnl8HOqhfV4c66HNQ9Una8pOHXqo9fRAh/t6ulHjluWAh7YeKr+sqTI29UhMu0nvS7XPQ1sP4pc2/ZJB3bm/EFNLJMbRdga53Hjg0WLmtZp5zlXM/aciZbUruo9rlEvX6lGXPFQ+2oabY3hJODHasjz4qUOtAEXoMJmHm2K81ngYGm5llDDc2vk45KV9Xhz/29o8DA3XGQ9Dw60MS4brTA9Dw60MS4brTI8Cw41B99FdIj3STxpojusW5b4qDA1XLVco+VjnofIxXviCjXR5iuHVYrS6PHQEsIQrPPhEOeORZz7tCFt6+HygsImMxSeMUdW4NzbC0MMWj6rGrWOGdcAWD4cPEHSfpHfKNPqZ5rbT+9/uREt7glukNL/1nMVya+NReqWphOGJuoy2wPCEgcHdw59vtRgPwA5COS/ggfrRTnqQge0UU/PcfcEJj8pLO3o02qInlSJ0tTiPoFqSTYiuOjXJaWl3ha4H6gdQpEfNy+UGi6ZfS7noRCp9+PTiW51ndSJld+Ph9rpdeUpXnRMeQGWEcl7AA/UDesBwmx40gflXIjsc0zjv0y48ANQP1FPo0dJ6hNaybifDpeHd14EHgPqBego92kMPjVHKtZq/8bQgAAAAAGgGhGa4s9pd0KpdDlWnUdiazuEKoc7DhR4AAONzeW93gU4LQi6jFMD/skxkLz7RjjwAAACAgFC6hcsmSws99PLfNB2GFr4Y9mBwV3mIaFoOLTjRUjx8rTTVzi3vZtLDwUpTM6DTG9PCK02V4tHCK02V4qEBCgtI4f3yFpygpRg/cfzvOOFhbLhJoxVTC1rT36frMt4iHjUabyg8AAAAmhXJ++gMP+fPlSJaetHWSn5U7mURLdHonId2lzJ3HZ9iE+llY6FVOG7gtJO3xcZ7ykVXsykPEUVysM5DtiiWyeSdhwJaRHujiGIyvifTnzi9x9s2iqmFtm2BnvweEtODVfvgAT3C1AM8wKMItGDGfuU+SkEDDogoXu+d3Cicxd/X8W8X+V56io/tqlBuD5ttLTwKW7gZLckXZNojW7FquKZ+ue8eEUXIecx2izePh5geNqqft03jYaulSUYbAg8FFPD4CZk2i/SQUks4reUnst0y7RPVAljP5guQ/q+HuVvFBw/oEaYe4AEeuib/Gt8bL3G+u0V6qMARTsdFFCxgM/Oma+42me4XGhHIEuXG3cK18egs05KU5tmfMNsroG30G7fwdtho8RbxyBAljh85g0fZlmZBi7Y2HgnM53x2Cf34jbv4mPkVy6SHjgf5AcIHD+gRph7gAR66Rn+C74dxTOktQj8u7xY+ZpzzOMF56pZ7ke/ftfLotGG0GcY7UMV4bfDgYwaqGF6e0fb19ZkEbk7lQXlzq9kU1BXyrkxLSxy7lI/tMTxunlLmkzKd8cQDeoSpB3iAhy6e53xo+ce7+NoxxRk+dozzel6zXBoA9bgPHmkt3NNKdyl1jd1uYHBZxnu7TB/x5tjwimCNh2J4VniQ0cpUNw8VXdwFsiDlt59odvcs4Dy6DMo8xsdRl8pBTzygR5h6gAd46IK6qB8VUbB26oIdTdnnl5ot1lHOY5LzXKJR7j42x9p5FA2aosEf78uW5laZuk1VpWPoWMpDpoUVKkglHtwVYo2HbJFulcknj6dynkzpxr88o/KkPak+pVkmvaOIgzI/45EH9AhTD/AAD138nD/35rQoH+WGyALNFubeRN5Z5dKI5D2+eOQZbjzKlkyC3k99pmt4itF+xsd2i6muWFOU5qEYnBMeZLxC/92HLR507KaCfajF9W0RrXdahE0a/0PMn0Dz0E564gE9wtQDPMBDF9Sdu5Lvf3s0WsK/k2m1Rr7xoNWVYmrObFq59D9d8MUj03CVwU9phrctzfAKjDYe5GSEIh4ZJzvP4OJBTkbg97WpPOhfr4uHxBqhNzyfBgXcJ6J3xnmgvDYU7LNeKfNVjzygR5h6gAd46GI9f74h9EYVU/4n+B5bxPdIooy0cgd98ugsMLu0UcdkGttV49Ux2pLvXrV4KIanY3CledB7W8V4ffF4wHB/emf83YJKVfTkpv7+jkce0CNMPcADPHQRv4Y5asiD7rG/KXhYGEyUkVbuiE8eWgtfZIw6Vo3GidHa4lHVaDOM1xePRSWOoac4mrB9NqfLJA+3Kd/PeeQBPcLUAzzAw7T8cyVb57QQx+KM30dy/sd420c+eRgFL8gxPKdGW5aHbaNNM14xc7qPax5l57/RCOu7ZTqU8ts8gzIveOQBPcLUAzzAQxfxvuMledDA1bdl+nHKbxdy+MTbJnzyKBW8gM10YNvhG2lE1j/y5htcmmwWD8mBDG8aD5cmm4HYeH3z0MHllG2T4AEe4AEeTcTjmpRtXaHzqBSeTzXYus02xfDSvrcij7JPZDSsnYa3P5ry25hBmfM88oAeYeoBHuChi6o9QjRdiaYtHUz5rSdRRlq53T55VI6HC9SOMu8cKMQUDWtfUjLPD5TvizzygB5h6gEe4GFafpl3ybT2MU1XGsn4Pe9ajLct9MmjdDzcFsCVAJHbDt+Y1nKvnUdaPNOM+KM0DWWtQf40cnp7wT6DGr/HQ9xp5N1JTzxc6UFP6E+LKKDE1af1nJi7rvRI5ZHFJyNerzMeWTF3A6qnteqRFXM3I05uy+uRFXM3ESeXRvWv5OvnuAEPGiMzULDPaqWMJOJyF/N3LzzQwm0+UOXQ6a6mYeu/0bhoKa8jGhdpPC1gvUceLvSgp1BaavOo0O8a+z8c6FGGRyh6hFJPoUf4esTz1sn0dRbMoOvsuxomR3ltSJSRVu4anzw6Mxy8I63lVxWGyzK64EF966/IdF6mBqfzvK0nj0fW032NPNQL7Z9xyzhrUjo9xb2nVK487Na4ANVVsY575OFCj37FPHXPyz850KMMj1D0CKWeQo/w9TjLZf8zDf60L01HekPj/4rDCw6J9OlLZ/k36h6f54tHx//+0g2lXYO6XqUhNvh7R4HR0tqzV5cBU/e3ZKpxv0UWD+pXf1tkT1imSrT8m2L7hyHwkOnDf9fVp1PedjF99ZNHRBQMWWfB7REu68pi5ckuykQXJo28e0ikDxKwyuPqo/gPU3nY1iO+4LTPiyM9jHj8YPLwhyHo8ceH+lzxyKwfyS7bAx3h1I+lv+yoXY9El21m164PPY5944ay99MXRRTRRyeQAr1bPs2c72R9Yn9K7vcem+6/r4uH6pdpLdwuMX1Yc/JvoxZtygpU1O+/QuNwazwYz3LlmOSntOs59fO2ubxPs/EYSDypvqh50VJ30DqhH0h6UkxFxPHJw7YeEyXPi209JgKpHxNNXk+hR3PqkcQjmv8jtaSPMeeDInsgU/ygspbN1guPWSliHOPv9/Pna/y5joX8H2T6rxpdx9NatGy0tCDGkGblqMxDTC1AIfipRnAF263sQ12DNLdsl7JPs/GI3yts07z4KKrFXwrzdzCtyiOU8wIeqB/trIfpfF6KVvR/stmRNk9qHPN/+eTRmSIGjbCiPvz5nMFi3naM9/mv3ELVDV5wpUUrjXa5odmW5iGmr2WsbiOkrZQSb5vTxDyST6pZT6f9zHe05EXbajxCOS/ggfoBPfQQB445JaL5weQr92m2RL3y6EwhQZN17xHRUl4f8fcLCpnZXMBPOVpPbLZVjbY0j8STWZJHEhc0tjUrD7po/jcx/WU9fX+D30PczE+glypctK3GI5TzAh6oH9Bjqjv7fxbT1yqm7zSIi94vf8z319ls7vcKvYg/3nnQoKk0Eh8k9qPF2t8S0eiuQW6G08nfntINYdJ1HJt1lhiVefBTB6Ghw+WbYvs3QuDx77r6qvAohYxBU11180jyqYlHQ3O/b4TA4weTh4Pg8ceH6q+nGYOmgqgfS3/ZUbseGYOmgtDj2DdusH0/jUFzXLco99UZSAya6vLFQ+VD73CTa0GmrZV5OSOPAYWIsdEmYJWHjgCtyiNjQQThQY8geOTpYTgCuiX0yFio4gpKTH8rzWNjIww98ngYjoCuxCNpnL70yONhOALa5v30LHdp0ypPNL/1XDPy6GQHv58dfR53j96q7HMrb5vxFMQrMq0o0XWchtI8GCs4Ldc0uXs4BclDtmCq8rCFduXhqn6AB+oH9NDn0cHp23xf3SnKLU8ZBI9ZCTKvcZObmtV381NBbpdDRZPNEsWYR4mWZFeL8xC+z4vllnbdenTVqUdOS7urVfUIpZ5CjzD1cLDErvfzMiuDDGFcaUKLGipHaR55J0bpw6eh9OrqJydSdh+rwkOzq845j1DOS5PxCOW8gAfqB/Ro0fvYrAwyQik0+beoURSbPGgC869Edjimcd6nXXiEcl5QP8AD9QN6ONEjZbUpYx42W9qzMk5O3t91VhKbPKir4Lq8Hb6Zvl547Txq0iOU89I09SMUHj+YPBwEjz8+1If6oWDpLzugh4Jj37jBux45ywZr87C1nj8Zd0ej0RAAAAAA0GpwEYSniuE2fTzcEsP2p6Hq1ISqUYTy3vuGgBLTZqzBwaAr6AEAbWJ8Ncc110LleLjS8JZRCuB/WcYJPAAAAIDgULqFyyZLyxb28t80HaZfthiHPRjcVR4impZDC060FI86WlbN1IKCHtNhOV5zKnR6Y6r2OOlAp1cqFB4lFoowhs6CGaHw0MBNMj0gosAHtCRuvKyiuuDEUREtyegSTngYG27SaMXUgtb09+m6jLeIR43GGwoPAACAZkXyPjrDz/lzpYgiEVVdyU8tl1aYeqcOHtpdytx1fIpNpJeNhVbbuIHTTt4WG+8pF13NpjxEtHqIdR6yRbFMJu88FFD8yY0iWi+Ugiz/idN7vG2jyA4WXRb05PcQPw365AE9wtQDPMCjCLRgxn7lPkqL/x8QUZi8O7lROIu/r+PfLvK99BQf21Wh3B4221p4FLZwU1qSgpvRK2QrVg0V1S/3pcC7tGLHQtst3jweYnrIKnramMHDVkuTjDYEHgooUsUTMm0W6VGJlnBay09kFLtyn6g2HH82X4AU8/hh/v998IAeYeoBHuCha/Kv8b3xEue7W0wPAxhjhNNxEQUL2My86ZqjoAP3C72IQWq5cbdwbTw6DVuSZ/hneoJ/X/6+TaZuThSm6H02F8H7Vm7x6vAQ0cLS3WIq/mwmj7ItzYwWbe08EpjP+ezKuFjSWmC7+Jj5Fcukh44H+QHCBw/oEaYe4AEeukZ/gu+H49xg2ZJhcklM8L4r+Nhezmu2QbkXuReyVh6dJl22spV6F2c+zOLTShGfiZQ4uLxv6a5mWzxkuqtKF29e13FfX19lHpQ3t5pNQV0h78q0tMSxS/nYHsPj5illPskPET54QI8w9QAP8NDF85zPGN8bz5TI4wwfO8Z5Pa9ZLg2AetwHj7QW7mmlu5S6xm6XBkddwlccX37SE/x3RbTSiFBadIK3fZf3oX0n6FjKQ0RBfoVieEWozENMvcie4G5cKzyk0fbLFD8B1cVDRRd3gSzI2eevOGVhAefRZVDmMT6OulQOeuIBPcLUAzzAQxfURf2oTJPcBTuas+/fcsrCKOcxyXku0Sh3H5tj7TyKBk1ldR1TC2417zMspt5H0rbPCrqay6AUD5HfxVuah2yRbpOpmxLnWzePpwqeTMnMj3D6qOBJ9SnNMukdxXf4+zMeeUCPMPUAD/DQxc/5c29Bi5LukRs4LSxoYe5N5J1VLo1I3uOLR57hxl2fRV3HyymJ4q7VuCvWFFo8RBR/th140LGbCvY5nvE9DZtE8fub+EGBQPPQTnriAT3C1AM8wEMX1J27ku9/ewr2XZvxPQ17OM+VYmrObFq51Ot4wRePTMPlrmB657hDMZrUrmPeP6trVX332m9aO3R4iOlzoAp5CGHOg7qRQ+AhsUYUD88fUb6fLdh3Lj+55WG9UuarHnlAjzD1AA/w0MV6/nxDFI8qXpIwzDxc5Ba5WkZauYM+eXQWmB29gx1gc1CR1XWsdq3GuEF991oGRTzEzC7bVB5scKV50HtbmXzzeEBjn3PK9w819l9t8Ps7HnlAjzD1AA/w0EX8Guaoxr6LlO+3auw/mCgjrdwRnzy0Vpoiw1OWSqPW2WNiqqv0KaUFJ9hIXoi73KoYrU0eVYw2zXiVpfTq5rEoZdtH3PVzli8Q9SL5QESTtW/lpzPqElmY8wSXhttSLkYfPKBHmHqAB3iYln8u5beFnP9iLu/WxDX3HnM7y3w/ymiZL8op9yOfPPLm4W6llmuK6WV1reZ2HSutYCNU4SHSu2zV92/akAa7lQdJJVErDzFz/hsttHCLTE/L9DKfbHVS+iRve5n3uYWPUTHPoMwLHnlAjzD1AA/w0EW873hiOwWz/48yPSfTj9jE1fmsXbztR7zPf+RjRMq1OC+n3AmfPPJauDS4Z5M0Oxp1tS/Z0pQfA/zbP8ZdpWmtWTZLagGWfcmfy0Nupy7eaTwyWpFWeEjTncGDy6uLRxKzLRwzCR7gAR7g4ZHHJQvHdIXOI89wJ1K6SUWK4akmnIbPEt2rpiZTyCNhbK3OYzxxzC+Yz+vcxXGOuzsuKSf/Nu7eoC6S76d0CY0ZlDmP9/fBA3qEqQd4gIcuqPXXwy1t9R75U26wfJ/LWcRdubMVU/+A+Z1lvsmu3J5ECzOt3G7+7oVHnuHewK2wx9QTxN3CL2QZrNKiVVt08XvMPUoLUBe5PHKMrRYeQtTO45yY+W5goZg+1P9OMfUeIX7nUJRnHj5QylzEF5gPHtAjTD3AAzxMyu9hDsnjPhLTp+hQuUuUa+7Ogrzz3svG5S5kI/TCI9Nw2VApIMEefgLaxj+ldvHmdB3Te8w9sUGbxqks4sFPI/tSDE7lQTfE+2T6B5n+O2/ryOKTFueSV5bqP3z4sBMeafFMM+KP0jSUtRonPG8AQRKDGr/HQ9xp5N1JTzxc6UHnhd5PDatP6zkxd13pkcoji09GvF5nPLJi7gZUT2vVI+telhEnt+X1yIq5m4iTS6P6V/L1UzTH95xidDqmvlopI4m43MX83QuPwvB8ypSctK7VzxJdpeqiDvHx/TZGKlfgQQLdzk8m/70qD2VqkC8ex0XxSOclGd/TQHkd0bhI47lq6z3ycKFHfF6OGnSNudCjDI9Q9AilnkKP8PWI562vFcWv00Yyvmf1JG5IlJFW7hqfPPJGKWeRUBfg707pKo1H5prkKRzy6FdujtSF8IpM52VqcDrP23IX4s4YoVw7D85zd8E+Jiuj7Na4ANVVsegJsdcTDxd6lDkvLvQIpX40cz2FHuHrQe89h/j+uFnj4SDtexri8IJDIn2xjrjcVSIad+GFR14L97O0KTlKQIJ4KkyMq1OCki3axMIYpijFQ0wtLvGm0jVCaxg/kKgMPbyNfsub1PxZxtSgOCBBXTwIewuetOK1PzeK/LU/KY99mueB3jnH640+55GHbT3KnhfbeoRSP5q9nkKP8PV4mj+fKmjJx2s6HxD5azpTHk8k8s4qt0tMDXqtnUea4a4QU2sAP8uGt62oizer61gx2uSaw0XQ4iGmpuSoT2Bpo4UpD1qGbJL3uZ5TP2+by/sU8qDgBR54qKD91hV06VBki1/k/D7GeegOg4/LHBXTo2zUzcO2HmXPi209QqkfzV5PoUf4eqjRtY4V9A5QxKKf5vzew3nM5jxHCh5UDrLB9vjg0ZlipEMZwQi0u4UT+6QFOxgqysMGj0QX7yr+HODW5xinnYpRrkpm0NfXNyRTJg8h6uGRceHdLcrHb7xbmL+DoSkFccxINY5k3Txs61H2vNjWI5T60ez1FHqEr4caP/ptUT4u79ucxxnOswhPclfvfh88Og0ML7eLN6fr2MhoTXlkGJ66lnHS9A6l7B9vm5PFI8V4r/LgsmrhkcAo89Fdmznu/l4h8mM/FpkuHU/d5/SuptcTD1t6VD0vtvQIpX60Sj2FHmHrQS10mrFBnkCxdU8pjTOdBsyzfMwCzuM+zVZ/XO5cvjfXykNnlHJaS3NGF29W13FZozXhIcS0ruYkjyQuaG7TNV4vPBIViJ4qb5bpcRFFv1Bf1p/lbY/zPjsrdkfFZdLAC5qPtpArmw8eNvSwcV5s6BFK/Wilego9wtaDBl/dywY9m++ZH3Prk0YTq5F5FvO2/bzPVj7mEOdx0eB/jsul+OYP1Mmjo9FoGJ0daay9bCLLMnYhE+q3YbI2eIipkHm6/2jHRgNJDh8+7IyHOr8xZ06oNaTN66yjXBM+DnlpnxfH/7Y2D1WfrDmydfBQ6+mBDvf1Quf6dMCj1P0ja26qTSTmuabCAQ9tPYjftsM3Fu1H99FdIj3STxpojusWIbJ9Zkffp7rlCiUf6zxUPrNKVHbKeHmK4dVitLo8dASwhCs8+EQ545FnPu0IW3r4fKCwiYzFJ4xR1bg3NsLQwxaPqsatY4Z1wBYPhw8QdJ+kd8o0+pnmttP7326ldUkt7Xi2B81vPWex3Np4zKpQoVXDE3UZbYHhCQODu4c/32oxHoAdhHJewAP1o530IAPbKabmufuCEx6zqmbg0WiLnlSK0NXiPIJqSTYhuurUJKel3RW6HqgfQJEe1J0KWDBc3yjqOlK6hGjIujrP6kTK7sbD7XW78pSuOic8gMoI5byAB+oH9IDhNj0eEVGg4PkZv4/zPu3CA0D9QD2FHi2tR2gt63YyXIqscZ3tTEsMMnHCAwizfoAH6gf08AeNUcq1mr/xtKAijBzsuDJKd8mjjWGf/1xdPDQMVx21PAO2RpcCAAAAYRuutRYuGxxNi+nlv2nwUH/dxhsKDzbaqzxENJiqP8t4Q0Wo83ChBwDA+IoMLjR0Vs2ADE6mU/LraTEVpmyCv5+m3+LWpmujDYEHG20mD/5tGS5BAACA9kLpFm6yJcmmQiHL9vDfm2R6TDE8Jy3NUHiktGhzeZi2eH2tNNXOLe9m0sPBSlMzoPP6o4VXmirFo4VXmirFQwPxcot5C04clekTx/+OEx7GhptncFJwdXHrfrkvhSmiidALFaOxcuZD4VFgtNN4iChskyseAAAAzYrkfXSGn/PnShEtvWhrJT8q97KIlmh0zkPbcA0Mjvbt5tbcJqEXdUE0Gw/ZotA1WsFlO+GhYC4/ka0W0fw49YmM5sMN8hPZRYtl0v/yfa5sn3jkAT3C1AM8wKMItGDGc3x/FJz/US5vTEwFUljMvFYzz/jVHd1zKdj7ZMlyh7m8WngUGq4Fg4v33+rZaK3wsGC0VngooEgVT8i0OcPMl3Bay09kFNVmn6gWeYTK3Mj/28NsLj54QI8w9QAP8NA1+df4XnqJ890t0kMFjnA6LqJgAZuZN11zt8l0v8HDQFxu3C1cGw+dFu5p5TvdSFZIgxs1MLgrhij3qWowwfIQM2NU5vLg7zYMlyadHxP6QZO7+aKhVtg6EU1OL1vmbfy/n/HEA3qEqQd4gIeu0Z/gssc5vzOax06w2b3O/Hs5rxUaDwJxudRq3Vk3D9N3uPQi+X1pWnv5KUAUGZyj7o+geMikxUPoBXnWBXVrvC2i2KumoMr1roiiYpgsvzaPj6Myf8IV0wcP6BGmHuABHrp4nvMZ43xGS+RB19td/H8s5Tx/olHuYm6J1s7DZFrQTjYMMpLtIgqurgZYn+B9bpAG1+/Q5JqOh4heqtvk0cVdIAsq5LGA8+gyKPMYH0ddKgc98YAeYeoBHuChC+qiflRE7zvvL2lyMUY5j0nOc4lGufvYYGvnoW24ZF5sHjsUoyk0OOrmtdCNGxyPvr6+Qh4ZRkv7VOXxlEE3UNGT6lOa+1LLPQ7K/IxHHtAjTD3AAzx08XP+3Cv0u2+LWph7E3lnlUsjkvf44mG08AWZmEwDbCYxigwubvVZQyg8pOlSWTN4FBhtVR6Uzybl7yHuzugQ+VOM4t/vEtOHsOuMnFYfEmi03klPPKBHmHqAB3jogrpzV/L9cY+ynd5/Ujd1g1MW4t/fFdOn7sSv7FaKqRHWaeXSqOMLvniUWmlKNTUNg+sWdrtTg+ORyLfIaKvyWCOiUXUxHjR8OjvDx8SgvDYUHLNeKfNVjzygR5h6gAd46GI9f74hpo/mfcWw1b2Uj4lBeR1JlJFW7qBPHtqGS+bFo4Czfs8yuJ2JFmAlhMLj8OHDW2Xq1mgF2ebxQOLv8cQTV9ETmXpMjNUFZaq/v+ORB/QIUw/wAA9dxK9hjia2z0+0pIta2uoxImGm38kpd8QnD5NRymQamxIjg7Wm4vB+trwuKB5i+gjl2GhdjlRe5KKzoOD325Tv5zzygB5h6gEe4GFa/jkHPEZy/sd420c+eZgYrjoiV31R/pmodypOU/IQ9rqz5zv4X+YZlHnBIw/oEaYe4AEepvuOO+BxIYfPPOWe7I2HieHeIKYW4O9OtOhyDS6vC7gEmopHhtG6Wt6xLCbBAzzAAzyanEdX6DxMpgVNJKbkxNCZivOZtb6LQHjQCOXE1KBpPETxSOWycPFENmZQ5jyPPKBHmHqAB3iYtv5ctLR7EmWkldvtk4fxKGVlSk78d7/mCGGrCIUHm+qA8rfOlKAqPFy8cyjK8wPl+yKPPKBHmHqAB3iY7uviXXLetRhvW+iTh0m0oO6i96EugwZU5EFPYP9apn8v03/hffLMvJAHjVDmebh5KOSRF8c0I/4oTUNZm3iaonzjfyiLfEfKE1iMwYL/g36Ph7jTyLuTnni40oOecmmqw7D6tJ4Tc9eVHqk8svhkxOt1xiOrrgZUT2vVIyvmbkac3JbXI+uemrif0qj+lXz9HE+0knuU8rNu0I2clvVqpYwk4nIX83cvPExauJ9lTckpmorDXcC2YMrjPZluEdEyZP/FJg+aGpTRWk1r0dricTzRgn7RsFtkPh+jttCPaFyk8Vy19R55uNDjf5LpaxFNDxgzuGnZ1qMMj1D0CKWeQo/w9Yjnra9N3DsfEWbd3eN8jHrP3ZAoI63cNT55mBhuN5sHGd42xeRyjdbBKGFTHrQg9SXlaY4mKZ8XU/PKzvO2nrI8ZNqmbHfNg/LbnXia+lzoz6P7XEyfN5cVhipZ5k7+Tk+IvZ54uNBjhUz/ZHheXOhRhkcoeoRST6FH+HrQymxDfG/cnGitXyf0579el2jhx+EFh8RU7Nq0cleJaNyFFx5VghfE8B00IJeH/Pz/+HfqV6fIPg8kKkMPb6PfbnXBQ0TvdW3yoLm/Ixa0pDz2ae5LrwXiFWme88jDth5vljwvtvV4M5D68WaT11PoEb4eT/MnTadcYkEPyuOJRN5Z5XaJqWmctfOoErwg+bTvK3iBFg82QlqGbJIN8HpO/bxtrjBY4zgleMEMHiJ9AJUNHrTfuopdXGOch24g6bjMUTE9ykbdPGzrMVHyvNjWYyKQ+jHR5PUUeoSvhxpd61iJ3kWRMHjKYzbnOVLwoHKQDbbHB4+6gxcMWzJdbR4KVvHnABvimJgKQjyQ2EfXdE2CF9jmEcdvLBPl4owoF8uS3lfcxccn40jWycO2HmXPi209QqkfzV5PoUf4ejwppsePLhO9aCkf28N5PalxDO1DXb37ffCoK3gBGe0Kue9yYRGaPGLEL8YPpWQVb5tTkopO8AIXPKh1tULox9ud4H1XiPKxH8f5eGrZ07uaXk88bOlR9bzY0iOU+tEq9RR6hK0HtdDvE9G7Toqte0roT5mMx8+c4mOHOC+dVn9c7ly+L9fKw3XwgqtGK9OQjRpSgkcSFzS35aJE8AInPPjk0lPlzTI9LqLoF+rL+rO87XHeZ2fF7qi4TBp4caeI5rUt8MTDhh42zosNPUKpH61UT6FH2HrQSP972aBn8/3yY2590mhiNbzdYt62n/fZyscc4jwuGvzPcbk3ieh9c208dObhkmkuE2ZBA+iYflsmW5FHEg2bPIRe8AIXPNIq0Quc6sLFlCdcHzxs6tEIRI9GC+gRSj2FHuHqQe97aVrNyzLtEtG89sc45YHmuG4R02Pzlim3l9NQHTw6Go1ivaSZ9bLBLFO6FrpTvrsw2ko8lMnYuhWjo2jhC9myNeKROBnaPDIWFKgVOYs/OEfGwg6u/j/t8+KYkjYPF/ooi1s0VT11BWVxC209NjZaVg5R9n667fCNukXQ6Gea276K76OLlZY23VtplDTNby1c3WpH36cm5TrjofLRWmmKDXR5iuHFLTqnRuuIxz38+ZYpD3mDucIjxXin8dB86inNA3CKUM4LeKB+tJMeZGA7xdQ8d19wwsMkWlCa4Yk6jNYRj8qRJch4peku5y6JqzwMuzm6Qr6K6mhlBoquOjXJ6UkIPgIK6gdQpAe17gBDw00anm/yhjziNTJjnMjYpwxC4QGURyjnBTxQP6AHDLfpQS/EfyWy1w1Nromp28rV2k95N+aEBxBm/QAP1A/o4Q+htazbyXDjNTLBA0D9QD2FHtCjdmiNUgYAAAAAAC3ctoPtqTo6g4DqmB5UdjAS9JiOvBjLZVB22s8ByxOoyk63CYVHXgzuMtCJ2x0yjwpTdlKh031su0xTHp0CaCfQSML1AZTpgwf0CFMP8ACPtrluYbjtZbaviHqnM6SV6YMH9AhTD/AAj7a6bmG47YFrZPpbmb4vLEVsKlmmDx7QI0w9wAM82u66xTvciqj6vqyGZfGu4Scx6vr4QNiNNmJSpg8e0CNMPcADPNryukULtz1atvF7hsGay6Q1Rx/xxAN6hKkHeIBH2163Vlu4Iwc74ig6BFpq0Uv3Qyg8xFRUoSs8au6OiSvHA8q2oRrLpEpK4apGPPCAHmHqAR7g0dbXrRXDVQyuV9l8Wm4fqtPwQuGhGO00HnyC6jBeqjB/k6gcFPfyZE1lfiWiQMwjHnhAjzD1AA/waPvrtpLhphgcPQ3E8RQf4+3ODS8UHilGm8rDsfFShaEl1zYktg8JNwGsk2V+xU+EZzzwgB5h6gEe4IHrVpR8h0sGJ9MpNo9eNhYKY3SDNDMyNDKTG2Tawb/FhnfKttGGwIONNpUHG2sqDz7GRYX5UcpvQ44r6Y+4At6nVNI6eUCPMPUAD/DAdVumhZvTktwjzW0i5ZDJxN+9jlu0tfI4fPhwJg/+XgsPBS9mVA7CG44q6otKJb2XW+2/8sADeoSpB3iAB65bE8M1MTi5LwVgp+7TTSIKxh7v312n0brkYWi0zngkQJXjoYzfKHLHBw4qaVxm/EQ47IkH9AhTD/AAD1y3Cgq7lAu6bCdUg5Npq/z6GZtRt5jetVrVbIPgIc02lYeIuo0nEkbrjEfK09lDOb/P533mOyiTKul3uYvFBw/oEaYe4AEeuG5NDVfM7Pa8lGxJ5hlc0hAroCl4aBhtv0jvbq5SYX6ssR/t8x9kekpUXxYtLpP+93UiGq3ngwf0CFMP8AAPXLclDTdG3A1KJvKZNLdtNRlcU/CQaVvNRkv4pWblUB8GnpPpH2RaU7HMuJK+6YkH9AhTD/AAD1y3Fgz3BjaP2Gi26xocv0+1habikWG0tni8LtNHJY5bKNPaimXOFtG8tPmeeECPMPUAD/DAdVvVcMm8EtNsYuQanNL6tIJQePT19U3IlMkjx2ht8qClxf65TE8btp4PyfQTC2Wu526VW2X6ds08oEeYeoAHeOC6tdDCVQ1vQPm7yODiVh+N/Fph2Xi98+ATM6D8XWS0tnnQVKO9Mv0Fn/givCSidUFtlfkqd6v8TqZzNfOAHmHqAR7gges2BdrzcMm8it6FZkzFIWMhM7QyYbkkjzGZfsBc/hvvk2fmhTwOHz7cTa3cgt0KeeRFGzKMJDTOJ36NyB49R5XjYYsXiVomdavQ8md/7oGHVT3W/jo/4+M/rEePCjys6lEUEasJ6qlVHgc68jPe2BBtpUfevVT3ftou9zGThS9ogBLNM31Bc86rVaOtwOMI3RNk+pNtHvJGdIWH0Jt764qHitsKKscjjsukbprLnnhAjzD1AA/wwHXL0OlSXsHmOW1ksGJyqV2l0gyXWzbbUjxk+ivF5HpEFMvwvEwNTud5W09ZHiIaoRyjLh5pyBop9zJXjssOKqpa5pBHHjb0sHFebOgRSv1opXoKPaCH9/tYoeGSaZJ5Joxmu7KLa6O1xWORTO+LaERaT6LSPMC/3VrEo6+vb0gmbR4yLRfT1920wiMDvRmV42GHF61a5qBHHlX1sHVequoRSv1otXoKPaCH9/uYySjlpOHFcGq0FnmQEc4V0YtyGth0Pad+3jZXTMWuLUSK8U7jkWK0TngomJ1SQY46rqRqmbTU2agnHjb0sHFebOgRSv1opXoKPaBHEPcx4/B8bGbLRw529Cp/144SPFbxJ40o3q1s38kC7lL2McEQm2tvojuibh4ruZKoleOvHF+0apnDHnnY0MPGebGhRyj1o5XqKfSAHkHcxzrLHsgtTS9mW5JHPHgpbah3vG1OBSpDQi9kkysey5Tvr9Z00aplvuGRhw09bJwXG3qEUj9aqZ5CD+gRxH1slmg/XNDcpgXdKREpUyus8hBTL/ipcjxY00WrljnokYdNPaqcF5t6hFI/WqGeQg/oEcR9rB0Nt9GCPBaIaAj76zU+IaeV6YOHbT0agejRaHI9Qqmn0AN6BHMf6xRAK2AZVw56Epv0WKYPHtAjTD3AAzxw3cJwr+IeTq3A47KHiyWtzMsBXLS2eJieF1d6hFI/mrWeQg/oEcx9rB27lGN0tRCPox54Hw2Ehys9ugLRo6tJ9RCoH9AD97Hp6Gg0Qnml6QbKOp+0AkrR6ie01vH1hmt/akEZNKXNw3CNWqAElPWKtc+L4RrGTcUD9XQ6lHWTtfXY2MK31FDup82KdupSpqW4xnN+jxewbhceAOoH6in0gB41op26lGm493XgAaB+oJ5CD+jhAy3fpQwAAAAAQbVwi2JeukDaux/wCAf/4t+OeC3/7/7NEugRsB4A0AzYdvhGr+Xv6Pv06nfMwwUAAACAOlu4BrhJROGXaGFqWk9zMW8/K6JA7G+KaFj1J465txWPOlpXzdSCgh7TUUePjE4PjDKq1xl0RgGHwkMZ1esMOqOAQ+FRR2tTbVE2s+HS6hsUbqk3S2/+pCgLFCmCoi5QqCbbAQ7AAwAAAGg66HQp04Tm/TKdZnO5SA+QMq2T6U427Vn8fR3/dpEN6RQfa2NSNHhMgea/vSKiuXCNkuk859FjWOZ3PPOAHmHqAR7ggeu2gEeR4VIQ4d/K9JhMl0QU9/BmmX4q03HqqRDRMliX+ftx/u1m3vcSH/tbzqsswGMKi2R6X0Td2FUr+wOc160GZX7okQf0CFMP8AAPXLcaPPIMl4LvnuBWHE1iXiHTFhG9lyzCBO+7go/t5bxml/hHwGM6nq340JD2EPGsQZkTHnlAjzD1AA/wKMuDXrHdJVNHyXQX51H1uq2FR57hPi/TUhEtz0WZnSkh6hk+dozzer5EHuAxHauEfawq8bsPHtAjTD3AAzzKHvNgyXupek990MJ1WwuPLMOlAT+Piihawv0yjabs80vNFtoo5zHJeZoM/QSPmeh2cMHMKVGmDx7QI0w9wAM8yvIYt1D+uIXrthYeWYb7c/7cm+P6ZBY0cGiBpvvvTeStA/AAAAAAWgJphkvzSGkqC/Vx79Fo+f1OptUaZe3hPFeKqbmqeQAPAAAAoKUNdz1/viGi6SxFoJfENABoW8F+lNeRRBl5AA8AAACgpQ03np9kGoR3u0y/Efkj4AYTZeQBPAAAAICWNtxF/HmuRH5rZHpPZHeRjiTKyAN4AAAAAC1tuPP4s+yoLVpb+G2Zfpzy24VEGXkADwAAAKClDdcWrknZ1uXhfwQPAAAAIEjDjVtd80vmSfNMl8t0MOW3nkQZeQAPAAAAoKUNN35XWea9IoWi+7aYejeZhMn7UPAAAAAAWgZp4fneEdHcUJqqctwgrx0yDRTss1opowgueVB+VwNEJmOJJuJ+hsIDcAdaavNpEYVQHIs31hFzV4dHFh+H8XpTeWTF3G2DepqqR1bMXZ04ua2oR1bMXZ04ue1suK/KtFWmtSJa9qpocX6aT/qvRDRPNQ+U1waljCK44mGKUHgAbkC9C3cLvTnW4IH6AT2gR2mkdSmfFVHUAzKXzQXH0753aprLZs5ziI8TGnnb5pEW97AojmEoPAA36FduHj7PC3igfkCPNjRcwd0FhKdE9uL6h/hJ5xONciiPJxJ568Amj6y4hzpxDEPhAdjHm4GcF/BA/YAebWq49LKIRtXStJVjGU8rj4gooHoRejiP2ZynyYsxmzziuIeT/JR2Pad+3pYXxzAUHoQJB/Xgq4LfJwLh4UKPiRLnZSIQHqKFeTRz/YAe+nrYaAn3WLiP1cIjbx7ukyKKakOZ0MINS0sQWMrH9nBeT5bIwwYPQhyjkAYy7RTRy/4x/j6Q2CdkHicdPrWalOmDh0s9TM7LyUB4iDbg0Yz1A3ro6/GiKD/lUvCxL1q4j9XCI89wqbV2n4jeX1LIuVP8xKITT7Gb9z3Fxw5xXpdK/CNVeSS/H0rZL942pwl4qO9QbOAi5yk0y+z2yMOlHibnxaUeodSPZqyn0KP59KCZK5+LqXfApulzzqPqfawWHp0aJ/VeFpC6hGm07scy7RfROsHqGsGLedt+3mcrH3OI87hYsXKV5ZHEBc1tofL4UKbbRTR6ukrQ5HHO43bOU7fMWz3ycKmHyXlxqUco9aMZ6yn0gB5B38dmaWRE/fH0fvJlmXaJKLLNY5zyQPNXt3CL0AbK8kii0QI8qOvmL0W9SCvTBw/XejQC0aPRZHqEUk+hB/QI9j42y2BfMk4ahUuj02gRiFXcLI9bdTQlhl5Av8lO72r1JFMeohV4OFzkoClhSw8Pi1s4ga3FJ7IWt9BFKIs+2OKRtbiFLkJZ9MEWj6zFLXSxo+/Ttr5vzSpxDBnpTk4+UZXHPfz5VovwAOwilPMCHqgf0KPVDDeU5dls88h5Yu9qBh6t0IpsUnTVqUtOS7srdD1QP4CQ9QipVT2rjSoE9dOrc61OZOzTLjwA1A/UU+gBPWpEZxv9rzTQKW8U2jjv0y48ANQP1FPoAT3QwnWCQZmuAw8A9QP1FHpADx/oaDQQOgkAAAAA0MIFvMH3lJnQBm1BDwBoPmw7fKPX8tVBW504HQAAAACAFi5QY+uqmVpQ0GM6qi5YoQOdqXJVF4rQgc6iFqHwqLpQhA50FrUIhUcdrc2QF9dACxcAAAAAfLZwXT0hmi65FgoPVy2Ikgts0Py352RaJsrHcaQ5csMyPS305svFZe4T0TrZvnhAjzD1AA/wwHVbwAMt3OYDrd38vkwPiGpBk3s4D8rrVoMyP/TIA3qEqQd4gAeuWw0eOobbsJSqAjwiUAzeuRYNfC7nqVvmhEce0CNMPcADPMryoCAwd8nUUTLdxXlUvW5r4YFBU82HVR7yXBUID+gRph7gAR5lj3lQVItDe4bz+LzidVsLD9Mu5R0y3aC4+m7ltwPK9r/gfS87Mp125tFd8PtPZLpkmOecEmX64AE9wtQDPMCjLI8sk/ulTLM18xq3cN3WwsPEcCmY/IBMoxr7nuN9n3RgcuCRj4MyLdfkBR7gAR7gESKPR2U6LdOCVuKha7jDidabLl7gY20BPPRAk1S/LaL1Tn0CPMADPMCjLGgi/O9kWt0qPHQNd0uFMp6x3KoEDz1clOk+EXVl+wR4gAd4gEdZ0CAkCv23rRV46BhuR8VW2TucR1WARzlQV/Z3+QLyCfAAD/AAj7LYLtNvhN0R1rXzwDzc9sAbMt0p01nwAA/wAI8m5bFGpvdkWtysPGC47YNPZLpbpkPgAR7gAR5NyuMmmd6W6cfNyAOG2364DB7gAR7g0eQ8rmlGHlj4on1Aw9pfE9GIO/AAD/AAj2bkQdOV7hfRSOqm44EWbnuAVj75XQAXC3iAB3iAR1m8KaLpSiPNyqNtW7h5UYg2NurjkReFqGQkoSRoGPv2ACQPmQdF96AoH8NCifThOOauNo8sPpbi9WrzyKqrbVBPU/XIuodYun80hR4dnV1X9fh/XvxGagb/6yP/zQYPmp40EIAelXigS7l1QcPW/0ZEI+rAI5sHrQJGg0EugkdQPFA/AtZDGm1delA5/0pEI6V9wgqPdutSphBKr8h0XkxF7TnP23paiAcNV38vgIu2GXj0KzdTn+cFPFA/mkIPxWxd60HTkO4MwGyt8Wgnw82Ke1g1rmNoPGiYOg1Xv8mz3s3C481Azgt4oH5Ajykc4p6FTzzrYZVHOxluHPdwkp9ar+fUz9vKxnWsm8dEQf4vCv3oFjG+Kvh9IhAeLvSYKHFeJgLhIVqYRzPXj5bVQ7ZubeuR1RJ+ROhHLeqxcB+rhUdVw1XDEM0W/qDDI45RSC+8d4roxf8Yfx9I7BMyj5MO9Huz4PeTgfBwqYfJeTkZCA/RBjyasX5AD309yODnV+Axn/Ooeh+rhUdZw6U5WRtk+pGyjf7eKtPSGs3XhEe30kWQ1m2QNMxQeajvlGzgIucpNMvs9sjDpR4m58WlHqHUj2asp9Cj+fSgCDwUtL1RMn3OeVS9j9XCo4zhUuafyfS3YnpA3y7uQnhXpj/WYLZleVzQ3BYqjw9lul2mV0V20GQdjHMet3OeumXe6pGHSz1MzotLPUKpH81YT6EH9Aj6PlZmWlCdkW5c8Gi0AA/quvnLmvVOK9MHD9d6NALRo9FkeoRST6EH9Aj2PoZ5uE0CS4scQI8EHC9uURssLT6RuxCLDupcNKYOHgcqNi+WPBqGILZ4ZC1uoYsdfZ+29X1rVqtfODkXzD38+VYdN7ScG5kRD6A2hHJewAP1A3q0uuG2AbrAA63qMufFhS45LW3UU9w/oEeLtKrbyXCpn16da3UiY5924QGgfqCeQg/oUSPaaeELmsCcNwptnPdpFx4A6gfqKfSAHmjhOsGgTNeBB4D6gXoKPaCHD3Q0Gg2oAAAAAABo4QJJ2J7KojMIqI7pM2UHI0GP6ag6tSeJsiP0D1iesV92xkIoPEYO2iVSdqpPKDy2Hb7RKg+dwVG2yzTl0W7h+dodNJJwfQBl+uABPcLUAzzAo22uWxhue5ntK6Le4ftpZfrgAT3C1AM8wKOtrlsYbnvgGhGt9fx9mYY9lumDB/QIUw/wAI+2u24z3+EecLRisun7j1B42H4vFsPWknwFFeYV7vr4QKbRmippskwfPKBHmHqAB3i05XWLFm57tGzj9wyDNZdJwZ0f8cQDeoSpB3iAR9tetzqjlG3NG6raVgWPchXmAWXbUI1lUiW9V6YRDzygR5h6gAd4tPV1ixZu67Zs/yZROS7JdLKmMr+S6T6upHXzgB5h6gEe4NH2162p4e6Q6QZunVHarfx2QNn+F7zvZUeigEd+hfmVTBsS24e4krgu8yt+IjzjgQf0CFMP8AAPXLfCbOGLLQlDycM5mQZkuiDTfsuigEdxhflRym9DNZR5iZ8Iz3jgAT3C1AM8wAPXrWELd9jAXFS8IOwO3waPfLyYUTkIbzgu8xI/EQ574gE9wtQDPMAD162h4W6p8I88Y7lVCR7poCexhzJ+o8gdHzgsM34iHPbEA3qEqQd4gAeuW0PD7ajYKntH2BmRCx75T2cP5fw+n/eZ76BMqqTf5S4WHzygR5h6gAd44Lot2cIFwgWd+B9r7Ef7/AeZnhLVl0WLy6RKuk5Eo/V88IAeYeoBHuCB6xaG23L4pWbliNEt03My/YNMayqWGVfSNz3xgB5h6gEe4IHrFobbknhdpo9KHLdQprUVy5wtonlp8z3xgB5h6gEe4IHrFobbkqClxf65TE+LaEUUXRyS6ScWylzP3Sq3yvTtmnlAjzD1AA/wwHULw21ZTMq0V0SLaxzS2P8lEa0LaqvMV7lb5Xcimm9cJw/oEaYe4AEeuG5TMEu0KfKiEG1s1McjLwqRYSShcT7xa0T26DmqHA9bpK+WSd0qtPzZn3vgYVWPf/FvR3Iz/rt/s6QWPSrwsKpHUaSsJqinVnkURTAzvH80vR4jB/MFWfJoA/cxtHBbErcVVI5HHJdJ3TSXPfGAHmHqAR7ggeu2TQ23R0SxDM+LKOpPg7+/wr81O4+skXIvc+VwsZazWuaQRx429LBxXmzoEUr9aKV6Cj2gh/f72KwDHcI7auKwSKa3ZZqbUmlolNoqmZb/2UuHP3QUa96Ih0wflsi7N6NyPOzwolXLHPTIo6oets5LVT1CqR+tVk+hB/Twfh9La+F2iekTeZN/1wXbPJ7lykEvyvtlup5TP2+by/uEyqMIs1MqyFHHlVQtk5Y6G/XEw4YeNs6LDT1CqR+tVE+hB/QI4j42K8VcjvH3+/nzNf5cx0KqmJMgbdNsbfNYxZ8UtUcNPLCTBdyl7BMaDx2sTJRJleOvHF+0apnDHnnY0MPGebGhRyj1o5XqKfSAHkHcxzpTzGW1TItF9LK4h7+v5t/ilh2tsEHxAdVICvT3VpmWVjRfVzy6+TNtqPehFMMMhYculinfX63polXLfMMjDxt62DgvNvQIpX60Uj2FHtAjiPtYZ4q5UMzWe2T6RESrbtzD22KTIfOgScGLFNHjPKgL4V2Z/mjBbF3xuKCxLRQeJlijVI4Ha7po1TIHPfKwqUeV82JTj1DqRyvUU+gBPYK4j3VmmIv6ovvDhMm8xiZDXQkdOcmG2brg0chIofEwwQIRDWF/vcYn5LQyffCwrUfZ82Jbj1DqR7PXU+gBPYK5j5HhXpPYlpZ5Hf84eFTrEnmdn8QmPZbpgwf0CFMP8AAPXLcJ0KApipZwP7fUqMV2SqYVSqvuVt42j5vb9/MxtldkcsIjZ8rRPfz5li0eeSvu5KzWk8XDBJc9XCxpZV4O4KK1xcP0vLjSI5T60az1FHpAj2DuY50JkxlkIyHRbhLRMldvpZmLI9TJI296Tyg8dHHUw0WbVubRAG4etniYnhdXeoRSP5q1nkIP6BHMfWxWRsuOMM6fZ/nTtdm65jEmpq9+ciJjn9B4zIDhGrpW4KPMOrgp6xUbnRfbepTlkQbDtY2zemIq86hzTXJXPJQessp6GK4p7AxVeCjrJlfWY0ffp7X/7z7KTGvhJk0mNpPk33XBBY9HFNNMQ7yAdYg8APcI5byAB+oH9GhR/P8CDADf08qDYpVhFgAAAABJRU5ErkJggg==);
        background-size: 238px 204px; } }

.tsd-signature.tsd-kind-icon:before {
  background-position: 0 -153px; }

.tsd-kind-object-literal > .tsd-kind-icon:before {
  background-position: 0px -17px; }

.tsd-kind-object-literal.tsd-is-protected > .tsd-kind-icon:before {
  background-position: -17px -17px; }

.tsd-kind-object-literal.tsd-is-private > .tsd-kind-icon:before {
  background-position: -34px -17px; }

.tsd-kind-class > .tsd-kind-icon:before {
  background-position: 0px -34px; }

.tsd-kind-class.tsd-is-protected > .tsd-kind-icon:before {
  background-position: -17px -34px; }

.tsd-kind-class.tsd-is-private > .tsd-kind-icon:before {
  background-position: -34px -34px; }

.tsd-kind-class.tsd-has-type-parameter > .tsd-kind-icon:before {
  background-position: 0px -51px; }

.tsd-kind-class.tsd-has-type-parameter.tsd-is-protected > .tsd-kind-icon:before {
  background-position: -17px -51px; }

.tsd-kind-class.tsd-has-type-parameter.tsd-is-private > .tsd-kind-icon:before {
  background-position: -34px -51px; }

.tsd-kind-interface > .tsd-kind-icon:before {
  background-position: 0px -68px; }

.tsd-kind-interface.tsd-is-protected > .tsd-kind-icon:before {
  background-position: -17px -68px; }

.tsd-kind-interface.tsd-is-private > .tsd-kind-icon:before {
  background-position: -34px -68px; }

.tsd-kind-interface.tsd-has-type-parameter > .tsd-kind-icon:before {
  background-position: 0px -85px; }

.tsd-kind-interface.tsd-has-type-parameter.tsd-is-protected > .tsd-kind-icon:before {
  background-position: -17px -85px; }

.tsd-kind-interface.tsd-has-type-parameter.tsd-is-private > .tsd-kind-icon:before {
  background-position: -34px -85px; }

.tsd-kind-module > .tsd-kind-icon:before {
  background-position: 0px -102px; }

.tsd-kind-module.tsd-is-protected > .tsd-kind-icon:before {
  background-position: -17px -102px; }

.tsd-kind-module.tsd-is-private > .tsd-kind-icon:before {
  background-position: -34px -102px; }

.tsd-kind-external-module > .tsd-kind-icon:before {
  background-position: 0px -102px; }

.tsd-kind-external-module.tsd-is-protected > .tsd-kind-icon:before {
  background-position: -17px -102px; }

.tsd-kind-external-module.tsd-is-private > .tsd-kind-icon:before {
  background-position: -34px -102px; }

.tsd-kind-enum > .tsd-kind-icon:before {
  background-position: 0px -119px; }

.tsd-kind-enum.tsd-is-protected > .tsd-kind-icon:before {
  background-position: -17px -119px; }

.tsd-kind-enum.tsd-is-private > .tsd-kind-icon:before {
  background-position: -34px -119px; }

.tsd-kind-enum-member > .tsd-kind-icon:before {
  background-position: 0px -136px; }

.tsd-kind-enum-member.tsd-is-protected > .tsd-kind-icon:before {
  background-position: -17px -136px; }

.tsd-kind-enum-member.tsd-is-private > .tsd-kind-icon:before {
  background-position: -34px -136px; }

.tsd-kind-signature > .tsd-kind-icon:before {
  background-position: 0px -153px; }

.tsd-kind-signature.tsd-is-protected > .tsd-kind-icon:before {
  background-position: -17px -153px; }

.tsd-kind-signature.tsd-is-private > .tsd-kind-icon:before {
  background-position: -34px -153px; }

.tsd-kind-type-alias > .tsd-kind-icon:before {
  background-position: 0px -170px; }

.tsd-kind-type-alias.tsd-is-protected > .tsd-kind-icon:before {
  background-position: -17px -170px; }

.tsd-kind-type-alias.tsd-is-private > .tsd-kind-icon:before {
  background-position: -34px -170px; }

.tsd-kind-type-alias.tsd-has-type-parameter > .tsd-kind-icon:before {
  background-position: 0px -187px; }

.tsd-kind-type-alias.tsd-has-type-parameter.tsd-is-protected > .tsd-kind-icon:before {
  background-position: -17px -187px; }

.tsd-kind-type-alias.tsd-has-type-parameter.tsd-is-private > .tsd-kind-icon:before {
  background-position: -34px -187px; }

.tsd-kind-variable > .tsd-kind-icon:before {
  background-position: -136px -0px; }

.tsd-kind-variable.tsd-is-protected > .tsd-kind-icon:before {
  background-position: -153px -0px; }

.tsd-kind-variable.tsd-is-private > .tsd-kind-icon:before {
  background-position: -119px -0px; }

.tsd-kind-variable.tsd-parent-kind-class > .tsd-kind-icon:before {
  background-position: -51px -0px; }

.tsd-kind-variable.tsd-parent-kind-class.tsd-is-inherited > .tsd-kind-icon:before {
  background-position: -68px -0px; }

.tsd-kind-variable.tsd-parent-kind-class.tsd-is-protected > .tsd-kind-icon:before {
  background-position: -85px -0px; }

.tsd-kind-variable.tsd-parent-kind-class.tsd-is-protected.tsd-is-inherited > .tsd-kind-icon:before {
  background-position: -102px -0px; }

.tsd-kind-variable.tsd-parent-kind-class.tsd-is-private > .tsd-kind-icon:before {
  background-position: -119px -0px; }

.tsd-kind-variable.tsd-parent-kind-enum > .tsd-kind-icon:before {
  background-position: -170px -0px; }

.tsd-kind-variable.tsd-parent-kind-enum.tsd-is-protected > .tsd-kind-icon:before {
  background-position: -187px -0px; }

.tsd-kind-variable.tsd-parent-kind-enum.tsd-is-private > .tsd-kind-icon:before {
  background-position: -119px -0px; }

.tsd-kind-variable.tsd-parent-kind-interface > .tsd-kind-icon:before {
  background-position: -204px -0px; }

.tsd-kind-variable.tsd-parent-kind-interface.tsd-is-inherited > .tsd-kind-icon:before {
  background-position: -221px -0px; }

.tsd-kind-property > .tsd-kind-icon:before {
  background-position: -136px -0px; }

.tsd-kind-property.tsd-is-protected > .tsd-kind-icon:before {
  background-position: -153px -0px; }

.tsd-kind-property.tsd-is-private > .tsd-kind-icon:before {
  background-position: -119px -0px; }

.tsd-kind-property.tsd-parent-kind-class > .tsd-kind-icon:before {
  background-position: -51px -0px; }

.tsd-kind-property.tsd-parent-kind-class.tsd-is-inherited > .tsd-kind-icon:before {
  background-position: -68px -0px; }

.tsd-kind-property.tsd-parent-kind-class.tsd-is-protected > .tsd-kind-icon:before {
  background-position: -85px -0px; }

.tsd-kind-property.tsd-parent-kind-class.tsd-is-protected.tsd-is-inherited > .tsd-kind-icon:before {
  background-position: -102px -0px; }

.tsd-kind-property.tsd-parent-kind-class.tsd-is-private > .tsd-kind-icon:before {
  background-position: -119px -0px; }

.tsd-kind-property.tsd-parent-kind-enum > .tsd-kind-icon:before {
  background-position: -170px -0px; }

.tsd-kind-property.tsd-parent-kind-enum.tsd-is-protected > .tsd-kind-icon:before {
  background-position: -187px -0px; }

.tsd-kind-property.tsd-parent-kind-enum.tsd-is-private > .tsd-kind-icon:before {
  background-position: -119px -0px; }

.tsd-kind-property.tsd-parent-kind-interface > .tsd-kind-icon:before {
  background-position: -204px -0px; }

.tsd-kind-property.tsd-parent-kind-interface.tsd-is-inherited > .tsd-kind-icon:before {
  background-position: -221px -0px; }

.tsd-kind-get-signature > .tsd-kind-icon:before {
  background-position: -136px -17px; }

.tsd-kind-get-signature.tsd-is-protected > .tsd-kind-icon:before {
  background-position: -153px -17px; }

.tsd-kind-get-signature.tsd-is-private > .tsd-kind-icon:before {
  background-position: -119px -17px; }

.tsd-kind-get-signature.tsd-parent-kind-class > .tsd-kind-icon:before {
  background-position: -51px -17px; }

.tsd-kind-get-signature.tsd-parent-kind-class.tsd-is-inherited > .tsd-kind-icon:before {
  background-position: -68px -17px; }

.tsd-kind-get-signature.tsd-parent-kind-class.tsd-is-protected > .tsd-kind-icon:before {
  background-position: -85px -17px; }

.tsd-kind-get-signature.tsd-parent-kind-class.tsd-is-protected.tsd-is-inherited > .tsd-kind-icon:before {
  background-position: -102px -17px; }

.tsd-kind-get-signature.tsd-parent-kind-class.tsd-is-private > .tsd-kind-icon:before {
  background-position: -119px -17px; }

.tsd-kind-get-signature.tsd-parent-kind-enum > .tsd-kind-icon:before {
  background-position: -170px -17px; }

.tsd-kind-get-signature.tsd-parent-kind-enum.tsd-is-protected > .tsd-kind-icon:before {
  background-position: -187px -17px; }

.tsd-kind-get-signature.tsd-parent-kind-enum.tsd-is-private > .tsd-kind-icon:before {
  background-position: -119px -17px; }

.tsd-kind-get-signature.tsd-parent-kind-interface > .tsd-kind-icon:before {
  background-position: -204px -17px; }

.tsd-kind-get-signature.tsd-parent-kind-interface.tsd-is-inherited > .tsd-kind-icon:before {
  background-position: -221px -17px; }

.tsd-kind-set-signature > .tsd-kind-icon:before {
  background-position: -136px -34px; }

.tsd-kind-set-signature.tsd-is-protected > .tsd-kind-icon:before {
  background-position: -153px -34px; }

.tsd-kind-set-signature.tsd-is-private > .tsd-kind-icon:before {
  background-position: -119px -34px; }

.tsd-kind-set-signature.tsd-parent-kind-class > .tsd-kind-icon:before {
  background-position: -51px -34px; }

.tsd-kind-set-signature.tsd-parent-kind-class.tsd-is-inherited > .tsd-kind-icon:before {
  background-position: -68px -34px; }

.tsd-kind-set-signature.tsd-parent-kind-class.tsd-is-protected > .tsd-kind-icon:before {
  background-position: -85px -34px; }

.tsd-kind-set-signature.tsd-parent-kind-class.tsd-is-protected.tsd-is-inherited > .tsd-kind-icon:before {
  background-position: -102px -34px; }

.tsd-kind-set-signature.tsd-parent-kind-class.tsd-is-private > .tsd-kind-icon:before {
  background-position: -119px -34px; }

.tsd-kind-set-signature.tsd-parent-kind-enum > .tsd-kind-icon:before {
  background-position: -170px -34px; }

.tsd-kind-set-signature.tsd-parent-kind-enum.tsd-is-protected > .tsd-kind-icon:before {
  background-position: -187px -34px; }

.tsd-kind-set-signature.tsd-parent-kind-enum.tsd-is-private > .tsd-kind-icon:before {
  background-position: -119px -34px; }

.tsd-kind-set-signature.tsd-parent-kind-interface > .tsd-kind-icon:before {
  background-position: -204px -34px; }

.tsd-kind-set-signature.tsd-parent-kind-interface.tsd-is-inherited > .tsd-kind-icon:before {
  background-position: -221px -34px; }

.tsd-kind-accessor > .tsd-kind-icon:before {
  background-position: -136px -51px; }

.tsd-kind-accessor.tsd-is-protected > .tsd-kind-icon:before {
  background-position: -153px -51px; }

.tsd-kind-accessor.tsd-is-private > .tsd-kind-icon:before {
  background-position: -119px -51px; }

.tsd-kind-accessor.tsd-parent-kind-class > .tsd-kind-icon:before {
  background-position: -51px -51px; }

.tsd-kind-accessor.tsd-parent-kind-class.tsd-is-inherited > .tsd-kind-icon:before {
  background-position: -68px -51px; }

.tsd-kind-accessor.tsd-parent-kind-class.tsd-is-protected > .tsd-kind-icon:before {
  background-position: -85px -51px; }

.tsd-kind-accessor.tsd-parent-kind-class.tsd-is-protected.tsd-is-inherited > .tsd-kind-icon:before {
  background-position: -102px -51px; }

.tsd-kind-accessor.tsd-parent-kind-class.tsd-is-private > .tsd-kind-icon:before {
  background-position: -119px -51px; }

.tsd-kind-accessor.tsd-parent-kind-enum > .tsd-kind-icon:before {
  background-position: -170px -51px; }

.tsd-kind-accessor.tsd-parent-kind-enum.tsd-is-protected > .tsd-kind-icon:before {
  background-position: -187px -51px; }

.tsd-kind-accessor.tsd-parent-kind-enum.tsd-is-private > .tsd-kind-icon:before {
  background-position: -119px -51px; }

.tsd-kind-accessor.tsd-parent-kind-interface > .tsd-kind-icon:before {
  background-position: -204px -51px; }

.tsd-kind-accessor.tsd-parent-kind-interface.tsd-is-inherited > .tsd-kind-icon:before {
  background-position: -221px -51px; }

.tsd-kind-function > .tsd-kind-icon:before {
  background-position: -136px -68px; }

.tsd-kind-function.tsd-is-protected > .tsd-kind-icon:before {
  background-position: -153px -68px; }

.tsd-kind-function.tsd-is-private > .tsd-kind-icon:before {
  background-position: -119px -68px; }

.tsd-kind-function.tsd-parent-kind-class > .tsd-kind-icon:before {
  background-position: -51px -68px; }

.tsd-kind-function.tsd-parent-kind-class.tsd-is-inherited > .tsd-kind-icon:before {
  background-position: -68px -68px; }

.tsd-kind-function.tsd-parent-kind-class.tsd-is-protected > .tsd-kind-icon:before {
  background-position: -85px -68px; }

.tsd-kind-function.tsd-parent-kind-class.tsd-is-protected.tsd-is-inherited > .tsd-kind-icon:before {
  background-position: -102px -68px; }

.tsd-kind-function.tsd-parent-kind-class.tsd-is-private > .tsd-kind-icon:before {
  background-position: -119px -68px; }

.tsd-kind-function.tsd-parent-kind-enum > .tsd-kind-icon:before {
  background-position: -170px -68px; }

.tsd-kind-function.tsd-parent-kind-enum.tsd-is-protected > .tsd-kind-icon:before {
  background-position: -187px -68px; }

.tsd-kind-function.tsd-parent-kind-enum.tsd-is-private > .tsd-kind-icon:before {
  background-position: -119px -68px; }

.tsd-kind-function.tsd-parent-kind-interface > .tsd-kind-icon:before {
  background-position: -204px -68px; }

.tsd-kind-function.tsd-parent-kind-interface.tsd-is-inherited > .tsd-kind-icon:before {
  background-position: -221px -68px; }

.tsd-kind-method > .tsd-kind-icon:before {
  background-position: -136px -68px; }

.tsd-kind-method.tsd-is-protected > .tsd-kind-icon:before {
  background-position: -153px -68px; }

.tsd-kind-method.tsd-is-private > .tsd-kind-icon:before {
  background-position: -119px -68px; }

.tsd-kind-method.tsd-parent-kind-class > .tsd-kind-icon:before {
  background-position: -51px -68px; }

.tsd-kind-method.tsd-parent-kind-class.tsd-is-inherited > .tsd-kind-icon:before {
  background-position: -68px -68px; }

.tsd-kind-method.tsd-parent-kind-class.tsd-is-protected > .tsd-kind-icon:before {
  background-position: -85px -68px; }

.tsd-kind-method.tsd-parent-kind-class.tsd-is-protected.tsd-is-inherited > .tsd-kind-icon:before {
  background-position: -102px -68px; }

.tsd-kind-method.tsd-parent-kind-class.tsd-is-private > .tsd-kind-icon:before {
  background-position: -119px -68px; }

.tsd-kind-method.tsd-parent-kind-enum > .tsd-kind-icon:before {
  background-position: -170px -68px; }

.tsd-kind-method.tsd-parent-kind-enum.tsd-is-protected > .tsd-kind-icon:before {
  background-position: -187px -68px; }

.tsd-kind-method.tsd-parent-kind-enum.tsd-is-private > .tsd-kind-icon:before {
  background-position: -119px -68px; }

.tsd-kind-method.tsd-parent-kind-interface > .tsd-kind-icon:before {
  background-position: -204px -68px; }

.tsd-kind-method.tsd-parent-kind-interface.tsd-is-inherited > .tsd-kind-icon:before {
  background-position: -221px -68px; }

.tsd-kind-call-signature > .tsd-kind-icon:before {
  background-position: -136px -68px; }

.tsd-kind-call-signature.tsd-is-protected > .tsd-kind-icon:before {
  background-position: -153px -68px; }

.tsd-kind-call-signature.tsd-is-private > .tsd-kind-icon:before {
  background-position: -119px -68px; }

.tsd-kind-call-signature.tsd-parent-kind-class > .tsd-kind-icon:before {
  background-position: -51px -68px; }

.tsd-kind-call-signature.tsd-parent-kind-class.tsd-is-inherited > .tsd-kind-icon:before {
  background-position: -68px -68px; }

.tsd-kind-call-signature.tsd-parent-kind-class.tsd-is-protected > .tsd-kind-icon:before {
  background-position: -85px -68px; }

.tsd-kind-call-signature.tsd-parent-kind-class.tsd-is-protected.tsd-is-inherited > .tsd-kind-icon:before {
  background-position: -102px -68px; }

.tsd-kind-call-signature.tsd-parent-kind-class.tsd-is-private > .tsd-kind-icon:before {
  background-position: -119px -68px; }

.tsd-kind-call-signature.tsd-parent-kind-enum > .tsd-kind-icon:before {
  background-position: -170px -68px; }

.tsd-kind-call-signature.tsd-parent-kind-enum.tsd-is-protected > .tsd-kind-icon:before {
  background-position: -187px -68px; }

.tsd-kind-call-signature.tsd-parent-kind-enum.tsd-is-private > .tsd-kind-icon:before {
  background-position: -119px -68px; }

.tsd-kind-call-signature.tsd-parent-kind-interface > .tsd-kind-icon:before {
  background-position: -204px -68px; }

.tsd-kind-call-signature.tsd-parent-kind-interface.tsd-is-inherited > .tsd-kind-icon:before {
  background-position: -221px -68px; }

.tsd-kind-function.tsd-has-type-parameter > .tsd-kind-icon:before {
  background-position: -136px -85px; }

.tsd-kind-function.tsd-has-type-parameter.tsd-is-protected > .tsd-kind-icon:before {
  background-position: -153px -85px; }

.tsd-kind-function.tsd-has-type-parameter.tsd-is-private > .tsd-kind-icon:before {
  background-position: -119px -85px; }

.tsd-kind-function.tsd-has-type-parameter.tsd-parent-kind-class > .tsd-kind-icon:before {
  background-position: -51px -85px; }

.tsd-kind-function.tsd-has-type-parameter.tsd-parent-kind-class.tsd-is-inherited > .tsd-kind-icon:before {
  background-position: -68px -85px; }

.tsd-kind-function.tsd-has-type-parameter.tsd-parent-kind-class.tsd-is-protected > .tsd-kind-icon:before {
  background-position: -85px -85px; }

.tsd-kind-function.tsd-has-type-parameter.tsd-parent-kind-class.tsd-is-protected.tsd-is-inherited > .tsd-kind-icon:before {
  background-position: -102px -85px; }

.tsd-kind-function.tsd-has-type-parameter.tsd-parent-kind-class.tsd-is-private > .tsd-kind-icon:before {
  background-position: -119px -85px; }

.tsd-kind-function.tsd-has-type-parameter.tsd-parent-kind-enum > .tsd-kind-icon:before {
  background-position: -170px -85px; }

.tsd-kind-function.tsd-has-type-parameter.tsd-parent-kind-enum.tsd-is-protected > .tsd-kind-icon:before {
  background-position: -187px -85px; }

.tsd-kind-function.tsd-has-type-parameter.tsd-parent-kind-enum.tsd-is-private > .tsd-kind-icon:before {
  background-position: -119px -85px; }

.tsd-kind-function.tsd-has-type-parameter.tsd-parent-kind-interface > .tsd-kind-icon:before {
  background-position: -204px -85px; }

.tsd-kind-function.tsd-has-type-parameter.tsd-parent-kind-interface.tsd-is-inherited > .tsd-kind-icon:before {
  background-position: -221px -85px; }

.tsd-kind-method.tsd-has-type-parameter > .tsd-kind-icon:before {
  background-position: -136px -85px; }

.tsd-kind-method.tsd-has-type-parameter.tsd-is-protected > .tsd-kind-icon:before {
  background-position: -153px -85px; }

.tsd-kind-method.tsd-has-type-parameter.tsd-is-private > .tsd-kind-icon:before {
  background-position: -119px -85px; }

.tsd-kind-method.tsd-has-type-parameter.tsd-parent-kind-class > .tsd-kind-icon:before {
  background-position: -51px -85px; }

.tsd-kind-method.tsd-has-type-parameter.tsd-parent-kind-class.tsd-is-inherited > .tsd-kind-icon:before {
  background-position: -68px -85px; }

.tsd-kind-method.tsd-has-type-parameter.tsd-parent-kind-class.tsd-is-protected > .tsd-kind-icon:before {
  background-position: -85px -85px; }

.tsd-kind-method.tsd-has-type-parameter.tsd-parent-kind-class.tsd-is-protected.tsd-is-inherited > .tsd-kind-icon:before {
  background-position: -102px -85px; }

.tsd-kind-method.tsd-has-type-parameter.tsd-parent-kind-class.tsd-is-private > .tsd-kind-icon:before {
  background-position: -119px -85px; }

.tsd-kind-method.tsd-has-type-parameter.tsd-parent-kind-enum > .tsd-kind-icon:before {
  background-position: -170px -85px; }

.tsd-kind-method.tsd-has-type-parameter.tsd-parent-kind-enum.tsd-is-protected > .tsd-kind-icon:before {
  background-position: -187px -85px; }

.tsd-kind-method.tsd-has-type-parameter.tsd-parent-kind-enum.tsd-is-private > .tsd-kind-icon:before {
  background-position: -119px -85px; }

.tsd-kind-method.tsd-has-type-parameter.tsd-parent-kind-interface > .tsd-kind-icon:before {
  background-position: -204px -85px; }

.tsd-kind-method.tsd-has-type-parameter.tsd-parent-kind-interface.tsd-is-inherited > .tsd-kind-icon:before {
  background-position: -221px -85px; }

.tsd-kind-constructor > .tsd-kind-icon:before {
  background-position: -136px -102px; }

.tsd-kind-constructor.tsd-is-protected > .tsd-kind-icon:before {
  background-position: -153px -102px; }

.tsd-kind-constructor.tsd-is-private > .tsd-kind-icon:before {
  background-position: -119px -102px; }

.tsd-kind-constructor.tsd-parent-kind-class > .tsd-kind-icon:before {
  background-position: -51px -102px; }

.tsd-kind-constructor.tsd-parent-kind-class.tsd-is-inherited > .tsd-kind-icon:before {
  background-position: -68px -102px; }

.tsd-kind-constructor.tsd-parent-kind-class.tsd-is-protected > .tsd-kind-icon:before {
  background-position: -85px -102px; }

.tsd-kind-constructor.tsd-parent-kind-class.tsd-is-protected.tsd-is-inherited > .tsd-kind-icon:before {
  background-position: -102px -102px; }

.tsd-kind-constructor.tsd-parent-kind-class.tsd-is-private > .tsd-kind-icon:before {
  background-position: -119px -102px; }

.tsd-kind-constructor.tsd-parent-kind-enum > .tsd-kind-icon:before {
  background-position: -170px -102px; }

.tsd-kind-constructor.tsd-parent-kind-enum.tsd-is-protected > .tsd-kind-icon:before {
  background-position: -187px -102px; }

.tsd-kind-constructor.tsd-parent-kind-enum.tsd-is-private > .tsd-kind-icon:before {
  background-position: -119px -102px; }

.tsd-kind-constructor.tsd-parent-kind-interface > .tsd-kind-icon:before {
  background-position: -204px -102px; }

.tsd-kind-constructor.tsd-parent-kind-interface.tsd-is-inherited > .tsd-kind-icon:before {
  background-position: -221px -102px; }

.tsd-kind-constructor-signature > .tsd-kind-icon:before {
  background-position: -136px -102px; }

.tsd-kind-constructor-signature.tsd-is-protected > .tsd-kind-icon:before {
  background-position: -153px -102px; }

.tsd-kind-constructor-signature.tsd-is-private > .tsd-kind-icon:before {
  background-position: -119px -102px; }

.tsd-kind-constructor-signature.tsd-parent-kind-class > .tsd-kind-icon:before {
  background-position: -51px -102px; }

.tsd-kind-constructor-signature.tsd-parent-kind-class.tsd-is-inherited > .tsd-kind-icon:before {
  background-position: -68px -102px; }

.tsd-kind-constructor-signature.tsd-parent-kind-class.tsd-is-protected > .tsd-kind-icon:before {
  background-position: -85px -102px; }

.tsd-kind-constructor-signature.tsd-parent-kind-class.tsd-is-protected.tsd-is-inherited > .tsd-kind-icon:before {
  background-position: -102px -102px; }

.tsd-kind-constructor-signature.tsd-parent-kind-class.tsd-is-private > .tsd-kind-icon:before {
  background-position: -119px -102px; }

.tsd-kind-constructor-signature.tsd-parent-kind-enum > .tsd-kind-icon:before {
  background-position: -170px -102px; }

.tsd-kind-constructor-signature.tsd-parent-kind-enum.tsd-is-protected > .tsd-kind-icon:before {
  background-position: -187px -102px; }

.tsd-kind-constructor-signature.tsd-parent-kind-enum.tsd-is-private > .tsd-kind-icon:before {
  background-position: -119px -102px; }

.tsd-kind-constructor-signature.tsd-parent-kind-interface > .tsd-kind-icon:before {
  background-position: -204px -102px; }

.tsd-kind-constructor-signature.tsd-parent-kind-interface.tsd-is-inherited > .tsd-kind-icon:before {
  background-position: -221px -102px; }

.tsd-kind-index-signature > .tsd-kind-icon:before {
  background-position: -136px -119px; }

.tsd-kind-index-signature.tsd-is-protected > .tsd-kind-icon:before {
  background-position: -153px -119px; }

.tsd-kind-index-signature.tsd-is-private > .tsd-kind-icon:before {
  background-position: -119px -119px; }

.tsd-kind-index-signature.tsd-parent-kind-class > .tsd-kind-icon:before {
  background-position: -51px -119px; }

.tsd-kind-index-signature.tsd-parent-kind-class.tsd-is-inherited > .tsd-kind-icon:before {
  background-position: -68px -119px; }

.tsd-kind-index-signature.tsd-parent-kind-class.tsd-is-protected > .tsd-kind-icon:before {
  background-position: -85px -119px; }

.tsd-kind-index-signature.tsd-parent-kind-class.tsd-is-protected.tsd-is-inherited > .tsd-kind-icon:before {
  background-position: -102px -119px; }

.tsd-kind-index-signature.tsd-parent-kind-class.tsd-is-private > .tsd-kind-icon:before {
  background-position: -119px -119px; }

.tsd-kind-index-signature.tsd-parent-kind-enum > .tsd-kind-icon:before {
  background-position: -170px -119px; }

.tsd-kind-index-signature.tsd-parent-kind-enum.tsd-is-protected > .tsd-kind-icon:before {
  background-position: -187px -119px; }

.tsd-kind-index-signature.tsd-parent-kind-enum.tsd-is-private > .tsd-kind-icon:before {
  background-position: -119px -119px; }

.tsd-kind-index-signature.tsd-parent-kind-interface > .tsd-kind-icon:before {
  background-position: -204px -119px; }

.tsd-kind-index-signature.tsd-parent-kind-interface.tsd-is-inherited > .tsd-kind-icon:before {
  background-position: -221px -119px; }

.tsd-kind-event > .tsd-kind-icon:before {
  background-position: -136px -136px; }

.tsd-kind-event.tsd-is-protected > .tsd-kind-icon:before {
  background-position: -153px -136px; }

.tsd-kind-event.tsd-is-private > .tsd-kind-icon:before {
  background-position: -119px -136px; }

.tsd-kind-event.tsd-parent-kind-class > .tsd-kind-icon:before {
  background-position: -51px -136px; }

.tsd-kind-event.tsd-parent-kind-class.tsd-is-inherited > .tsd-kind-icon:before {
  background-position: -68px -136px; }

.tsd-kind-event.tsd-parent-kind-class.tsd-is-protected > .tsd-kind-icon:before {
  background-position: -85px -136px; }

.tsd-kind-event.tsd-parent-kind-class.tsd-is-protected.tsd-is-inherited > .tsd-kind-icon:before {
  background-position: -102px -136px; }

.tsd-kind-event.tsd-parent-kind-class.tsd-is-private > .tsd-kind-icon:before {
  background-position: -119px -136px; }

.tsd-kind-event.tsd-parent-kind-enum > .tsd-kind-icon:before {
  background-position: -170px -136px; }

.tsd-kind-event.tsd-parent-kind-enum.tsd-is-protected > .tsd-kind-icon:before {
  background-position: -187px -136px; }

.tsd-kind-event.tsd-parent-kind-enum.tsd-is-private > .tsd-kind-icon:before {
  background-position: -119px -136px; }

.tsd-kind-event.tsd-parent-kind-interface > .tsd-kind-icon:before {
  background-position: -204px -136px; }

.tsd-kind-event.tsd-parent-kind-interface.tsd-is-inherited > .tsd-kind-icon:before {
  background-position: -221px -136px; }

.tsd-is-static > .tsd-kind-icon:before {
  background-position: -136px -153px; }

.tsd-is-static.tsd-is-protected > .tsd-kind-icon:before {
  background-position: -153px -153px; }

.tsd-is-static.tsd-is-private > .tsd-kind-icon:before {
  background-position: -119px -153px; }

.tsd-is-static.tsd-parent-kind-class > .tsd-kind-icon:before {
  background-position: -51px -153px; }

.tsd-is-static.tsd-parent-kind-class.tsd-is-inherited > .tsd-kind-icon:before {
  background-position: -68px -153px; }

.tsd-is-static.tsd-parent-kind-class.tsd-is-protected > .tsd-kind-icon:before {
  background-position: -85px -153px; }

.tsd-is-static.tsd-parent-kind-class.tsd-is-protected.tsd-is-inherited > .tsd-kind-icon:before {
  background-position: -102px -153px; }

.tsd-is-static.tsd-parent-kind-class.tsd-is-private > .tsd-kind-icon:before {
  background-position: -119px -153px; }

.tsd-is-static.tsd-parent-kind-enum > .tsd-kind-icon:before {
  background-position: -170px -153px; }

.tsd-is-static.tsd-parent-kind-enum.tsd-is-protected > .tsd-kind-icon:before {
  background-position: -187px -153px; }

.tsd-is-static.tsd-parent-kind-enum.tsd-is-private > .tsd-kind-icon:before {
  background-position: -119px -153px; }

.tsd-is-static.tsd-parent-kind-interface > .tsd-kind-icon:before {
  background-position: -204px -153px; }

.tsd-is-static.tsd-parent-kind-interface.tsd-is-inherited > .tsd-kind-icon:before {
  background-position: -221px -153px; }

.tsd-is-static.tsd-kind-function > .tsd-kind-icon:before {
  background-position: -136px -170px; }

.tsd-is-static.tsd-kind-function.tsd-is-protected > .tsd-kind-icon:before {
  background-position: -153px -170px; }

.tsd-is-static.tsd-kind-function.tsd-is-private > .tsd-kind-icon:before {
  background-position: -119px -170px; }

.tsd-is-static.tsd-kind-function.tsd-parent-kind-class > .tsd-kind-icon:before {
  background-position: -51px -170px; }

.tsd-is-static.tsd-kind-function.tsd-parent-kind-class.tsd-is-inherited > .tsd-kind-icon:before {
  background-position: -68px -170px; }

.tsd-is-static.tsd-kind-function.tsd-parent-kind-class.tsd-is-protected > .tsd-kind-icon:before {
  background-position: -85px -170px; }

.tsd-is-static.tsd-kind-function.tsd-parent-kind-class.tsd-is-protected.tsd-is-inherited > .tsd-kind-icon:before {
  background-position: -102px -170px; }

.tsd-is-static.tsd-kind-function.tsd-parent-kind-class.tsd-is-private > .tsd-kind-icon:before {
  background-position: -119px -170px; }

.tsd-is-static.tsd-kind-function.tsd-parent-kind-enum > .tsd-kind-icon:before {
  background-position: -170px -170px; }

.tsd-is-static.tsd-kind-function.tsd-parent-kind-enum.tsd-is-protected > .tsd-kind-icon:before {
  background-position: -187px -170px; }

.tsd-is-static.tsd-kind-function.tsd-parent-kind-enum.tsd-is-private > .tsd-kind-icon:before {
  background-position: -119px -170px; }

.tsd-is-static.tsd-kind-function.tsd-parent-kind-interface > .tsd-kind-icon:before {
  background-position: -204px -170px; }

.tsd-is-static.tsd-kind-function.tsd-parent-kind-interface.tsd-is-inherited > .tsd-kind-icon:before {
  background-position: -221px -170px; }

.tsd-is-static.tsd-kind-method > .tsd-kind-icon:before {
  background-position: -136px -170px; }

.tsd-is-static.tsd-kind-method.tsd-is-protected > .tsd-kind-icon:before {
  background-position: -153px -170px; }

.tsd-is-static.tsd-kind-method.tsd-is-private > .tsd-kind-icon:before {
  background-position: -119px -170px; }

.tsd-is-static.tsd-kind-method.tsd-parent-kind-class > .tsd-kind-icon:before {
  background-position: -51px -170px; }

.tsd-is-static.tsd-kind-method.tsd-parent-kind-class.tsd-is-inherited > .tsd-kind-icon:before {
  background-position: -68px -170px; }

.tsd-is-static.tsd-kind-method.tsd-parent-kind-class.tsd-is-protected > .tsd-kind-icon:before {
  background-position: -85px -170px; }

.tsd-is-static.tsd-kind-method.tsd-parent-kind-class.tsd-is-protected.tsd-is-inherited > .tsd-kind-icon:before {
  background-position: -102px -170px; }

.tsd-is-static.tsd-kind-method.tsd-parent-kind-class.tsd-is-private > .tsd-kind-icon:before {
  background-position: -119px -170px; }

.tsd-is-static.tsd-kind-method.tsd-parent-kind-enum > .tsd-kind-icon:before {
  background-position: -170px -170px; }

.tsd-is-static.tsd-kind-method.tsd-parent-kind-enum.tsd-is-protected > .tsd-kind-icon:before {
  background-position: -187px -170px; }

.tsd-is-static.tsd-kind-method.tsd-parent-kind-enum.tsd-is-private > .tsd-kind-icon:before {
  background-position: -119px -170px; }

.tsd-is-static.tsd-kind-method.tsd-parent-kind-interface > .tsd-kind-icon:before {
  background-position: -204px -170px; }

.tsd-is-static.tsd-kind-method.tsd-parent-kind-interface.tsd-is-inherited > .tsd-kind-icon:before {
  background-position: -221px -170px; }

.tsd-is-static.tsd-kind-call-signature > .tsd-kind-icon:before {
  background-position: -136px -170px; }

.tsd-is-static.tsd-kind-call-signature.tsd-is-protected > .tsd-kind-icon:before {
  background-position: -153px -170px; }

.tsd-is-static.tsd-kind-call-signature.tsd-is-private > .tsd-kind-icon:before {
  background-position: -119px -170px; }

.tsd-is-static.tsd-kind-call-signature.tsd-parent-kind-class > .tsd-kind-icon:before {
  background-position: -51px -170px; }

.tsd-is-static.tsd-kind-call-signature.tsd-parent-kind-class.tsd-is-inherited > .tsd-kind-icon:before {
  background-position: -68px -170px; }

.tsd-is-static.tsd-kind-call-signature.tsd-parent-kind-class.tsd-is-protected > .tsd-kind-icon:before {
  background-position: -85px -170px; }

.tsd-is-static.tsd-kind-call-signature.tsd-parent-kind-class.tsd-is-protected.tsd-is-inherited > .tsd-kind-icon:before {
  background-position: -102px -170px; }

.tsd-is-static.tsd-kind-call-signature.tsd-parent-kind-class.tsd-is-private > .tsd-kind-icon:before {
  background-position: -119px -170px; }

.tsd-is-static.tsd-kind-call-signature.tsd-parent-kind-enum > .tsd-kind-icon:before {
  background-position: -170px -170px; }

.tsd-is-static.tsd-kind-call-signature.tsd-parent-kind-enum.tsd-is-protected > .tsd-kind-icon:before {
  background-position: -187px -170px; }

.tsd-is-static.tsd-kind-call-signature.tsd-parent-kind-enum.tsd-is-private > .tsd-kind-icon:before {
  background-position: -119px -170px; }

.tsd-is-static.tsd-kind-call-signature.tsd-parent-kind-interface > .tsd-kind-icon:before {
  background-position: -204px -170px; }

.tsd-is-static.tsd-kind-call-signature.tsd-parent-kind-interface.tsd-is-inherited > .tsd-kind-icon:before {
  background-position: -221px -170px; }

.tsd-is-static.tsd-kind-event > .tsd-kind-icon:before {
  background-position: -136px -187px; }

.tsd-is-static.tsd-kind-event.tsd-is-protected > .tsd-kind-icon:before {
  background-position: -153px -187px; }

.tsd-is-static.tsd-kind-event.tsd-is-private > .tsd-kind-icon:before {
  background-position: -119px -187px; }

.tsd-is-static.tsd-kind-event.tsd-parent-kind-class > .tsd-kind-icon:before {
  background-position: -51px -187px; }

.tsd-is-static.tsd-kind-event.tsd-parent-kind-class.tsd-is-inherited > .tsd-kind-icon:before {
  background-position: -68px -187px; }

.tsd-is-static.tsd-kind-event.tsd-parent-kind-class.tsd-is-protected > .tsd-kind-icon:before {
  background-position: -85px -187px; }

.tsd-is-static.tsd-kind-event.tsd-parent-kind-class.tsd-is-protected.tsd-is-inherited > .tsd-kind-icon:before {
  background-position: -102px -187px; }

.tsd-is-static.tsd-kind-event.tsd-parent-kind-class.tsd-is-private > .tsd-kind-icon:before {
  background-position: -119px -187px; }

.tsd-is-static.tsd-kind-event.tsd-parent-kind-enum > .tsd-kind-icon:before {
  background-position: -170px -187px; }

.tsd-is-static.tsd-kind-event.tsd-parent-kind-enum.tsd-is-protected > .tsd-kind-icon:before {
  background-position: -187px -187px; }

.tsd-is-static.tsd-kind-event.tsd-parent-kind-enum.tsd-is-private > .tsd-kind-icon:before {
  background-position: -119px -187px; }

.tsd-is-static.tsd-kind-event.tsd-parent-kind-interface > .tsd-kind-icon:before {
  background-position: -204px -187px; }

.tsd-is-static.tsd-kind-event.tsd-parent-kind-interface.tsd-is-inherited > .tsd-kind-icon:before {
  background-position: -221px -187px; }

.no-transition {
  transition: none !important; }

@keyframes fade-in {
  from {
    opacity: 0; }
  to {
    opacity: 1; } }

@keyframes fade-out {
  from {
    opacity: 1;
    visibility: visible; }
  to {
    opacity: 0; } }

@keyframes fade-in-delayed {
  0% {
    opacity: 0; }
  33% {
    opacity: 0; }
  100% {
    opacity: 1; } }

@keyframes fade-out-delayed {
  0% {
    opacity: 1;
    visibility: visible; }
  66% {
    opacity: 0; }
  100% {
    opacity: 0; } }

@keyframes shift-to-left {
  from {
    transform: translate(0, 0); }
  to {
    transform: translate(-25%, 0); } }

@keyframes unshift-to-left {
  from {
    transform: translate(-25%, 0); }
  to {
    transform: translate(0, 0); } }

@keyframes pop-in-from-right {
  from {
    transform: translate(100%, 0); }
  to {
    transform: translate(0, 0); } }

@keyframes pop-out-to-right {
  from {
    transform: translate(0, 0);
    visibility: visible; }
  to {
    transform: translate(100%, 0); } }

body {
  background: #fdfdfd;
  font-family: "Segoe UI", sans-serif;
  font-size: 16px;
  color: #222; }

a {
  color: #4da6ff;
  text-decoration: none; }
  a:hover {
    text-decoration: underline; }

code, pre {
  font-family: Menlo, Monaco, Consolas, "Courier New", monospace;
  padding: 0.2em;
  margin: 0;
  font-size: 14px;
  background-color: rgba(0, 0, 0, 0.04); }

pre {
  padding: 10px; }
  pre code {
    padding: 0;
    font-size: 100%;
    background-color: transparent; }

.tsd-typography {
  line-height: 1.333em; }
  .tsd-typography ul {
    list-style: square;
    padding: 0 0 0 20px;
    margin: 0; }
  .tsd-typography h4, .tsd-typography .tsd-index-panel h3, .tsd-index-panel .tsd-typography h3, .tsd-typography h5, .tsd-typography h6 {
    font-size: 1em;
    margin: 0; }
  .tsd-typography h5, .tsd-typography h6 {
    font-weight: normal; }
  .tsd-typography p, .tsd-typography ul, .tsd-typography ol {
    margin: 1em 0; }

@media (min-width: 901px) and (max-width: 1024px) {
  html.default .col-content {
    width: 72%; }
  html.default .col-menu {
    width: 28%; }
  html.default .tsd-navigation {
    padding-left: 10px; } }

@media (max-width: 900px) {
  html.default .col-content {
    float: none;
    width: 100%; }
  html.default .col-menu {
    position: fixed !important;
    overflow: auto;
    -webkit-overflow-scrolling: touch;
    overflow-scrolling: touch;
    z-index: 1024;
    top: 0 !important;
    bottom: 0 !important;
    left: auto !important;
    right: 0 !important;
    width: 100%;
    padding: 20px 20px 0 0;
    max-width: 450px;
    visibility: hidden;
    background-color: #fff;
    transform: translate(100%, 0); }
    html.default .col-menu > *:last-child {
      padding-bottom: 20px; }
  html.default .overlay {
    content: '';
    display: block;
    position: fixed;
    z-index: 1023;
    top: 0;
    left: 0;
    right: 0;
    bottom: 0;
    background-color: rgba(0, 0, 0, 0.75);
    visibility: hidden; }
  html.default.to-has-menu .overlay {
    animation: fade-in 0.4s; }
  html.default.to-has-menu header,
  html.default.to-has-menu footer,
  html.default.to-has-menu .col-content {
    animation: shift-to-left 0.4s; }
  html.default.to-has-menu .col-menu {
    animation: pop-in-from-right 0.4s; }
  html.default.from-has-menu .overlay {
    animation: fade-out 0.4s; }
  html.default.from-has-menu header,
  html.default.from-has-menu footer,
  html.default.from-has-menu .col-content {
    animation: unshift-to-left 0.4s; }
  html.default.from-has-menu .col-menu {
    animation: pop-out-to-right 0.4s; }
  html.default.has-menu body {
    overflow: hidden; }
  html.default.has-menu .overlay {
    visibility: visible; }
  html.default.has-menu header,
  html.default.has-menu footer,
  html.default.has-menu .col-content {
    transform: translate(-25%, 0); }
  html.default.has-menu .col-menu {
    visibility: visible;
    transform: translate(0, 0); } }

.tsd-page-title {
  padding: 70px 0 20px 0;
  margin: 0 0 40px 0;
  background: #fff;
  box-shadow: 0 0 5px rgba(0, 0, 0, 0.35); }
  .tsd-page-title h1 {
    margin: 0; }

.tsd-breadcrumb {
  margin: 0;
  padding: 0;
  color: #808080; }
  .tsd-breadcrumb a {
    color: #808080;
    text-decoration: none; }
    .tsd-breadcrumb a:hover {
      text-decoration: underline; }
  .tsd-breadcrumb li {
    display: inline; }
    .tsd-breadcrumb li:after {
      content: ' / '; }

html.minimal .container {
  margin: 0; }

html.minimal .container-main {
  padding-top: 50px;
  padding-bottom: 0; }

html.minimal .content-wrap {
  padding-left: 300px; }

html.minimal .tsd-navigation {
  position: fixed !important;
  overflow: auto;
  -webkit-overflow-scrolling: touch;
  overflow-scrolling: touch;
  box-sizing: border-box;
  z-index: 1;
  left: 0;
  top: 40px;
  bottom: 0;
  width: 300px;
  padding: 20px;
  margin: 0; }

html.minimal .tsd-member .tsd-member {
  margin-left: 0; }

html.minimal .tsd-page-toolbar {
  position: fixed;
  z-index: 2; }

html.minimal #tsd-filter .tsd-filter-group {
  right: 0;
  transform: none; }

html.minimal footer {
  background-color: transparent; }
  html.minimal footer .container {
    padding: 0; }

html.minimal .tsd-generator {
  padding: 0; }

@media (max-width: 900px) {
  html.minimal .tsd-navigation {
    display: none; }
  html.minimal .content-wrap {
    padding-left: 0; } }

dl.tsd-comment-tags {
  overflow: hidden; }
  dl.tsd-comment-tags dt {
    float: left;
    padding: 1px 5px;
    margin: 0 10px 0 0;
    border-radius: 4px;
    border: 1px solid #808080;
    color: #808080;
    font-size: 0.8em;
    font-weight: normal; }
  dl.tsd-comment-tags dd {
    margin: 0 0 10px 0; }
    dl.tsd-comment-tags dd:before, dl.tsd-comment-tags dd:after {
      display: table;
      content: " "; }
    dl.tsd-comment-tags dd pre, dl.tsd-comment-tags dd:after {
      clear: both; }
  dl.tsd-comment-tags p {
    margin: 0; }

.tsd-panel.tsd-comment .lead {
  font-size: 1.1em;
  line-height: 1.333em;
  margin-bottom: 2em; }
  .tsd-panel.tsd-comment .lead:last-child {
    margin-bottom: 0; }

.toggle-protected .tsd-is-private {
  display: none; }

.toggle-public .tsd-is-private,
.toggle-public .tsd-is-protected,
.toggle-public .tsd-is-private-protected {
  display: none; }

.toggle-inherited .tsd-is-inherited {
  display: none; }

.toggle-only-exported .tsd-is-not-exported {
  display: none; }

.toggle-externals .tsd-is-external {
  display: none; }

#tsd-filter {
  position: relative;
  display: inline-block;
  height: 40px;
  vertical-align: bottom; }
  .no-filter #tsd-filter {
    display: none; }
  #tsd-filter .tsd-filter-group {
    display: inline-block;
    height: 40px;
    vertical-align: bottom;
    white-space: nowrap; }
  #tsd-filter input {
    display: none; }
  @media (max-width: 900px) {
    #tsd-filter .tsd-filter-group {
      display: block;
      position: absolute;
      top: 40px;
      right: 20px;
      height: auto;
      background-color: #fff;
      visibility: hidden;
      transform: translate(50%, 0);
      box-shadow: 0 0 4px rgba(0, 0, 0, 0.25); }
      .has-options #tsd-filter .tsd-filter-group {
        visibility: visible; }
      .to-has-options #tsd-filter .tsd-filter-group {
        animation: fade-in 0.2s; }
      .from-has-options #tsd-filter .tsd-filter-group {
        animation: fade-out 0.2s; }
    #tsd-filter label,
    #tsd-filter .tsd-select {
      display: block;
      padding-right: 20px; } }

footer {
  border-top: 1px solid #eee;
  background-color: #fff; }
  footer.with-border-bottom {
    border-bottom: 1px solid #eee; }
  footer .tsd-legend-group {
    font-size: 0; }
  footer .tsd-legend {
    display: inline-block;
    width: 25%;
    padding: 0;
    font-size: 16px;
    list-style: none;
    line-height: 1.333em;
    vertical-align: top; }
    @media (max-width: 900px) {
      footer .tsd-legend {
        width: 50%; } }

.tsd-hierarchy {
  list-style: square;
  padding: 0 0 0 20px;
  margin: 0; }
  .tsd-hierarchy .target {
    font-weight: bold; }

.tsd-index-panel .tsd-index-content {
  margin-bottom: -30px !important; }

.tsd-index-panel .tsd-index-section {
  margin-bottom: 30px !important; }

.tsd-index-panel h3 {
  margin: 0 -20px 10px -20px;
  padding: 0 20px 10px 20px;
  border-bottom: 1px solid #eee; }

.tsd-index-panel ul.tsd-index-list {
  -moz-column-count: 3;
  -ms-column-count: 3;
  -o-column-count: 3;
  column-count: 3;
  -moz-column-gap: 20px;
  -ms-column-gap: 20px;
  -o-column-gap: 20px;
  column-gap: 20px;
  padding: 0;
  list-style: none;
  line-height: 1.333em; }
  @media (max-width: 900px) {
    .tsd-index-panel ul.tsd-index-list {
      -moz-column-count: 1;
      -ms-column-count: 1;
      -o-column-count: 1;
      column-count: 1; } }
  @media (min-width: 901px) and (max-width: 1024px) {
    .tsd-index-panel ul.tsd-index-list {
      -moz-column-count: 2;
      -ms-column-count: 2;
      -o-column-count: 2;
      column-count: 2; } }
  .tsd-index-panel ul.tsd-index-list li {
    -webkit-column-break-inside: avoid;
    -moz-column-break-inside: avoid;
    -ms-column-break-inside: avoid;
    -o-column-break-inside: avoid;
    column-break-inside: avoid;
    -webkit-page-break-inside: avoid;
    -moz-page-break-inside: avoid;
    -ms-page-break-inside: avoid;
    -o-page-break-inside: avoid;
    page-break-inside: avoid; }

.tsd-index-panel a,
.tsd-index-panel .tsd-parent-kind-module a {
  color: #9600ff; }

.tsd-index-panel .tsd-parent-kind-interface a {
  color: #7da01f; }

.tsd-index-panel .tsd-parent-kind-enum a {
  color: #cc9900; }

.tsd-index-panel .tsd-parent-kind-class a {
  color: #4da6ff; }

.tsd-index-panel .tsd-kind-module a {
  color: #9600ff; }

.tsd-index-panel .tsd-kind-interface a {
  color: #7da01f; }

.tsd-index-panel .tsd-kind-enum a {
  color: #cc9900; }

.tsd-index-panel .tsd-kind-class a {
  color: #4da6ff; }

.tsd-index-panel .tsd-is-private a {
  color: #808080; }

.tsd-flag {
  display: inline-block;
  padding: 1px 5px;
  border-radius: 4px;
  color: #fff;
  background-color: #808080;
  text-indent: 0;
  font-size: 14px;
  font-weight: normal; }

.tsd-anchor {
  position: absolute;
  top: -100px; }

.tsd-member {
  position: relative; }
  .tsd-member .tsd-anchor + h3 {
    margin-top: 0;
    margin-bottom: 0;
    border-bottom: none; }

.tsd-navigation {
  padding: 0 0 0 40px; }
  .tsd-navigation a {
    display: block;
    padding-top: 2px;
    padding-bottom: 2px;
    border-left: 2px solid transparent;
    color: #222;
    text-decoration: none;
    transition: border-left-color 0.1s; }
    .tsd-navigation a:hover {
      text-decoration: underline; }
  .tsd-navigation ul {
    margin: 0;
    padding: 0;
    list-style: none; }
  .tsd-navigation li {
    padding: 0; }

.tsd-navigation.primary {
  padding-bottom: 40px; }
  .tsd-navigation.primary a {
    display: block;
    padding-top: 6px;
    padding-bottom: 6px; }
  .tsd-navigation.primary ul li a {
    padding-left: 5px; }
  .tsd-navigation.primary ul li li a {
    padding-left: 25px; }
  .tsd-navigation.primary ul li li li a {
    padding-left: 45px; }
  .tsd-navigation.primary ul li li li li a {
    padding-left: 65px; }
  .tsd-navigation.primary ul li li li li li a {
    padding-left: 85px; }
  .tsd-navigation.primary ul li li li li li li a {
    padding-left: 105px; }
  .tsd-navigation.primary > ul {
    border-bottom: 1px solid #eee; }
  .tsd-navigation.primary li {
    border-top: 1px solid #eee; }
    .tsd-navigation.primary li.current > a {
      font-weight: bold; }
    .tsd-navigation.primary li.label span {
      display: block;
      padding: 20px 0 6px 5px;
      color: #808080; }
    .tsd-navigation.primary li.globals + li > span,
    .tsd-navigation.primary li.globals + li > a {
      padding-top: 20px; }

.tsd-navigation.secondary ul {
  transition: opacity 0.2s; }
  .tsd-navigation.secondary ul li a {
    padding-left: 25px; }
  .tsd-navigation.secondary ul li li a {
    padding-left: 45px; }
  .tsd-navigation.secondary ul li li li a {
    padding-left: 65px; }
  .tsd-navigation.secondary ul li li li li a {
    padding-left: 85px; }
  .tsd-navigation.secondary ul li li li li li a {
    padding-left: 105px; }
  .tsd-navigation.secondary ul li li li li li li a {
    padding-left: 125px; }
  .tsd-navigation.secondary ul.current a {
    border-left-color: #eee; }

.tsd-navigation.secondary li.focus > a,
.tsd-navigation.secondary ul.current li.focus > a {
  border-left-color: #000; }

.tsd-navigation.secondary li.current {
  margin-top: 20px;
  margin-bottom: 20px;
  border-left-color: #eee; }
  .tsd-navigation.secondary li.current > a {
    font-weight: bold; }

@media (min-width: 901px) {
  .menu-sticky-wrap {
    position: static; }
    .no-csspositionsticky .menu-sticky-wrap.sticky {
      position: fixed; }
    .no-csspositionsticky .menu-sticky-wrap.sticky-current {
      position: fixed; }
      .no-csspositionsticky .menu-sticky-wrap.sticky-current ul.before-current,
      .no-csspositionsticky .menu-sticky-wrap.sticky-current ul.after-current {
        opacity: 0; }
    .no-csspositionsticky .menu-sticky-wrap.sticky-bottom {
      position: absolute;
      top: auto !important;
      left: auto !important;
      bottom: 0;
      right: 0; }
    .csspositionsticky .menu-sticky-wrap.sticky {
      position: -webkit-sticky;
      position: sticky; }
    .csspositionsticky .menu-sticky-wrap.sticky-current {
      position: -webkit-sticky;
      position: sticky; } }

.tsd-panel {
  margin: 20px 0;
  padding: 20px;
  background-color: #fff;
  box-shadow: 0 0 4px rgba(0, 0, 0, 0.25); }
  .tsd-panel:empty {
    display: none; }
  .tsd-panel > h1, .tsd-panel > h2, .tsd-panel > h3 {
    margin: 1.5em -20px 10px -20px;
    padding: 0 20px 10px 20px;
    border-bottom: 1px solid #eee; }
    .tsd-panel > h1.tsd-before-signature, .tsd-panel > h2.tsd-before-signature, .tsd-panel > h3.tsd-before-signature {
      margin-bottom: 0;
      border-bottom: 0; }
  .tsd-panel table {
    display: block;
    width: 100%;
    overflow: auto;
    margin-top: 10px;
    word-break: normal;
    word-break: keep-all; }
    .tsd-panel table th {
      font-weight: bold; }
    .tsd-panel table th, .tsd-panel table td {
      padding: 6px 13px;
      border: 1px solid #ddd; }
    .tsd-panel table tr {
      background-color: #fff;
      border-top: 1px solid #ccc; }
      .tsd-panel table tr:nth-child(2n) {
        background-color: #f8f8f8; }

.tsd-panel-group {
  margin: 60px 0; }
  .tsd-panel-group > h1, .tsd-panel-group > h2, .tsd-panel-group > h3 {
    padding-left: 20px;
    padding-right: 20px; }

#tsd-search {
  transition: background-color 0.2s; }
  #tsd-search .title {
    position: relative;
    z-index: 2; }
  #tsd-search .field {
    position: absolute;
    left: 0;
    top: 0;
    right: 40px;
    height: 40px; }
    #tsd-search .field input {
      box-sizing: border-box;
      position: relative;
      top: -50px;
      z-index: 1;
      width: 100%;
      padding: 0 10px;
      opacity: 0;
      outline: 0;
      border: 0;
      background: transparent;
      color: #222; }
    #tsd-search .field label {
      position: absolute;
      overflow: hidden;
      right: -40px; }
  #tsd-search .field input,
  #tsd-search .title {
    transition: opacity 0.2s; }
  #tsd-search .results {
    position: absolute;
    visibility: hidden;
    top: 40px;
    width: 100%;
    margin: 0;
    padding: 0;
    list-style: none;
    box-shadow: 0 0 4px rgba(0, 0, 0, 0.25); }
    #tsd-search .results li {
      padding: 0 10px;
      background-color: #fdfdfd; }
    #tsd-search .results li:nth-child(even) {
      background-color: #fff; }
    #tsd-search .results li.state {
      display: none; }
    #tsd-search .results li.current,
    #tsd-search .results li:hover {
      background-color: #eee; }
    #tsd-search .results a {
      display: block; }
      #tsd-search .results a:before {
        top: 10px; }
    #tsd-search .results span.parent {
      color: #808080;
      font-weight: normal; }
  #tsd-search.has-focus {
    background-color: #eee; }
    #tsd-search.has-focus .field input {
      top: 0;
      opacity: 1; }
    #tsd-search.has-focus .title {
      z-index: 0;
      opacity: 0; }
    #tsd-search.has-focus .results {
      visibility: visible; }
  #tsd-search.loading .results li.state.loading {
    display: block; }
  #tsd-search.failure .results li.state.failure {
    display: block; }

.tsd-signature {
  margin: 0 0 1em 0;
  padding: 10px;
  border: 1px solid #eee;
  font-family: Menlo, Monaco, Consolas, "Courier New", monospace;
  font-size: 14px; }
  .tsd-signature.tsd-kind-icon {
    padding-left: 30px; }
    .tsd-signature.tsd-kind-icon:before {
      top: 10px;
      left: 10px; }
  .tsd-panel > .tsd-signature {
    margin-left: -20px;
    margin-right: -20px;
    border-width: 1px 0; }
    .tsd-panel > .tsd-signature.tsd-kind-icon {
      padding-left: 40px; }
      .tsd-panel > .tsd-signature.tsd-kind-icon:before {
        left: 20px; }

.tsd-signature-symbol {
  color: #808080;
  font-weight: normal; }

.tsd-signature-type {
  font-style: italic;
  font-weight: normal; }

.tsd-signatures {
  padding: 0;
  margin: 0 0 1em 0;
  border: 1px solid #eee; }
  .tsd-signatures .tsd-signature {
    margin: 0;
    border-width: 1px 0 0 0;
    transition: background-color 0.1s; }
    .tsd-signatures .tsd-signature:first-child {
      border-top-width: 0; }
    .tsd-signatures .tsd-signature.current {
      background-color: #eee; }
  .tsd-signatures.active > .tsd-signature {
    cursor: pointer; }
  .tsd-panel > .tsd-signatures {
    margin-left: -20px;
    margin-right: -20px;
    border-width: 1px 0; }
    .tsd-panel > .tsd-signatures .tsd-signature.tsd-kind-icon {
      padding-left: 40px; }
      .tsd-panel > .tsd-signatures .tsd-signature.tsd-kind-icon:before {
        left: 20px; }
  .tsd-panel > a.anchor + .tsd-signatures {
    border-top-width: 0;
    margin-top: -20px; }

ul.tsd-descriptions {
  position: relative;
  overflow: hidden;
  transition: height 0.3s;
  padding: 0;
  list-style: none; }
  ul.tsd-descriptions.active > .tsd-description {
    display: none; }
    ul.tsd-descriptions.active > .tsd-description.current {
      display: block; }
    ul.tsd-descriptions.active > .tsd-description.fade-in {
      animation: fade-in-delayed 0.3s; }
    ul.tsd-descriptions.active > .tsd-description.fade-out {
      animation: fade-out-delayed 0.3s;
      position: absolute;
      display: block;
      top: 0;
      left: 0;
      right: 0;
      opacity: 0;
      visibility: hidden; }
  ul.tsd-descriptions h4, ul.tsd-descriptions .tsd-index-panel h3, .tsd-index-panel ul.tsd-descriptions h3 {
    font-size: 16px;
    margin: 1em 0 0.5em 0; }

ul.tsd-parameters,
ul.tsd-type-parameters {
  list-style: square;
  margin: 0;
  padding-left: 20px; }
  ul.tsd-parameters > li.tsd-parameter-siganture,
  ul.tsd-type-parameters > li.tsd-parameter-siganture {
    list-style: none;
    margin-left: -20px; }
  ul.tsd-parameters h5,
  ul.tsd-type-parameters h5 {
    font-size: 16px;
    margin: 1em 0 0.5em 0; }
  ul.tsd-parameters .tsd-comment,
  ul.tsd-type-parameters .tsd-comment {
    margin-top: -0.5em; }

.tsd-sources {
  font-size: 14px;
  color: #808080;
  margin: 0 0 1em 0; }
  .tsd-sources a {
    color: #808080;
    text-decoration: underline; }
  .tsd-sources ul, .tsd-sources p {
    margin: 0 !important; }
  .tsd-sources ul {
    list-style: none;
    padding: 0; }

.tsd-page-toolbar {
  position: absolute;
  z-index: 1;
  top: 0;
  left: 0;
  width: 100%;
  height: 40px;
  color: #333;
  background: #fff;
  border-bottom: 1px solid #eee; }
  .tsd-page-toolbar a {
    color: #333;
    text-decoration: none; }
    .tsd-page-toolbar a.title {
      font-weight: bold; }
    .tsd-page-toolbar a.title:hover {
      text-decoration: underline; }
  .tsd-page-toolbar .table-wrap {
    display: table;
    width: 100%;
    height: 40px; }
  .tsd-page-toolbar .table-cell {
    display: table-cell;
    position: relative;
    white-space: nowrap;
    line-height: 40px; }
    .tsd-page-toolbar .table-cell:first-child {
      width: 100%; }

.tsd-widget:before, .tsd-select .tsd-select-label:before, .tsd-select .tsd-select-list li:before {
  content: '';
  display: inline-block;
  width: 40px;
  height: 40px;
  margin: 0 -8px 0 0;
  background-image: url(data:image/png;base64,iVBORw0KGgoAAAANSUhEUgAAAUAAAAAoCAQAAAAlSeuiAAABp0lEQVR4Ae3aUa3jQAyF4QNhIBTCQiiEQlgIhRAGhTAQBkIgBEIgDITZZGXNjZTePiSWYqn/54dGfbAq+SiTutWXAgAAAAAAAAAAAAA8NCz1UFSD2lKDS5d3NVzZj/BVNasaLoRZRUmj2lLrVVHWMUntQ13Wj/i1pWa9lprX6xMRnH4dx6Rjsn26+v+12ms+EcB37P0r+qH+DNQGXgMFcHzbregQ78B8eQCTJk0e979ZW7PdA2O49ceDsYexKgUNoI3EKYDWL3D8miaPh/uXtl6BHqEHFQvgXau/FsCiIWAAbST2fpQRT0sl70j3z5ZiBdD7CG5WZX8kxwmgjbiP5GQA9/3O2XaxnnHi53AEE0AbRh+JQwC3/fzC4hcb6xPvS4i3QaMdwX+0utsRPEY6gm2wNhKHAG77eUi7SIcK4G4NY4GMIan2u2Cxqzncl5DUn7Q8ArjvZ8JFOsl/Ed0jyBom+BomQKSto+9PcblHMM4iuu4X0QQw5hrGQY/gUxFkjZuf4m4alXVU+1De/VhEn5CvDSB/RsBzqWgAAAAAAAAAAAAAAACAfyyYJ5nhVuwIAAAAAElFTkSuQmCC);
  background-repeat: no-repeat;
  text-indent: -1024px;
  vertical-align: bottom; }
  @media (-webkit-min-device-pixel-ratio: 1.5), (min-device-pixel-ratio: 1.5), (min-resolution: 144dpi) {
    .tsd-widget:before, .tsd-select .tsd-select-label:before, .tsd-select .tsd-select-list li:before {
      background-image: url(data:image/png;base64,iVBORw0KGgoAAAANSUhEUgAAAoAAAABQCAMAAAC+sjQXAAAAM1BMVEUAAAAAAAAAAAAAAAAAAAAAAAAAAAAAAAAAAAAAAAAAAAAAAAAAAAAAAAAAAAAAAAAAAACjBUbJAAAAEXRSTlMA3/+/UCBw7xCPYIBAMM+vn1qYQ7QAAALCSURBVHgB7MGBAAAAAICg/akXqQIAAAAAAAAAAAAAAAAAAJids9mdE4bhoDNZCITP93/aSmhV/9uwPWyi8jtkblws2IxsYpz9LwSAaJW8AreE16PxOsMYE6Q4DiYKF7X+8ZHXc/E608xv5snEyIuZrVwMZjbnujR6T3gsXmcLOIRNzD+Ig2UuVtt2+NbAiX/wVLzOlviD9L2BOfGBlL/3D1I+uDjGBJArBPxU3x+K15kCQFo2s21JAOHrKpz4SPrWv4IKA+uFaR6vMwMcb+emA2DWEfDglrkLqEBOKVslA8Dx14oPMiV4CtywWxdQgAwkq2QE0uTXUwJGk2G9s3mTFNBzAkC7HKPsX72AEVjMnAWIpsPCRRjXdQxcjCYpoOcEgHY5Rtk/slWSgM3M2aSeeVgjAOeVpKcdgGMdNAXMuIAqOcZzqF8L+WcAsi8wkTeheCWMegL6mgCorHHyEJ5TVfxrLWDrTUjZdhnhjYqAnlN8TaoELOLVC0gucmoz/3RKcPs2jAs4+J5ET8AEZF+TSgGLeC1V8YuGQQU2IV1Asq9JCwE9XitZVPxr34bpJRj8PqsFLOK108W9aVrWZRrR7Sm2HL4JCToCujHZ6gUs4jUz0P1TEvD+U5wMa363YeziBODIq1YbJrsv9QKW8Ry1nNp+GAHvuingRTfmYcjBf0QpAS37bdUL6PFKtHJq63EsZ5cxcKMkDVIClu1dAK1PcJ5TFQ0M9wZKDCPs3BD7MIJGTs3WfiTfDVQYx5q5ZekCauTU3P5Q0ukGCgh49oFURdobWBY9N/CxEuwGjpGLuPhTdwH1x7HqDDxNgRP2zQ8lraFyF/yJ9vH6QGqtgSbBOU8/j2VORz+Wqfle2d5Ae4R+ML0z7Y+W4P7XHN3AU+tzyK/24EAGAAAAYJC/9T2+CgAAAAAAAAAAAAAAAAAAAADgJpfzHyIKFFBKAAAAAElFTkSuQmCC);
      background-size: 320px 40px; } }

.tsd-widget {
  display: inline-block;
  overflow: hidden;
  opacity: 0.6;
  height: 40px;
  transition: opacity 0.1s, background-color 0.2s;
  vertical-align: bottom;
  cursor: pointer; }
  .tsd-widget:hover {
    opacity: 0.8; }
  .tsd-widget.active {
    opacity: 1;
    background-color: #eee; }
  .tsd-widget.no-caption {
    width: 40px; }
    .tsd-widget.no-caption:before {
      margin: 0; }
  .tsd-widget.search:before {
    background-position: 0 0; }
  .tsd-widget.menu:before {
    background-position: -40px 0; }
  .tsd-widget.options:before {
    background-position: -80px 0; }
  .tsd-widget.options, .tsd-widget.menu {
    display: none; }
    @media (max-width: 900px) {
      .tsd-widget.options, .tsd-widget.menu {
        display: inline-block; } }
  input[type=checkbox] + .tsd-widget:before {
    background-position: -120px 0; }
  input[type=checkbox]:checked + .tsd-widget:before {
    background-position: -160px 0; }

.tsd-select {
  position: relative;
  display: inline-block;
  height: 40px;
  transition: opacity 0.1s, background-color 0.2s;
  vertical-align: bottom;
  cursor: pointer; }
  .tsd-select .tsd-select-label {
    opacity: 0.6;
    transition: opacity 0.2s; }
    .tsd-select .tsd-select-label:before {
      background-position: -240px 0; }
  .tsd-select.active .tsd-select-label {
    opacity: 0.8; }
  .tsd-select.active .tsd-select-list {
    visibility: visible;
    opacity: 1;
    transition-delay: 0s; }
  .tsd-select .tsd-select-list {
    position: absolute;
    visibility: hidden;
    top: 40px;
    left: 0;
    margin: 0;
    padding: 0;
    opacity: 0;
    list-style: none;
    box-shadow: 0 0 4px rgba(0, 0, 0, 0.25);
    transition: visibility 0s 0.2s, opacity 0.2s; }
    .tsd-select .tsd-select-list li {
      padding: 0 20px 0 0;
      background-color: #fdfdfd; }
      .tsd-select .tsd-select-list li:before {
        background-position: 40px 0; }
      .tsd-select .tsd-select-list li:nth-child(even) {
        background-color: #fff; }
      .tsd-select .tsd-select-list li:hover {
        background-color: #eee; }
      .tsd-select .tsd-select-list li.selected:before {
        background-position: -200px 0; }
  @media (max-width: 900px) {
    .tsd-select .tsd-select-list {
      top: 0;
      left: auto;
      right: 100%;
      margin-right: -5px; }
    .tsd-select .tsd-select-label:before {
      background-position: -280px 0; } }

img {
  max-width: 100%; }
</style>
</head>
<body>
<header>
	<div class="tsd-page-toolbar">
		<div class="container">
			<div class="table-wrap">
				<div class="table-cell">
					<strong><a href="../index.html">@auth0/auth0-spa-js</a></strong>
				</div>
				<div class="table-cell" id="tsd-widgets">
					<div id="tsd-filter">
						<a href="#" class="tsd-widget options no-caption" data-toggle="options">Options</a>
						<div class="tsd-filter-group">
							<div class="tsd-select" id="tsd-filter-visibility">
								<span class="tsd-select-label">All</span>
								<ul class="tsd-select-list">
									<li data-value="public">Public</li>
									<li data-value="protected">Public/Protected</li>
									<li data-value="private" class="selected">All</li>
								</ul>
							</div>
							<input type="checkbox" id="tsd-filter-inherited" checked />
							<label class="tsd-widget" for="tsd-filter-inherited">Inherited</label>
							<input type="checkbox" id="tsd-filter-only-exported" />
							<label class="tsd-widget" for="tsd-filter-only-exported">Only exported</label>
						</div>
					</div>
					<a href="#typedoc-main-index" class="tsd-widget menu no-caption">Menu</a>
				</div>
			</div>
		</div>
	</div>
</header>
<nav class="tsd-navigation secondary">
	<ul>
		<li class=" tsd-kind-class">
			<a href="../classes/auth0client.html" class="tsd-kind-icon">Auth0<wbr>Client</a>
		</li>
		<li class=" tsd-kind-class">
			<a href="../classes/authenticationerror.html" class="tsd-kind-icon">Authentication<wbr>Error</a>
		</li>
		<li class=" tsd-kind-class">
			<a href="../classes/genericerror.html" class="tsd-kind-icon">Generic<wbr>Error</a>
		</li>
		<li class=" tsd-kind-interface">
			<a href="auth0clientoptions.html" class="tsd-kind-icon">Auth0<wbr>Client<wbr>Options</a>
		</li>
		<li class=" tsd-kind-interface">
			<a href="getidtokenclaimsoptions.html" class="tsd-kind-icon">Get<wbr>IdToken<wbr>Claims<wbr>Options</a>
		</li>
		<li class=" tsd-kind-interface">
			<a href="gettokensilentlyoptions.html" class="tsd-kind-icon">Get<wbr>Token<wbr>Silently<wbr>Options</a>
		</li>
		<li class=" tsd-kind-interface">
			<a href="gettokenwithpopupoptions.html" class="tsd-kind-icon">Get<wbr>Token<wbr>With<wbr>Popup<wbr>Options</a>
		</li>
		<li class=" tsd-kind-interface">
			<a href="getuseroptions.html" class="tsd-kind-icon">Get<wbr>User<wbr>Options</a>
		</li>
		<li class=" tsd-kind-interface">
			<a href="logoutoptions.html" class="tsd-kind-icon">Logout<wbr>Options</a>
		</li>
		<li class=" tsd-kind-interface">
			<a href="popupconfigoptions.html" class="tsd-kind-icon">Popup<wbr>Config<wbr>Options</a>
		</li>
		<li class=" tsd-kind-interface">
			<a href="popuploginoptions.html" class="tsd-kind-icon">Popup<wbr>Login<wbr>Options</a>
		</li>
		<li class=" tsd-kind-interface">
			<a href="redirectloginoptions.html" class="tsd-kind-icon">Redirect<wbr>Login<wbr>Options</a>
		</li>
		<li class="current tsd-kind-interface">
			<a href="redirectloginresult.html" class="tsd-kind-icon">Redirect<wbr>Login<wbr>Result</a>
			<ul>
				<li class=" tsd-kind-property tsd-parent-kind-interface">
					<a href="redirectloginresult.html#appstate" class="tsd-kind-icon">app<wbr>State</a>
				</li>
			</ul>
		</li>
		<li class=" tsd-kind-type-alias">
			<a href="../globals.html#getidtokenclaimsoptions" class="tsd-kind-icon">get<wbr>IdToken<wbr>Claims<wbr>Options</a>
		</li>
		<li class=" tsd-kind-function">
			<a href="../globals.html#createauth0client" class="tsd-kind-icon">create<wbr>Auth0<wbr>Client</a>
		</li>
	</ul>
</nav>
<div class="container container-main">
	<div class="content-wrap">
		<section class="tsd-panel tsd-hierarchy">
			<h3>Hierarchy</h3>
			<ul class="tsd-hierarchy">
				<li>
					<span class="target">RedirectLoginResult</span>
				</li>
			</ul>
		</section>
		<section class="tsd-panel-group tsd-index-group">
			<h2>Index</h2>
			<section class="tsd-panel tsd-index-panel">
				<div class="tsd-index-content">
					<section class="tsd-index-section ">
						<h3>Properties</h3>
						<ul class="tsd-index-list">
							<li class="tsd-kind-property tsd-parent-kind-interface"><a href="redirectloginresult.html#appstate" class="tsd-kind-icon">app<wbr>State</a></li>
						</ul>
					</section>
				</div>
			</section>
		</section>
		<section class="tsd-panel-group tsd-member-group ">
			<h2>Properties</h2>
			<section class="tsd-panel tsd-member tsd-kind-property tsd-parent-kind-interface">
				<a name="appstate" class="tsd-anchor"></a>
				<h3><span class="tsd-flag ts-flagOptional">Optional</span> app<wbr>State</h3>
				<div class="tsd-signature tsd-kind-icon">app<wbr>State<span class="tsd-signature-symbol">:</span> <span class="tsd-signature-type">any</span></div>
				<aside class="tsd-sources">
					<ul>
<<<<<<< HEAD
						<li>Defined in <a href="https://github.com/auth0/auth0-spa-js/blob/53509dc/src/global.ts#L145">global.ts:145</a></li>
=======
						<li>Defined in <a href="https://github.com/auth0/auth0-spa-js/blob/fb984a6/src/global.ts#L136">src/global.ts:136</a></li>
>>>>>>> 3cc274a4
					</ul>
				</aside>
				<div class="tsd-comment tsd-typography">
					<div class="lead">
						<p>State stored when the redirect request was made</p>
					</div>
				</div>
			</section>
		</section>
		<footer>
			<div class="container">
				<h2>Legend</h2>
				<div class="tsd-legend-group">
					<ul class="tsd-legend">
						<li class="tsd-kind-module"><span class="tsd-kind-icon">Module</span></li>
						<li class="tsd-kind-object-literal"><span class="tsd-kind-icon">Object literal</span></li>
						<li class="tsd-kind-variable"><span class="tsd-kind-icon">Variable</span></li>
						<li class="tsd-kind-function"><span class="tsd-kind-icon">Function</span></li>
						<li class="tsd-kind-function tsd-has-type-parameter"><span class="tsd-kind-icon">Function with type parameter</span></li>
						<li class="tsd-kind-index-signature"><span class="tsd-kind-icon">Index signature</span></li>
						<li class="tsd-kind-type-alias"><span class="tsd-kind-icon">Type alias</span></li>
						<li class="tsd-kind-type-alias tsd-has-type-parameter"><span class="tsd-kind-icon">Type alias with type parameter</span></li>
					</ul>
					<ul class="tsd-legend">
						<li class="tsd-kind-enum"><span class="tsd-kind-icon">Enumeration</span></li>
						<li class="tsd-kind-enum-member"><span class="tsd-kind-icon">Enumeration member</span></li>
						<li class="tsd-kind-property tsd-parent-kind-enum"><span class="tsd-kind-icon">Property</span></li>
						<li class="tsd-kind-method tsd-parent-kind-enum"><span class="tsd-kind-icon">Method</span></li>
					</ul>
					<ul class="tsd-legend">
						<li class="tsd-kind-interface"><span class="tsd-kind-icon">Interface</span></li>
						<li class="tsd-kind-interface tsd-has-type-parameter"><span class="tsd-kind-icon">Interface with type parameter</span></li>
						<li class="tsd-kind-constructor tsd-parent-kind-interface"><span class="tsd-kind-icon">Constructor</span></li>
						<li class="tsd-kind-property tsd-parent-kind-interface"><span class="tsd-kind-icon">Property</span></li>
						<li class="tsd-kind-method tsd-parent-kind-interface"><span class="tsd-kind-icon">Method</span></li>
						<li class="tsd-kind-index-signature tsd-parent-kind-interface"><span class="tsd-kind-icon">Index signature</span></li>
					</ul>
					<ul class="tsd-legend">
						<li class="tsd-kind-class"><span class="tsd-kind-icon">Class</span></li>
						<li class="tsd-kind-class tsd-has-type-parameter"><span class="tsd-kind-icon">Class with type parameter</span></li>
						<li class="tsd-kind-constructor tsd-parent-kind-class"><span class="tsd-kind-icon">Constructor</span></li>
						<li class="tsd-kind-property tsd-parent-kind-class"><span class="tsd-kind-icon">Property</span></li>
						<li class="tsd-kind-method tsd-parent-kind-class"><span class="tsd-kind-icon">Method</span></li>
						<li class="tsd-kind-accessor tsd-parent-kind-class"><span class="tsd-kind-icon">Accessor</span></li>
						<li class="tsd-kind-index-signature tsd-parent-kind-class"><span class="tsd-kind-icon">Index signature</span></li>
					</ul>
					<ul class="tsd-legend">
						<li class="tsd-kind-constructor tsd-parent-kind-class tsd-is-inherited"><span class="tsd-kind-icon">Inherited constructor</span></li>
						<li class="tsd-kind-property tsd-parent-kind-class tsd-is-inherited"><span class="tsd-kind-icon">Inherited property</span></li>
						<li class="tsd-kind-method tsd-parent-kind-class tsd-is-inherited"><span class="tsd-kind-icon">Inherited method</span></li>
						<li class="tsd-kind-accessor tsd-parent-kind-class tsd-is-inherited"><span class="tsd-kind-icon">Inherited accessor</span></li>
					</ul>
					<ul class="tsd-legend">
						<li class="tsd-kind-property tsd-parent-kind-class tsd-is-protected"><span class="tsd-kind-icon">Protected property</span></li>
						<li class="tsd-kind-method tsd-parent-kind-class tsd-is-protected"><span class="tsd-kind-icon">Protected method</span></li>
						<li class="tsd-kind-accessor tsd-parent-kind-class tsd-is-protected"><span class="tsd-kind-icon">Protected accessor</span></li>
					</ul>
					<ul class="tsd-legend">
						<li class="tsd-kind-property tsd-parent-kind-class tsd-is-private"><span class="tsd-kind-icon">Private property</span></li>
						<li class="tsd-kind-method tsd-parent-kind-class tsd-is-private"><span class="tsd-kind-icon">Private method</span></li>
						<li class="tsd-kind-accessor tsd-parent-kind-class tsd-is-private"><span class="tsd-kind-icon">Private accessor</span></li>
					</ul>
					<ul class="tsd-legend">
						<li class="tsd-kind-property tsd-parent-kind-class tsd-is-static"><span class="tsd-kind-icon">Static property</span></li>
						<li class="tsd-kind-call-signature tsd-parent-kind-class tsd-is-static"><span class="tsd-kind-icon">Static method</span></li>
					</ul>
				</div>
			</div>
		</footer>
	</div>
</div>
<script type="text/javascript">
!function(e,t){"use strict";"object"==typeof module&&"object"==typeof module.exports?module.exports=e.document?t(e,!0):function(e){if(!e.document)throw new Error("jQuery requires a window with a document");return t(e)}:t(e)}("undefined"!=typeof window?window:this,function(C,e){"use strict";function x(e){return null!=e&&e===e.window}var t=[],E=C.document,r=Object.getPrototypeOf,s=t.slice,g=t.concat,u=t.push,i=t.indexOf,n={},o=n.toString,v=n.hasOwnProperty,a=v.toString,l=a.call(Object),y={},m=function(e){return"function"==typeof e&&"number"!=typeof e.nodeType},c={type:!0,src:!0,nonce:!0,noModule:!0};function b(e,t,n){var r,i,o=(n=n||E).createElement("script");if(o.text=e,t)for(r in c)(i=t[r]||t.getAttribute&&t.getAttribute(r))&&o.setAttribute(r,i);n.head.appendChild(o).parentNode.removeChild(o)}function w(e){return null==e?e+"":"object"==typeof e||"function"==typeof e?n[o.call(e)]||"object":typeof e}var f="3.4.1",k=function(e,t){return new k.fn.init(e,t)},p=/^[\s\uFEFF\xA0]+|[\s\uFEFF\xA0]+$/g;function d(e){var t=!!e&&"length"in e&&e.length,n=w(e);return!m(e)&&!x(e)&&("array"===n||0===t||"number"==typeof t&&0<t&&t-1 in e)}k.fn=k.prototype={jquery:f,constructor:k,length:0,toArray:function(){return s.call(this)},get:function(e){return null==e?s.call(this):e<0?this[e+this.length]:this[e]},pushStack:function(e){var t=k.merge(this.constructor(),e);return t.prevObject=this,t},each:function(e){return k.each(this,e)},map:function(n){return this.pushStack(k.map(this,function(e,t){return n.call(e,t,e)}))},slice:function(){return this.pushStack(s.apply(this,arguments))},first:function(){return this.eq(0)},last:function(){return this.eq(-1)},eq:function(e){var t=this.length,n=+e+(e<0?t:0);return this.pushStack(0<=n&&n<t?[this[n]]:[])},end:function(){return this.prevObject||this.constructor()},push:u,sort:t.sort,splice:t.splice},k.extend=k.fn.extend=function(){var e,t,n,r,i,o,a=arguments[0]||{},s=1,u=arguments.length,l=!1;for("boolean"==typeof a&&(l=a,a=arguments[s]||{},s++),"object"==typeof a||m(a)||(a={}),s===u&&(a=this,s--);s<u;s++)if(null!=(e=arguments[s]))for(t in e)r=e[t],"__proto__"!==t&&a!==r&&(l&&r&&(k.isPlainObject(r)||(i=Array.isArray(r)))?(n=a[t],o=i&&!Array.isArray(n)?[]:i||k.isPlainObject(n)?n:{},i=!1,a[t]=k.extend(l,o,r)):void 0!==r&&(a[t]=r));return a},k.extend({expando:"jQuery"+(f+Math.random()).replace(/\D/g,""),isReady:!0,error:function(e){throw new Error(e)},noop:function(){},isPlainObject:function(e){var t,n;return!(!e||"[object Object]"!==o.call(e)||(t=r(e))&&("function"!=typeof(n=v.call(t,"constructor")&&t.constructor)||a.call(n)!==l))},isEmptyObject:function(e){var t;for(t in e)return!1;return!0},globalEval:function(e,t){b(e,{nonce:t&&t.nonce})},each:function(e,t){var n,r=0;if(d(e))for(n=e.length;r<n&&!1!==t.call(e[r],r,e[r]);r++);else for(r in e)if(!1===t.call(e[r],r,e[r]))break;return e},trim:function(e){return null==e?"":(e+"").replace(p,"")},makeArray:function(e,t){var n=t||[];return null!=e&&(d(Object(e))?k.merge(n,"string"==typeof e?[e]:e):u.call(n,e)),n},inArray:function(e,t,n){return null==t?-1:i.call(t,e,n)},merge:function(e,t){for(var n=+t.length,r=0,i=e.length;r<n;r++)e[i++]=t[r];return e.length=i,e},grep:function(e,t,n){for(var r=[],i=0,o=e.length,a=!n;i<o;i++)!t(e[i],i)!=a&&r.push(e[i]);return r},map:function(e,t,n){var r,i,o=0,a=[];if(d(e))for(r=e.length;o<r;o++)null!=(i=t(e[o],o,n))&&a.push(i);else for(o in e)null!=(i=t(e[o],o,n))&&a.push(i);return g.apply([],a)},guid:1,support:y}),"function"==typeof Symbol&&(k.fn[Symbol.iterator]=t[Symbol.iterator]),k.each("Boolean Number String Function Array Date RegExp Object Error Symbol".split(" "),function(e,t){n["[object "+t+"]"]=t.toLowerCase()});var h=function(n){function ne(e,t,n){var r="0x"+t-65536;return r!=r||n?t:r<0?String.fromCharCode(65536+r):String.fromCharCode(r>>10|55296,1023&r|56320)}function oe(){T()}var e,d,b,o,i,h,f,g,w,u,l,T,C,a,E,v,s,c,y,k="sizzle"+1*new Date,m=n.document,S=0,r=0,p=ue(),x=ue(),N=ue(),A=ue(),D=function(e,t){return e===t&&(l=!0),0},j={}.hasOwnProperty,t=[],q=t.pop,L=t.push,H=t.push,O=t.slice,P=function(e,t){for(var n=0,r=e.length;n<r;n++)if(e[n]===t)return n;return-1},R="checked|selected|async|autofocus|autoplay|controls|defer|disabled|hidden|ismap|loop|multiple|open|readonly|required|scoped",M="[\\x20\\t\\r\\n\\f]",I="(?:\\\\.|[\\w-]|[^\0-\\xa0])+",W="\\["+M+"*("+I+")(?:"+M+"*([*^$|!~]?=)"+M+"*(?:'((?:\\\\.|[^\\\\'])*)'|\"((?:\\\\.|[^\\\\\"])*)\"|("+I+"))|)"+M+"*\\]",$=":("+I+")(?:\\((('((?:\\\\.|[^\\\\'])*)'|\"((?:\\\\.|[^\\\\\"])*)\")|((?:\\\\.|[^\\\\()[\\]]|"+W+")*)|.*)\\)|)",F=new RegExp(M+"+","g"),B=new RegExp("^"+M+"+|((?:^|[^\\\\])(?:\\\\.)*)"+M+"+$","g"),_=new RegExp("^"+M+"*,"+M+"*"),z=new RegExp("^"+M+"*([>+~]|"+M+")"+M+"*"),U=new RegExp(M+"|>"),X=new RegExp($),V=new RegExp("^"+I+"$"),G={ID:new RegExp("^#("+I+")"),CLASS:new RegExp("^\\.("+I+")"),TAG:new RegExp("^("+I+"|[*])"),ATTR:new RegExp("^"+W),PSEUDO:new RegExp("^"+$),CHILD:new RegExp("^:(only|first|last|nth|nth-last)-(child|of-type)(?:\\("+M+"*(even|odd|(([+-]|)(\\d*)n|)"+M+"*(?:([+-]|)"+M+"*(\\d+)|))"+M+"*\\)|)","i"),bool:new RegExp("^(?:"+R+")$","i"),needsContext:new RegExp("^"+M+"*[>+~]|:(even|odd|eq|gt|lt|nth|first|last)(?:\\("+M+"*((?:-\\d)?\\d*)"+M+"*\\)|)(?=[^-]|$)","i")},Y=/HTML$/i,Q=/^(?:input|select|textarea|button)$/i,J=/^h\d$/i,K=/^[^{]+\{\s*\[native \w/,Z=/^(?:#([\w-]+)|(\w+)|\.([\w-]+))$/,ee=/[+~]/,te=new RegExp("\\\\([\\da-f]{1,6}"+M+"?|("+M+")|.)","ig"),re=/([\0-\x1f\x7f]|^-?\d)|^-$|[^\0-\x1f\x7f-\uFFFF\w-]/g,ie=function(e,t){return t?"\0"===e?"�":e.slice(0,-1)+"\\"+e.charCodeAt(e.length-1).toString(16)+" ":"\\"+e},ae=be(function(e){return!0===e.disabled&&"fieldset"===e.nodeName.toLowerCase()},{dir:"parentNode",next:"legend"});try{H.apply(t=O.call(m.childNodes),m.childNodes),t[m.childNodes.length].nodeType}catch(e){H={apply:t.length?function(e,t){L.apply(e,O.call(t))}:function(e,t){for(var n=e.length,r=0;e[n++]=t[r++];);e.length=n-1}}}function se(t,e,n,r){var i,o,a,s,u,l,c,f=e&&e.ownerDocument,p=e?e.nodeType:9;if(n=n||[],"string"!=typeof t||!t||1!==p&&9!==p&&11!==p)return n;if(!r&&((e?e.ownerDocument||e:m)!==C&&T(e),e=e||C,E)){if(11!==p&&(u=Z.exec(t)))if(i=u[1]){if(9===p){if(!(a=e.getElementById(i)))return n;if(a.id===i)return n.push(a),n}else if(f&&(a=f.getElementById(i))&&y(e,a)&&a.id===i)return n.push(a),n}else{if(u[2])return H.apply(n,e.getElementsByTagName(t)),n;if((i=u[3])&&d.getElementsByClassName&&e.getElementsByClassName)return H.apply(n,e.getElementsByClassName(i)),n}if(d.qsa&&!A[t+" "]&&(!v||!v.test(t))&&(1!==p||"object"!==e.nodeName.toLowerCase())){if(c=t,f=e,1===p&&U.test(t)){for((s=e.getAttribute("id"))?s=s.replace(re,ie):e.setAttribute("id",s=k),o=(l=h(t)).length;o--;)l[o]="#"+s+" "+xe(l[o]);c=l.join(","),f=ee.test(t)&&ye(e.parentNode)||e}try{return H.apply(n,f.querySelectorAll(c)),n}catch(e){A(t,!0)}finally{s===k&&e.removeAttribute("id")}}}return g(t.replace(B,"$1"),e,n,r)}function ue(){var r=[];return function e(t,n){return r.push(t+" ")>b.cacheLength&&delete e[r.shift()],e[t+" "]=n}}function le(e){return e[k]=!0,e}function ce(e){var t=C.createElement("fieldset");try{return!!e(t)}catch(e){return!1}finally{t.parentNode&&t.parentNode.removeChild(t),t=null}}function fe(e,t){for(var n=e.split("|"),r=n.length;r--;)b.attrHandle[n[r]]=t}function pe(e,t){var n=t&&e,r=n&&1===e.nodeType&&1===t.nodeType&&e.sourceIndex-t.sourceIndex;if(r)return r;if(n)for(;n=n.nextSibling;)if(n===t)return-1;return e?1:-1}function de(t){return function(e){return"input"===e.nodeName.toLowerCase()&&e.type===t}}function he(n){return function(e){var t=e.nodeName.toLowerCase();return("input"===t||"button"===t)&&e.type===n}}function ge(t){return function(e){return"form"in e?e.parentNode&&!1===e.disabled?"label"in e?"label"in e.parentNode?e.parentNode.disabled===t:e.disabled===t:e.isDisabled===t||e.isDisabled!==!t&&ae(e)===t:e.disabled===t:"label"in e&&e.disabled===t}}function ve(a){return le(function(o){return o=+o,le(function(e,t){for(var n,r=a([],e.length,o),i=r.length;i--;)e[n=r[i]]&&(e[n]=!(t[n]=e[n]))})})}function ye(e){return e&&void 0!==e.getElementsByTagName&&e}for(e in d=se.support={},i=se.isXML=function(e){var t=e.namespaceURI,n=(e.ownerDocument||e).documentElement;return!Y.test(t||n&&n.nodeName||"HTML")},T=se.setDocument=function(e){var t,n,r=e?e.ownerDocument||e:m;return r!==C&&9===r.nodeType&&r.documentElement&&(a=(C=r).documentElement,E=!i(C),m!==C&&(n=C.defaultView)&&n.top!==n&&(n.addEventListener?n.addEventListener("unload",oe,!1):n.attachEvent&&n.attachEvent("onunload",oe)),d.attributes=ce(function(e){return e.className="i",!e.getAttribute("className")}),d.getElementsByTagName=ce(function(e){return e.appendChild(C.createComment("")),!e.getElementsByTagName("*").length}),d.getElementsByClassName=K.test(C.getElementsByClassName),d.getById=ce(function(e){return a.appendChild(e).id=k,!C.getElementsByName||!C.getElementsByName(k).length}),d.getById?(b.filter.ID=function(e){var t=e.replace(te,ne);return function(e){return e.getAttribute("id")===t}},b.find.ID=function(e,t){if(void 0!==t.getElementById&&E){var n=t.getElementById(e);return n?[n]:[]}}):(b.filter.ID=function(e){var n=e.replace(te,ne);return function(e){var t=void 0!==e.getAttributeNode&&e.getAttributeNode("id");return t&&t.value===n}},b.find.ID=function(e,t){if(void 0!==t.getElementById&&E){var n,r,i,o=t.getElementById(e);if(o){if((n=o.getAttributeNode("id"))&&n.value===e)return[o];for(i=t.getElementsByName(e),r=0;o=i[r++];)if((n=o.getAttributeNode("id"))&&n.value===e)return[o]}return[]}}),b.find.TAG=d.getElementsByTagName?function(e,t){return void 0!==t.getElementsByTagName?t.getElementsByTagName(e):d.qsa?t.querySelectorAll(e):void 0}:function(e,t){var n,r=[],i=0,o=t.getElementsByTagName(e);if("*"!==e)return o;for(;n=o[i++];)1===n.nodeType&&r.push(n);return r},b.find.CLASS=d.getElementsByClassName&&function(e,t){if(void 0!==t.getElementsByClassName&&E)return t.getElementsByClassName(e)},s=[],v=[],(d.qsa=K.test(C.querySelectorAll))&&(ce(function(e){a.appendChild(e).innerHTML="<a id='"+k+"'></a><select id='"+k+"-\r\\' msallowcapture=''><option selected=''></option></select>",e.querySelectorAll("[msallowcapture^='']").length&&v.push("[*^$]="+M+"*(?:''|\"\")"),e.querySelectorAll("[selected]").length||v.push("\\["+M+"*(?:value|"+R+")"),e.querySelectorAll("[id~="+k+"-]").length||v.push("~="),e.querySelectorAll(":checked").length||v.push(":checked"),e.querySelectorAll("a#"+k+"+*").length||v.push(".#.+[+~]")}),ce(function(e){e.innerHTML="<a href='' disabled='disabled'></a><select disabled='disabled'><option/></select>";var t=C.createElement("input");t.setAttribute("type","hidden"),e.appendChild(t).setAttribute("name","D"),e.querySelectorAll("[name=d]").length&&v.push("name"+M+"*[*^$|!~]?="),2!==e.querySelectorAll(":enabled").length&&v.push(":enabled",":disabled"),a.appendChild(e).disabled=!0,2!==e.querySelectorAll(":disabled").length&&v.push(":enabled",":disabled"),e.querySelectorAll("*,:x"),v.push(",.*:")})),(d.matchesSelector=K.test(c=a.matches||a.webkitMatchesSelector||a.mozMatchesSelector||a.oMatchesSelector||a.msMatchesSelector))&&ce(function(e){d.disconnectedMatch=c.call(e,"*"),c.call(e,"[s!='']:x"),s.push("!=",$)}),v=v.length&&new RegExp(v.join("|")),s=s.length&&new RegExp(s.join("|")),t=K.test(a.compareDocumentPosition),y=t||K.test(a.contains)?function(e,t){var n=9===e.nodeType?e.documentElement:e,r=t&&t.parentNode;return e===r||!(!r||1!==r.nodeType||!(n.contains?n.contains(r):e.compareDocumentPosition&&16&e.compareDocumentPosition(r)))}:function(e,t){if(t)for(;t=t.parentNode;)if(t===e)return!0;return!1},D=t?function(e,t){if(e===t)return l=!0,0;var n=!e.compareDocumentPosition-!t.compareDocumentPosition;return n||(1&(n=(e.ownerDocument||e)===(t.ownerDocument||t)?e.compareDocumentPosition(t):1)||!d.sortDetached&&t.compareDocumentPosition(e)===n?e===C||e.ownerDocument===m&&y(m,e)?-1:t===C||t.ownerDocument===m&&y(m,t)?1:u?P(u,e)-P(u,t):0:4&n?-1:1)}:function(e,t){if(e===t)return l=!0,0;var n,r=0,i=e.parentNode,o=t.parentNode,a=[e],s=[t];if(!i||!o)return e===C?-1:t===C?1:i?-1:o?1:u?P(u,e)-P(u,t):0;if(i===o)return pe(e,t);for(n=e;n=n.parentNode;)a.unshift(n);for(n=t;n=n.parentNode;)s.unshift(n);for(;a[r]===s[r];)r++;return r?pe(a[r],s[r]):a[r]===m?-1:s[r]===m?1:0}),C},se.matches=function(e,t){return se(e,null,null,t)},se.matchesSelector=function(e,t){if((e.ownerDocument||e)!==C&&T(e),d.matchesSelector&&E&&!A[t+" "]&&(!s||!s.test(t))&&(!v||!v.test(t)))try{var n=c.call(e,t);if(n||d.disconnectedMatch||e.document&&11!==e.document.nodeType)return n}catch(e){A(t,!0)}return 0<se(t,C,null,[e]).length},se.contains=function(e,t){return(e.ownerDocument||e)!==C&&T(e),y(e,t)},se.attr=function(e,t){(e.ownerDocument||e)!==C&&T(e);var n=b.attrHandle[t.toLowerCase()],r=n&&j.call(b.attrHandle,t.toLowerCase())?n(e,t,!E):void 0;return void 0!==r?r:d.attributes||!E?e.getAttribute(t):(r=e.getAttributeNode(t))&&r.specified?r.value:null},se.escape=function(e){return(e+"").replace(re,ie)},se.error=function(e){throw new Error("Syntax error, unrecognized expression: "+e)},se.uniqueSort=function(e){var t,n=[],r=0,i=0;if(l=!d.detectDuplicates,u=!d.sortStable&&e.slice(0),e.sort(D),l){for(;t=e[i++];)t===e[i]&&(r=n.push(i));for(;r--;)e.splice(n[r],1)}return u=null,e},o=se.getText=function(e){var t,n="",r=0,i=e.nodeType;if(i){if(1===i||9===i||11===i){if("string"==typeof e.textContent)return e.textContent;for(e=e.firstChild;e;e=e.nextSibling)n+=o(e)}else if(3===i||4===i)return e.nodeValue}else for(;t=e[r++];)n+=o(t);return n},(b=se.selectors={cacheLength:50,createPseudo:le,match:G,attrHandle:{},find:{},relative:{">":{dir:"parentNode",first:!0}," ":{dir:"parentNode"},"+":{dir:"previousSibling",first:!0},"~":{dir:"previousSibling"}},preFilter:{ATTR:function(e){return e[1]=e[1].replace(te,ne),e[3]=(e[3]||e[4]||e[5]||"").replace(te,ne),"~="===e[2]&&(e[3]=" "+e[3]+" "),e.slice(0,4)},CHILD:function(e){return e[1]=e[1].toLowerCase(),"nth"===e[1].slice(0,3)?(e[3]||se.error(e[0]),e[4]=+(e[4]?e[5]+(e[6]||1):2*("even"===e[3]||"odd"===e[3])),e[5]=+(e[7]+e[8]||"odd"===e[3])):e[3]&&se.error(e[0]),e},PSEUDO:function(e){var t,n=!e[6]&&e[2];return G.CHILD.test(e[0])?null:(e[3]?e[2]=e[4]||e[5]||"":n&&X.test(n)&&(t=h(n,!0))&&(t=n.indexOf(")",n.length-t)-n.length)&&(e[0]=e[0].slice(0,t),e[2]=n.slice(0,t)),e.slice(0,3))}},filter:{TAG:function(e){var t=e.replace(te,ne).toLowerCase();return"*"===e?function(){return!0}:function(e){return e.nodeName&&e.nodeName.toLowerCase()===t}},CLASS:function(e){var t=p[e+" "];return t||(t=new RegExp("(^|"+M+")"+e+"("+M+"|$)"))&&p(e,function(e){return t.test("string"==typeof e.className&&e.className||void 0!==e.getAttribute&&e.getAttribute("class")||"")})},ATTR:function(n,r,i){return function(e){var t=se.attr(e,n);return null==t?"!="===r:!r||(t+="","="===r?t===i:"!="===r?t!==i:"^="===r?i&&0===t.indexOf(i):"*="===r?i&&-1<t.indexOf(i):"$="===r?i&&t.slice(-i.length)===i:"~="===r?-1<(" "+t.replace(F," ")+" ").indexOf(i):"|="===r&&(t===i||t.slice(0,i.length+1)===i+"-"))}},CHILD:function(h,e,t,g,v){var y="nth"!==h.slice(0,3),m="last"!==h.slice(-4),x="of-type"===e;return 1===g&&0===v?function(e){return!!e.parentNode}:function(e,t,n){var r,i,o,a,s,u,l=y!=m?"nextSibling":"previousSibling",c=e.parentNode,f=x&&e.nodeName.toLowerCase(),p=!n&&!x,d=!1;if(c){if(y){for(;l;){for(a=e;a=a[l];)if(x?a.nodeName.toLowerCase()===f:1===a.nodeType)return!1;u=l="only"===h&&!u&&"nextSibling"}return!0}if(u=[m?c.firstChild:c.lastChild],m&&p){for(d=(s=(r=(i=(o=(a=c)[k]||(a[k]={}))[a.uniqueID]||(o[a.uniqueID]={}))[h]||[])[0]===S&&r[1])&&r[2],a=s&&c.childNodes[s];a=++s&&a&&a[l]||(d=s=0)||u.pop();)if(1===a.nodeType&&++d&&a===e){i[h]=[S,s,d];break}}else if(p&&(d=s=(r=(i=(o=(a=e)[k]||(a[k]={}))[a.uniqueID]||(o[a.uniqueID]={}))[h]||[])[0]===S&&r[1]),!1===d)for(;(a=++s&&a&&a[l]||(d=s=0)||u.pop())&&((x?a.nodeName.toLowerCase()!==f:1!==a.nodeType)||!++d||(p&&((i=(o=a[k]||(a[k]={}))[a.uniqueID]||(o[a.uniqueID]={}))[h]=[S,d]),a!==e)););return(d-=v)===g||d%g==0&&0<=d/g}}},PSEUDO:function(e,o){var t,a=b.pseudos[e]||b.setFilters[e.toLowerCase()]||se.error("unsupported pseudo: "+e);return a[k]?a(o):1<a.length?(t=[e,e,"",o],b.setFilters.hasOwnProperty(e.toLowerCase())?le(function(e,t){for(var n,r=a(e,o),i=r.length;i--;)e[n=P(e,r[i])]=!(t[n]=r[i])}):function(e){return a(e,0,t)}):a}},pseudos:{not:le(function(e){var r=[],i=[],s=f(e.replace(B,"$1"));return s[k]?le(function(e,t,n,r){for(var i,o=s(e,null,r,[]),a=e.length;a--;)(i=o[a])&&(e[a]=!(t[a]=i))}):function(e,t,n){return r[0]=e,s(r,null,n,i),r[0]=null,!i.pop()}}),has:le(function(t){return function(e){return 0<se(t,e).length}}),contains:le(function(t){return t=t.replace(te,ne),function(e){return-1<(e.textContent||o(e)).indexOf(t)}}),lang:le(function(n){return V.test(n||"")||se.error("unsupported lang: "+n),n=n.replace(te,ne).toLowerCase(),function(e){var t;do{if(t=E?e.lang:e.getAttribute("xml:lang")||e.getAttribute("lang"))return(t=t.toLowerCase())===n||0===t.indexOf(n+"-")}while((e=e.parentNode)&&1===e.nodeType);return!1}}),target:function(e){var t=n.location&&n.location.hash;return t&&t.slice(1)===e.id},root:function(e){return e===a},focus:function(e){return e===C.activeElement&&(!C.hasFocus||C.hasFocus())&&!!(e.type||e.href||~e.tabIndex)},enabled:ge(!1),disabled:ge(!0),checked:function(e){var t=e.nodeName.toLowerCase();return"input"===t&&!!e.checked||"option"===t&&!!e.selected},selected:function(e){return e.parentNode&&e.parentNode.selectedIndex,!0===e.selected},empty:function(e){for(e=e.firstChild;e;e=e.nextSibling)if(e.nodeType<6)return!1;return!0},parent:function(e){return!b.pseudos.empty(e)},header:function(e){return J.test(e.nodeName)},input:function(e){return Q.test(e.nodeName)},button:function(e){var t=e.nodeName.toLowerCase();return"input"===t&&"button"===e.type||"button"===t},text:function(e){var t;return"input"===e.nodeName.toLowerCase()&&"text"===e.type&&(null==(t=e.getAttribute("type"))||"text"===t.toLowerCase())},first:ve(function(){return[0]}),last:ve(function(e,t){return[t-1]}),eq:ve(function(e,t,n){return[n<0?n+t:n]}),even:ve(function(e,t){for(var n=0;n<t;n+=2)e.push(n);return e}),odd:ve(function(e,t){for(var n=1;n<t;n+=2)e.push(n);return e}),lt:ve(function(e,t,n){for(var r=n<0?n+t:t<n?t:n;0<=--r;)e.push(r);return e}),gt:ve(function(e,t,n){for(var r=n<0?n+t:n;++r<t;)e.push(r);return e})}}).pseudos.nth=b.pseudos.eq,{radio:!0,checkbox:!0,file:!0,password:!0,image:!0})b.pseudos[e]=de(e);for(e in{submit:!0,reset:!0})b.pseudos[e]=he(e);function me(){}function xe(e){for(var t=0,n=e.length,r="";t<n;t++)r+=e[t].value;return r}function be(s,e,t){var u=e.dir,l=e.next,c=l||u,f=t&&"parentNode"===c,p=r++;return e.first?function(e,t,n){for(;e=e[u];)if(1===e.nodeType||f)return s(e,t,n);return!1}:function(e,t,n){var r,i,o,a=[S,p];if(n){for(;e=e[u];)if((1===e.nodeType||f)&&s(e,t,n))return!0}else for(;e=e[u];)if(1===e.nodeType||f)if(i=(o=e[k]||(e[k]={}))[e.uniqueID]||(o[e.uniqueID]={}),l&&l===e.nodeName.toLowerCase())e=e[u]||e;else{if((r=i[c])&&r[0]===S&&r[1]===p)return a[2]=r[2];if((i[c]=a)[2]=s(e,t,n))return!0}return!1}}function we(i){return 1<i.length?function(e,t,n){for(var r=i.length;r--;)if(!i[r](e,t,n))return!1;return!0}:i[0]}function Te(e,t,n,r,i){for(var o,a=[],s=0,u=e.length,l=null!=t;s<u;s++)(o=e[s])&&(n&&!n(o,r,i)||(a.push(o),l&&t.push(s)));return a}function Ce(d,h,g,v,y,e){return v&&!v[k]&&(v=Ce(v)),y&&!y[k]&&(y=Ce(y,e)),le(function(e,t,n,r){var i,o,a,s=[],u=[],l=t.length,c=e||function(e,t,n){for(var r=0,i=t.length;r<i;r++)se(e,t[r],n);return n}(h||"*",n.nodeType?[n]:n,[]),f=!d||!e&&h?c:Te(c,s,d,n,r),p=g?y||(e?d:l||v)?[]:t:f;if(g&&g(f,p,n,r),v)for(i=Te(p,u),v(i,[],n,r),o=i.length;o--;)(a=i[o])&&(p[u[o]]=!(f[u[o]]=a));if(e){if(y||d){if(y){for(i=[],o=p.length;o--;)(a=p[o])&&i.push(f[o]=a);y(null,p=[],i,r)}for(o=p.length;o--;)(a=p[o])&&-1<(i=y?P(e,a):s[o])&&(e[i]=!(t[i]=a))}}else p=Te(p===t?p.splice(l,p.length):p),y?y(null,t,p,r):H.apply(t,p)})}function Ee(e){for(var i,t,n,r=e.length,o=b.relative[e[0].type],a=o||b.relative[" "],s=o?1:0,u=be(function(e){return e===i},a,!0),l=be(function(e){return-1<P(i,e)},a,!0),c=[function(e,t,n){var r=!o&&(n||t!==w)||((i=t).nodeType?u(e,t,n):l(e,t,n));return i=null,r}];s<r;s++)if(t=b.relative[e[s].type])c=[be(we(c),t)];else{if((t=b.filter[e[s].type].apply(null,e[s].matches))[k]){for(n=++s;n<r&&!b.relative[e[n].type];n++);return Ce(1<s&&we(c),1<s&&xe(e.slice(0,s-1).concat({value:" "===e[s-2].type?"*":""})).replace(B,"$1"),t,s<n&&Ee(e.slice(s,n)),n<r&&Ee(e=e.slice(n)),n<r&&xe(e))}c.push(t)}return we(c)}return me.prototype=b.filters=b.pseudos,b.setFilters=new me,h=se.tokenize=function(e,t){var n,r,i,o,a,s,u,l=x[e+" "];if(l)return t?0:l.slice(0);for(a=e,s=[],u=b.preFilter;a;){for(o in n&&!(r=_.exec(a))||(r&&(a=a.slice(r[0].length)||a),s.push(i=[])),n=!1,(r=z.exec(a))&&(n=r.shift(),i.push({value:n,type:r[0].replace(B," ")}),a=a.slice(n.length)),b.filter)!(r=G[o].exec(a))||u[o]&&!(r=u[o](r))||(n=r.shift(),i.push({value:n,type:o,matches:r}),a=a.slice(n.length));if(!n)break}return t?a.length:a?se.error(e):x(e,s).slice(0)},f=se.compile=function(e,t){var n,v,y,m,x,r,i=[],o=[],a=N[e+" "];if(!a){for(t||(t=h(e)),n=t.length;n--;)(a=Ee(t[n]))[k]?i.push(a):o.push(a);(a=N(e,(v=o,m=0<(y=i).length,x=0<v.length,r=function(e,t,n,r,i){var o,a,s,u=0,l="0",c=e&&[],f=[],p=w,d=e||x&&b.find.TAG("*",i),h=S+=null==p?1:Math.random()||.1,g=d.length;for(i&&(w=t===C||t||i);l!==g&&null!=(o=d[l]);l++){if(x&&o){for(a=0,t||o.ownerDocument===C||(T(o),n=!E);s=v[a++];)if(s(o,t||C,n)){r.push(o);break}i&&(S=h)}m&&((o=!s&&o)&&u--,e&&c.push(o))}if(u+=l,m&&l!==u){for(a=0;s=y[a++];)s(c,f,t,n);if(e){if(0<u)for(;l--;)c[l]||f[l]||(f[l]=q.call(r));f=Te(f)}H.apply(r,f),i&&!e&&0<f.length&&1<u+y.length&&se.uniqueSort(r)}return i&&(S=h,w=p),c},m?le(r):r))).selector=e}return a},g=se.select=function(e,t,n,r){var i,o,a,s,u,l="function"==typeof e&&e,c=!r&&h(e=l.selector||e);if(n=n||[],1===c.length){if(2<(o=c[0]=c[0].slice(0)).length&&"ID"===(a=o[0]).type&&9===t.nodeType&&E&&b.relative[o[1].type]){if(!(t=(b.find.ID(a.matches[0].replace(te,ne),t)||[])[0]))return n;l&&(t=t.parentNode),e=e.slice(o.shift().value.length)}for(i=G.needsContext.test(e)?0:o.length;i--&&(a=o[i],!b.relative[s=a.type]);)if((u=b.find[s])&&(r=u(a.matches[0].replace(te,ne),ee.test(o[0].type)&&ye(t.parentNode)||t))){if(o.splice(i,1),!(e=r.length&&xe(o)))return H.apply(n,r),n;break}}return(l||f(e,c))(r,t,!E,n,!t||ee.test(e)&&ye(t.parentNode)||t),n},d.sortStable=k.split("").sort(D).join("")===k,d.detectDuplicates=!!l,T(),d.sortDetached=ce(function(e){return 1&e.compareDocumentPosition(C.createElement("fieldset"))}),ce(function(e){return e.innerHTML="<a href='#'></a>","#"===e.firstChild.getAttribute("href")})||fe("type|href|height|width",function(e,t,n){if(!n)return e.getAttribute(t,"type"===t.toLowerCase()?1:2)}),d.attributes&&ce(function(e){return e.innerHTML="<input/>",e.firstChild.setAttribute("value",""),""===e.firstChild.getAttribute("value")})||fe("value",function(e,t,n){if(!n&&"input"===e.nodeName.toLowerCase())return e.defaultValue}),ce(function(e){return null==e.getAttribute("disabled")})||fe(R,function(e,t,n){var r;if(!n)return!0===e[t]?t.toLowerCase():(r=e.getAttributeNode(t))&&r.specified?r.value:null}),se}(C);k.find=h,k.expr=h.selectors,k.expr[":"]=k.expr.pseudos,k.uniqueSort=k.unique=h.uniqueSort,k.text=h.getText,k.isXMLDoc=h.isXML,k.contains=h.contains,k.escapeSelector=h.escape;function T(e,t,n){for(var r=[],i=void 0!==n;(e=e[t])&&9!==e.nodeType;)if(1===e.nodeType){if(i&&k(e).is(n))break;r.push(e)}return r}function S(e,t){for(var n=[];e;e=e.nextSibling)1===e.nodeType&&e!==t&&n.push(e);return n}var N=k.expr.match.needsContext;function A(e,t){return e.nodeName&&e.nodeName.toLowerCase()===t.toLowerCase()}var D=/^<([a-z][^\/\0>:\x20\t\r\n\f]*)[\x20\t\r\n\f]*\/?>(?:<\/\1>|)$/i;function j(e,n,r){return m(n)?k.grep(e,function(e,t){return!!n.call(e,t,e)!==r}):n.nodeType?k.grep(e,function(e){return e===n!==r}):"string"!=typeof n?k.grep(e,function(e){return-1<i.call(n,e)!==r}):k.filter(n,e,r)}k.filter=function(e,t,n){var r=t[0];return n&&(e=":not("+e+")"),1===t.length&&1===r.nodeType?k.find.matchesSelector(r,e)?[r]:[]:k.find.matches(e,k.grep(t,function(e){return 1===e.nodeType}))},k.fn.extend({find:function(e){var t,n,r=this.length,i=this;if("string"!=typeof e)return this.pushStack(k(e).filter(function(){for(t=0;t<r;t++)if(k.contains(i[t],this))return!0}));for(n=this.pushStack([]),t=0;t<r;t++)k.find(e,i[t],n);return 1<r?k.uniqueSort(n):n},filter:function(e){return this.pushStack(j(this,e||[],!1))},not:function(e){return this.pushStack(j(this,e||[],!0))},is:function(e){return!!j(this,"string"==typeof e&&N.test(e)?k(e):e||[],!1).length}});var q,L=/^(?:\s*(<[\w\W]+>)[^>]*|#([\w-]+))$/;(k.fn.init=function(e,t,n){var r,i;if(!e)return this;if(n=n||q,"string"!=typeof e)return e.nodeType?(this[0]=e,this.length=1,this):m(e)?void 0!==n.ready?n.ready(e):e(k):k.makeArray(e,this);if(!(r="<"===e[0]&&">"===e[e.length-1]&&3<=e.length?[null,e,null]:L.exec(e))||!r[1]&&t)return!t||t.jquery?(t||n).find(e):this.constructor(t).find(e);if(r[1]){if(t=t instanceof k?t[0]:t,k.merge(this,k.parseHTML(r[1],t&&t.nodeType?t.ownerDocument||t:E,!0)),D.test(r[1])&&k.isPlainObject(t))for(r in t)m(this[r])?this[r](t[r]):this.attr(r,t[r]);return this}return(i=E.getElementById(r[2]))&&(this[0]=i,this.length=1),this}).prototype=k.fn,q=k(E);var H=/^(?:parents|prev(?:Until|All))/,O={children:!0,contents:!0,next:!0,prev:!0};function P(e,t){for(;(e=e[t])&&1!==e.nodeType;);return e}k.fn.extend({has:function(e){var t=k(e,this),n=t.length;return this.filter(function(){for(var e=0;e<n;e++)if(k.contains(this,t[e]))return!0})},closest:function(e,t){var n,r=0,i=this.length,o=[],a="string"!=typeof e&&k(e);if(!N.test(e))for(;r<i;r++)for(n=this[r];n&&n!==t;n=n.parentNode)if(n.nodeType<11&&(a?-1<a.index(n):1===n.nodeType&&k.find.matchesSelector(n,e))){o.push(n);break}return this.pushStack(1<o.length?k.uniqueSort(o):o)},index:function(e){return e?"string"==typeof e?i.call(k(e),this[0]):i.call(this,e.jquery?e[0]:e):this[0]&&this[0].parentNode?this.first().prevAll().length:-1},add:function(e,t){return this.pushStack(k.uniqueSort(k.merge(this.get(),k(e,t))))},addBack:function(e){return this.add(null==e?this.prevObject:this.prevObject.filter(e))}}),k.each({parent:function(e){var t=e.parentNode;return t&&11!==t.nodeType?t:null},parents:function(e){return T(e,"parentNode")},parentsUntil:function(e,t,n){return T(e,"parentNode",n)},next:function(e){return P(e,"nextSibling")},prev:function(e){return P(e,"previousSibling")},nextAll:function(e){return T(e,"nextSibling")},prevAll:function(e){return T(e,"previousSibling")},nextUntil:function(e,t,n){return T(e,"nextSibling",n)},prevUntil:function(e,t,n){return T(e,"previousSibling",n)},siblings:function(e){return S((e.parentNode||{}).firstChild,e)},children:function(e){return S(e.firstChild)},contents:function(e){return void 0!==e.contentDocument?e.contentDocument:(A(e,"template")&&(e=e.content||e),k.merge([],e.childNodes))}},function(r,i){k.fn[r]=function(e,t){var n=k.map(this,i,e);return"Until"!==r.slice(-5)&&(t=e),t&&"string"==typeof t&&(n=k.filter(t,n)),1<this.length&&(O[r]||k.uniqueSort(n),H.test(r)&&n.reverse()),this.pushStack(n)}});var R=/[^\x20\t\r\n\f]+/g;function M(e){return e}function I(e){throw e}function W(e,t,n,r){var i;try{e&&m(i=e.promise)?i.call(e).done(t).fail(n):e&&m(i=e.then)?i.call(e,t,n):t.apply(void 0,[e].slice(r))}catch(e){n.apply(void 0,[e])}}k.Callbacks=function(r){var e,n;r="string"==typeof r?(e=r,n={},k.each(e.match(R)||[],function(e,t){n[t]=!0}),n):k.extend({},r);function c(){for(a=a||r.once,o=i=!0;u.length;l=-1)for(t=u.shift();++l<s.length;)!1===s[l].apply(t[0],t[1])&&r.stopOnFalse&&(l=s.length,t=!1);r.memory||(t=!1),i=!1,a&&(s=t?[]:"")}var i,t,o,a,s=[],u=[],l=-1,f={add:function(){return s&&(t&&!i&&(l=s.length-1,u.push(t)),function n(e){k.each(e,function(e,t){m(t)?r.unique&&f.has(t)||s.push(t):t&&t.length&&"string"!==w(t)&&n(t)})}(arguments),t&&!i&&c()),this},remove:function(){return k.each(arguments,function(e,t){for(var n;-1<(n=k.inArray(t,s,n));)s.splice(n,1),n<=l&&l--}),this},has:function(e){return e?-1<k.inArray(e,s):0<s.length},empty:function(){return s&&(s=[]),this},disable:function(){return a=u=[],s=t="",this},disabled:function(){return!s},lock:function(){return a=u=[],t||i||(s=t=""),this},locked:function(){return!!a},fireWith:function(e,t){return a||(t=[e,(t=t||[]).slice?t.slice():t],u.push(t),i||c()),this},fire:function(){return f.fireWith(this,arguments),this},fired:function(){return!!o}};return f},k.extend({Deferred:function(e){var o=[["notify","progress",k.Callbacks("memory"),k.Callbacks("memory"),2],["resolve","done",k.Callbacks("once memory"),k.Callbacks("once memory"),0,"resolved"],["reject","fail",k.Callbacks("once memory"),k.Callbacks("once memory"),1,"rejected"]],i="pending",a={state:function(){return i},always:function(){return s.done(arguments).fail(arguments),this},catch:function(e){return a.then(null,e)},pipe:function(){var i=arguments;return k.Deferred(function(r){k.each(o,function(e,t){var n=m(i[t[4]])&&i[t[4]];s[t[1]](function(){var e=n&&n.apply(this,arguments);e&&m(e.promise)?e.promise().progress(r.notify).done(r.resolve).fail(r.reject):r[t[0]+"With"](this,n?[e]:arguments)})}),i=null}).promise()},then:function(t,n,r){var u=0;function l(i,o,a,s){return function(){var n=this,r=arguments,e=function(){var e,t;if(!(i<u)){if((e=a.apply(n,r))===o.promise())throw new TypeError("Thenable self-resolution");t=e&&("object"==typeof e||"function"==typeof e)&&e.then,m(t)?s?t.call(e,l(u,o,M,s),l(u,o,I,s)):(u++,t.call(e,l(u,o,M,s),l(u,o,I,s),l(u,o,M,o.notifyWith))):(a!==M&&(n=void 0,r=[e]),(s||o.resolveWith)(n,r))}},t=s?e:function(){try{e()}catch(e){k.Deferred.exceptionHook&&k.Deferred.exceptionHook(e,t.stackTrace),u<=i+1&&(a!==I&&(n=void 0,r=[e]),o.rejectWith(n,r))}};i?t():(k.Deferred.getStackHook&&(t.stackTrace=k.Deferred.getStackHook()),C.setTimeout(t))}}return k.Deferred(function(e){o[0][3].add(l(0,e,m(r)?r:M,e.notifyWith)),o[1][3].add(l(0,e,m(t)?t:M)),o[2][3].add(l(0,e,m(n)?n:I))}).promise()},promise:function(e){return null!=e?k.extend(e,a):a}},s={};return k.each(o,function(e,t){var n=t[2],r=t[5];a[t[1]]=n.add,r&&n.add(function(){i=r},o[3-e][2].disable,o[3-e][3].disable,o[0][2].lock,o[0][3].lock),n.add(t[3].fire),s[t[0]]=function(){return s[t[0]+"With"](this===s?void 0:this,arguments),this},s[t[0]+"With"]=n.fireWith}),a.promise(s),e&&e.call(s,s),s},when:function(e){function a(t){return function(e){r[t]=this,i[t]=1<arguments.length?s.call(arguments):e,--n||o.resolveWith(r,i)}}var n=arguments.length,t=n,r=Array(t),i=s.call(arguments),o=k.Deferred();if(n<=1&&(W(e,o.done(a(t)).resolve,o.reject,!n),"pending"===o.state()||m(i[t]&&i[t].then)))return o.then();for(;t--;)W(i[t],a(t),o.reject);return o.promise()}});var $=/^(Eval|Internal|Range|Reference|Syntax|Type|URI)Error$/;k.Deferred.exceptionHook=function(e,t){C.console&&C.console.warn&&e&&$.test(e.name)&&C.console.warn("jQuery.Deferred exception: "+e.message,e.stack,t)},k.readyException=function(e){C.setTimeout(function(){throw e})};var F=k.Deferred();function B(){E.removeEventListener("DOMContentLoaded",B),C.removeEventListener("load",B),k.ready()}k.fn.ready=function(e){return F.then(e).catch(function(e){k.readyException(e)}),this},k.extend({isReady:!1,readyWait:1,ready:function(e){(!0===e?--k.readyWait:k.isReady)||(k.isReady=!0)!==e&&0<--k.readyWait||F.resolveWith(E,[k])}}),k.ready.then=F.then,"complete"===E.readyState||"loading"!==E.readyState&&!E.documentElement.doScroll?C.setTimeout(k.ready):(E.addEventListener("DOMContentLoaded",B),C.addEventListener("load",B));var _=function(e,t,n,r,i,o,a){var s=0,u=e.length,l=null==n;if("object"===w(n))for(s in i=!0,n)_(e,t,s,n[s],!0,o,a);else if(void 0!==r&&(i=!0,m(r)||(a=!0),l&&(t=a?(t.call(e,r),null):(l=t,function(e,t,n){return l.call(k(e),n)})),t))for(;s<u;s++)t(e[s],n,a?r:r.call(e[s],s,t(e[s],n)));return i?e:l?t.call(e):u?t(e[0],n):o},z=/^-ms-/,U=/-([a-z])/g;function X(e,t){return t.toUpperCase()}function V(e){return e.replace(z,"ms-").replace(U,X)}function G(e){return 1===e.nodeType||9===e.nodeType||!+e.nodeType}function Y(){this.expando=k.expando+Y.uid++}Y.uid=1,Y.prototype={cache:function(e){var t=e[this.expando];return t||(t={},G(e)&&(e.nodeType?e[this.expando]=t:Object.defineProperty(e,this.expando,{value:t,configurable:!0}))),t},set:function(e,t,n){var r,i=this.cache(e);if("string"==typeof t)i[V(t)]=n;else for(r in t)i[V(r)]=t[r];return i},get:function(e,t){return void 0===t?this.cache(e):e[this.expando]&&e[this.expando][V(t)]},access:function(e,t,n){return void 0===t||t&&"string"==typeof t&&void 0===n?this.get(e,t):(this.set(e,t,n),void 0!==n?n:t)},remove:function(e,t){var n,r=e[this.expando];if(void 0!==r){if(void 0!==t){n=(t=Array.isArray(t)?t.map(V):(t=V(t))in r?[t]:t.match(R)||[]).length;for(;n--;)delete r[t[n]]}void 0!==t&&!k.isEmptyObject(r)||(e.nodeType?e[this.expando]=void 0:delete e[this.expando])}},hasData:function(e){var t=e[this.expando];return void 0!==t&&!k.isEmptyObject(t)}};var Q=new Y,J=new Y,K=/^(?:\{[\w\W]*\}|\[[\w\W]*\])$/,Z=/[A-Z]/g;function ee(e,t,n){var r,i;if(void 0===n&&1===e.nodeType)if(r="data-"+t.replace(Z,"-$&").toLowerCase(),"string"==typeof(n=e.getAttribute(r))){try{n="true"===(i=n)||"false"!==i&&("null"===i?null:i===+i+""?+i:K.test(i)?JSON.parse(i):i)}catch(e){}J.set(e,t,n)}else n=void 0;return n}k.extend({hasData:function(e){return J.hasData(e)||Q.hasData(e)},data:function(e,t,n){return J.access(e,t,n)},removeData:function(e,t){J.remove(e,t)},_data:function(e,t,n){return Q.access(e,t,n)},_removeData:function(e,t){Q.remove(e,t)}}),k.fn.extend({data:function(n,e){var t,r,i,o=this[0],a=o&&o.attributes;if(void 0!==n)return"object"==typeof n?this.each(function(){J.set(this,n)}):_(this,function(e){var t;if(o&&void 0===e)return void 0!==(t=J.get(o,n))?t:void 0!==(t=ee(o,n))?t:void 0;this.each(function(){J.set(this,n,e)})},null,e,1<arguments.length,null,!0);if(this.length&&(i=J.get(o),1===o.nodeType&&!Q.get(o,"hasDataAttrs"))){for(t=a.length;t--;)a[t]&&0===(r=a[t].name).indexOf("data-")&&(r=V(r.slice(5)),ee(o,r,i[r]));Q.set(o,"hasDataAttrs",!0)}return i},removeData:function(e){return this.each(function(){J.remove(this,e)})}}),k.extend({queue:function(e,t,n){var r;if(e)return t=(t||"fx")+"queue",r=Q.get(e,t),n&&(!r||Array.isArray(n)?r=Q.access(e,t,k.makeArray(n)):r.push(n)),r||[]},dequeue:function(e,t){t=t||"fx";var n=k.queue(e,t),r=n.length,i=n.shift(),o=k._queueHooks(e,t);"inprogress"===i&&(i=n.shift(),r--),i&&("fx"===t&&n.unshift("inprogress"),delete o.stop,i.call(e,function(){k.dequeue(e,t)},o)),!r&&o&&o.empty.fire()},_queueHooks:function(e,t){var n=t+"queueHooks";return Q.get(e,n)||Q.access(e,n,{empty:k.Callbacks("once memory").add(function(){Q.remove(e,[t+"queue",n])})})}}),k.fn.extend({queue:function(t,n){var e=2;return"string"!=typeof t&&(n=t,t="fx",e--),arguments.length<e?k.queue(this[0],t):void 0===n?this:this.each(function(){var e=k.queue(this,t,n);k._queueHooks(this,t),"fx"===t&&"inprogress"!==e[0]&&k.dequeue(this,t)})},dequeue:function(e){return this.each(function(){k.dequeue(this,e)})},clearQueue:function(e){return this.queue(e||"fx",[])},promise:function(e,t){function s(){--r||i.resolveWith(o,[o])}var n,r=1,i=k.Deferred(),o=this,a=this.length;for("string"!=typeof e&&(t=e,e=void 0),e=e||"fx";a--;)(n=Q.get(o[a],e+"queueHooks"))&&n.empty&&(r++,n.empty.add(s));return s(),i.promise(t)}});var te=/[+-]?(?:\d*\.|)\d+(?:[eE][+-]?\d+|)/.source,ne=new RegExp("^(?:([+-])=|)("+te+")([a-z%]*)$","i"),re=["Top","Right","Bottom","Left"],ie=E.documentElement,oe=function(e){return k.contains(e.ownerDocument,e)},ae={composed:!0};ie.getRootNode&&(oe=function(e){return k.contains(e.ownerDocument,e)||e.getRootNode(ae)===e.ownerDocument});function se(e,t){return"none"===(e=t||e).style.display||""===e.style.display&&oe(e)&&"none"===k.css(e,"display")}function ue(e,t,n,r){var i,o,a={};for(o in t)a[o]=e.style[o],e.style[o]=t[o];for(o in i=n.apply(e,r||[]),t)e.style[o]=a[o];return i}function le(e,t,n,r){var i,o,a=20,s=r?function(){return r.cur()}:function(){return k.css(e,t,"")},u=s(),l=n&&n[3]||(k.cssNumber[t]?"":"px"),c=e.nodeType&&(k.cssNumber[t]||"px"!==l&&+u)&&ne.exec(k.css(e,t));if(c&&c[3]!==l){for(u/=2,l=l||c[3],c=+u||1;a--;)k.style(e,t,c+l),(1-o)*(1-(o=s()/u||.5))<=0&&(a=0),c/=o;c*=2,k.style(e,t,c+l),n=n||[]}return n&&(c=+c||+u||0,i=n[1]?c+(n[1]+1)*n[2]:+n[2],r&&(r.unit=l,r.start=c,r.end=i)),i}var ce={};function fe(e,t){for(var n,r,i,o,a,s,u,l=[],c=0,f=e.length;c<f;c++)(r=e[c]).style&&(n=r.style.display,t?("none"===n&&(l[c]=Q.get(r,"display")||null,l[c]||(r.style.display="")),""===r.style.display&&se(r)&&(l[c]=(u=a=o=void 0,a=(i=r).ownerDocument,s=i.nodeName,(u=ce[s])||(o=a.body.appendChild(a.createElement(s)),u=k.css(o,"display"),o.parentNode.removeChild(o),"none"===u&&(u="block"),ce[s]=u)))):"none"!==n&&(l[c]="none",Q.set(r,"display",n)));for(c=0;c<f;c++)null!=l[c]&&(e[c].style.display=l[c]);return e}k.fn.extend({show:function(){return fe(this,!0)},hide:function(){return fe(this)},toggle:function(e){return"boolean"==typeof e?e?this.show():this.hide():this.each(function(){se(this)?k(this).show():k(this).hide()})}});var pe=/^(?:checkbox|radio)$/i,de=/<([a-z][^\/\0>\x20\t\r\n\f]*)/i,he=/^$|^module$|\/(?:java|ecma)script/i,ge={option:[1,"<select multiple='multiple'>","</select>"],thead:[1,"<table>","</table>"],col:[2,"<table><colgroup>","</colgroup></table>"],tr:[2,"<table><tbody>","</tbody></table>"],td:[3,"<table><tbody><tr>","</tr></tbody></table>"],_default:[0,"",""]};function ve(e,t){var n;return n=void 0!==e.getElementsByTagName?e.getElementsByTagName(t||"*"):void 0!==e.querySelectorAll?e.querySelectorAll(t||"*"):[],void 0===t||t&&A(e,t)?k.merge([e],n):n}function ye(e,t){for(var n=0,r=e.length;n<r;n++)Q.set(e[n],"globalEval",!t||Q.get(t[n],"globalEval"))}ge.optgroup=ge.option,ge.tbody=ge.tfoot=ge.colgroup=ge.caption=ge.thead,ge.th=ge.td;var me,xe,be=/<|&#?\w+;/;function we(e,t,n,r,i){for(var o,a,s,u,l,c,f=t.createDocumentFragment(),p=[],d=0,h=e.length;d<h;d++)if((o=e[d])||0===o)if("object"===w(o))k.merge(p,o.nodeType?[o]:o);else if(be.test(o)){for(a=a||f.appendChild(t.createElement("div")),s=(de.exec(o)||["",""])[1].toLowerCase(),u=ge[s]||ge._default,a.innerHTML=u[1]+k.htmlPrefilter(o)+u[2],c=u[0];c--;)a=a.lastChild;k.merge(p,a.childNodes),(a=f.firstChild).textContent=""}else p.push(t.createTextNode(o));for(f.textContent="",d=0;o=p[d++];)if(r&&-1<k.inArray(o,r))i&&i.push(o);else if(l=oe(o),a=ve(f.appendChild(o),"script"),l&&ye(a),n)for(c=0;o=a[c++];)he.test(o.type||"")&&n.push(o);return f}me=E.createDocumentFragment().appendChild(E.createElement("div")),(xe=E.createElement("input")).setAttribute("type","radio"),xe.setAttribute("checked","checked"),xe.setAttribute("name","t"),me.appendChild(xe),y.checkClone=me.cloneNode(!0).cloneNode(!0).lastChild.checked,me.innerHTML="<textarea>x</textarea>",y.noCloneChecked=!!me.cloneNode(!0).lastChild.defaultValue;var Te=/^key/,Ce=/^(?:mouse|pointer|contextmenu|drag|drop)|click/,Ee=/^([^.]*)(?:\.(.+)|)/;function ke(){return!0}function Se(){return!1}function Ne(e,t){return e===function(){try{return E.activeElement}catch(e){}}()==("focus"===t)}function Ae(e,t,n,r,i,o){var a,s;if("object"==typeof t){for(s in"string"!=typeof n&&(r=r||n,n=void 0),t)Ae(e,s,n,r,t[s],o);return e}if(null==r&&null==i?(i=n,r=n=void 0):null==i&&("string"==typeof n?(i=r,r=void 0):(i=r,r=n,n=void 0)),!1===i)i=Se;else if(!i)return e;return 1===o&&(a=i,(i=function(e){return k().off(e),a.apply(this,arguments)}).guid=a.guid||(a.guid=k.guid++)),e.each(function(){k.event.add(this,t,i,r,n)})}function De(e,i,o){o?(Q.set(e,i,!1),k.event.add(e,i,{namespace:!1,handler:function(e){var t,n,r=Q.get(this,i);if(1&e.isTrigger&&this[i]){if(r.length)(k.event.special[i]||{}).delegateType&&e.stopPropagation();else if(r=s.call(arguments),Q.set(this,i,r),t=o(this,i),this[i](),r!==(n=Q.get(this,i))||t?Q.set(this,i,!1):n={},r!==n)return e.stopImmediatePropagation(),e.preventDefault(),n.value}else r.length&&(Q.set(this,i,{value:k.event.trigger(k.extend(r[0],k.Event.prototype),r.slice(1),this)}),e.stopImmediatePropagation())}})):void 0===Q.get(e,i)&&k.event.add(e,i,ke)}k.event={global:{},add:function(t,e,n,r,i){var o,a,s,u,l,c,f,p,d,h,g,v=Q.get(t);if(v)for(n.handler&&(n=(o=n).handler,i=o.selector),i&&k.find.matchesSelector(ie,i),n.guid||(n.guid=k.guid++),(u=v.events)||(u=v.events={}),(a=v.handle)||(a=v.handle=function(e){return void 0!==k&&k.event.triggered!==e.type?k.event.dispatch.apply(t,arguments):void 0}),l=(e=(e||"").match(R)||[""]).length;l--;)d=g=(s=Ee.exec(e[l])||[])[1],h=(s[2]||"").split(".").sort(),d&&(f=k.event.special[d]||{},d=(i?f.delegateType:f.bindType)||d,f=k.event.special[d]||{},c=k.extend({type:d,origType:g,data:r,handler:n,guid:n.guid,selector:i,needsContext:i&&k.expr.match.needsContext.test(i),namespace:h.join(".")},o),(p=u[d])||((p=u[d]=[]).delegateCount=0,f.setup&&!1!==f.setup.call(t,r,h,a)||t.addEventListener&&t.addEventListener(d,a)),f.add&&(f.add.call(t,c),c.handler.guid||(c.handler.guid=n.guid)),i?p.splice(p.delegateCount++,0,c):p.push(c),k.event.global[d]=!0)},remove:function(e,t,n,r,i){var o,a,s,u,l,c,f,p,d,h,g,v=Q.hasData(e)&&Q.get(e);if(v&&(u=v.events)){for(l=(t=(t||"").match(R)||[""]).length;l--;)if(d=g=(s=Ee.exec(t[l])||[])[1],h=(s[2]||"").split(".").sort(),d){for(f=k.event.special[d]||{},p=u[d=(r?f.delegateType:f.bindType)||d]||[],s=s[2]&&new RegExp("(^|\\.)"+h.join("\\.(?:.*\\.|)")+"(\\.|$)"),a=o=p.length;o--;)c=p[o],!i&&g!==c.origType||n&&n.guid!==c.guid||s&&!s.test(c.namespace)||r&&r!==c.selector&&("**"!==r||!c.selector)||(p.splice(o,1),c.selector&&p.delegateCount--,f.remove&&f.remove.call(e,c));a&&!p.length&&(f.teardown&&!1!==f.teardown.call(e,h,v.handle)||k.removeEvent(e,d,v.handle),delete u[d])}else for(d in u)k.event.remove(e,d+t[l],n,r,!0);k.isEmptyObject(u)&&Q.remove(e,"handle events")}},dispatch:function(e){var t,n,r,i,o,a,s=k.event.fix(e),u=new Array(arguments.length),l=(Q.get(this,"events")||{})[s.type]||[],c=k.event.special[s.type]||{};for(u[0]=s,t=1;t<arguments.length;t++)u[t]=arguments[t];if(s.delegateTarget=this,!c.preDispatch||!1!==c.preDispatch.call(this,s)){for(a=k.event.handlers.call(this,s,l),t=0;(i=a[t++])&&!s.isPropagationStopped();)for(s.currentTarget=i.elem,n=0;(o=i.handlers[n++])&&!s.isImmediatePropagationStopped();)s.rnamespace&&!1!==o.namespace&&!s.rnamespace.test(o.namespace)||(s.handleObj=o,s.data=o.data,void 0!==(r=((k.event.special[o.origType]||{}).handle||o.handler).apply(i.elem,u))&&!1===(s.result=r)&&(s.preventDefault(),s.stopPropagation()));return c.postDispatch&&c.postDispatch.call(this,s),s.result}},handlers:function(e,t){var n,r,i,o,a,s=[],u=t.delegateCount,l=e.target;if(u&&l.nodeType&&!("click"===e.type&&1<=e.button))for(;l!==this;l=l.parentNode||this)if(1===l.nodeType&&("click"!==e.type||!0!==l.disabled)){for(o=[],a={},n=0;n<u;n++)void 0===a[i=(r=t[n]).selector+" "]&&(a[i]=r.needsContext?-1<k(i,this).index(l):k.find(i,this,null,[l]).length),a[i]&&o.push(r);o.length&&s.push({elem:l,handlers:o})}return l=this,u<t.length&&s.push({elem:l,handlers:t.slice(u)}),s},addProp:function(t,e){Object.defineProperty(k.Event.prototype,t,{enumerable:!0,configurable:!0,get:m(e)?function(){if(this.originalEvent)return e(this.originalEvent)}:function(){if(this.originalEvent)return this.originalEvent[t]},set:function(e){Object.defineProperty(this,t,{enumerable:!0,configurable:!0,writable:!0,value:e})}})},fix:function(e){return e[k.expando]?e:new k.Event(e)},special:{load:{noBubble:!0},click:{setup:function(e){var t=this||e;return pe.test(t.type)&&t.click&&A(t,"input")&&De(t,"click",ke),!1},trigger:function(e){var t=this||e;return pe.test(t.type)&&t.click&&A(t,"input")&&De(t,"click"),!0},_default:function(e){var t=e.target;return pe.test(t.type)&&t.click&&A(t,"input")&&Q.get(t,"click")||A(t,"a")}},beforeunload:{postDispatch:function(e){void 0!==e.result&&e.originalEvent&&(e.originalEvent.returnValue=e.result)}}}},k.removeEvent=function(e,t,n){e.removeEventListener&&e.removeEventListener(t,n)},k.Event=function(e,t){if(!(this instanceof k.Event))return new k.Event(e,t);e&&e.type?(this.originalEvent=e,this.type=e.type,this.isDefaultPrevented=e.defaultPrevented||void 0===e.defaultPrevented&&!1===e.returnValue?ke:Se,this.target=e.target&&3===e.target.nodeType?e.target.parentNode:e.target,this.currentTarget=e.currentTarget,this.relatedTarget=e.relatedTarget):this.type=e,t&&k.extend(this,t),this.timeStamp=e&&e.timeStamp||Date.now(),this[k.expando]=!0},k.Event.prototype={constructor:k.Event,isDefaultPrevented:Se,isPropagationStopped:Se,isImmediatePropagationStopped:Se,isSimulated:!1,preventDefault:function(){var e=this.originalEvent;this.isDefaultPrevented=ke,e&&!this.isSimulated&&e.preventDefault()},stopPropagation:function(){var e=this.originalEvent;this.isPropagationStopped=ke,e&&!this.isSimulated&&e.stopPropagation()},stopImmediatePropagation:function(){var e=this.originalEvent;this.isImmediatePropagationStopped=ke,e&&!this.isSimulated&&e.stopImmediatePropagation(),this.stopPropagation()}},k.each({altKey:!0,bubbles:!0,cancelable:!0,changedTouches:!0,ctrlKey:!0,detail:!0,eventPhase:!0,metaKey:!0,pageX:!0,pageY:!0,shiftKey:!0,view:!0,char:!0,code:!0,charCode:!0,key:!0,keyCode:!0,button:!0,buttons:!0,clientX:!0,clientY:!0,offsetX:!0,offsetY:!0,pointerId:!0,pointerType:!0,screenX:!0,screenY:!0,targetTouches:!0,toElement:!0,touches:!0,which:function(e){var t=e.button;return null==e.which&&Te.test(e.type)?null!=e.charCode?e.charCode:e.keyCode:!e.which&&void 0!==t&&Ce.test(e.type)?1&t?1:2&t?3:4&t?2:0:e.which}},k.event.addProp),k.each({focus:"focusin",blur:"focusout"},function(e,t){k.event.special[e]={setup:function(){return De(this,e,Ne),!1},trigger:function(){return De(this,e),!0},delegateType:t}}),k.each({mouseenter:"mouseover",mouseleave:"mouseout",pointerenter:"pointerover",pointerleave:"pointerout"},function(e,i){k.event.special[e]={delegateType:i,bindType:i,handle:function(e){var t,n=e.relatedTarget,r=e.handleObj;return n&&(n===this||k.contains(this,n))||(e.type=r.origType,t=r.handler.apply(this,arguments),e.type=i),t}}}),k.fn.extend({on:function(e,t,n,r){return Ae(this,e,t,n,r)},one:function(e,t,n,r){return Ae(this,e,t,n,r,1)},off:function(e,t,n){var r,i;if(e&&e.preventDefault&&e.handleObj)return r=e.handleObj,k(e.delegateTarget).off(r.namespace?r.origType+"."+r.namespace:r.origType,r.selector,r.handler),this;if("object"!=typeof e)return!1!==t&&"function"!=typeof t||(n=t,t=void 0),!1===n&&(n=Se),this.each(function(){k.event.remove(this,e,n,t)});for(i in e)this.off(i,t,e[i]);return this}});var je=/<(?!area|br|col|embed|hr|img|input|link|meta|param)(([a-z][^\/\0>\x20\t\r\n\f]*)[^>]*)\/>/gi,qe=/<script|<style|<link/i,Le=/checked\s*(?:[^=]|=\s*.checked.)/i,He=/^\s*<!(?:\[CDATA\[|--)|(?:\]\]|--)>\s*$/g;function Oe(e,t){return A(e,"table")&&A(11!==t.nodeType?t:t.firstChild,"tr")&&k(e).children("tbody")[0]||e}function Pe(e){return e.type=(null!==e.getAttribute("type"))+"/"+e.type,e}function Re(e){return"true/"===(e.type||"").slice(0,5)?e.type=e.type.slice(5):e.removeAttribute("type"),e}function Me(e,t){var n,r,i,o,a,s,u,l;if(1===t.nodeType){if(Q.hasData(e)&&(o=Q.access(e),a=Q.set(t,o),l=o.events))for(i in delete a.handle,a.events={},l)for(n=0,r=l[i].length;n<r;n++)k.event.add(t,i,l[i][n]);J.hasData(e)&&(s=J.access(e),u=k.extend({},s),J.set(t,u))}}function Ie(n,r,i,o){r=g.apply([],r);var e,t,a,s,u,l,c=0,f=n.length,p=f-1,d=r[0],h=m(d);if(h||1<f&&"string"==typeof d&&!y.checkClone&&Le.test(d))return n.each(function(e){var t=n.eq(e);h&&(r[0]=d.call(this,e,t.html())),Ie(t,r,i,o)});if(f&&(t=(e=we(r,n[0].ownerDocument,!1,n,o)).firstChild,1===e.childNodes.length&&(e=t),t||o)){for(s=(a=k.map(ve(e,"script"),Pe)).length;c<f;c++)u=e,c!==p&&(u=k.clone(u,!0,!0),s&&k.merge(a,ve(u,"script"))),i.call(n[c],u,c);if(s)for(l=a[a.length-1].ownerDocument,k.map(a,Re),c=0;c<s;c++)u=a[c],he.test(u.type||"")&&!Q.access(u,"globalEval")&&k.contains(l,u)&&(u.src&&"module"!==(u.type||"").toLowerCase()?k._evalUrl&&!u.noModule&&k._evalUrl(u.src,{nonce:u.nonce||u.getAttribute("nonce")}):b(u.textContent.replace(He,""),u,l))}return n}function We(e,t,n){for(var r,i=t?k.filter(t,e):e,o=0;null!=(r=i[o]);o++)n||1!==r.nodeType||k.cleanData(ve(r)),r.parentNode&&(n&&oe(r)&&ye(ve(r,"script")),r.parentNode.removeChild(r));return e}k.extend({htmlPrefilter:function(e){return e.replace(je,"<$1></$2>")},clone:function(e,t,n){var r,i,o,a,s,u,l,c=e.cloneNode(!0),f=oe(e);if(!(y.noCloneChecked||1!==e.nodeType&&11!==e.nodeType||k.isXMLDoc(e)))for(a=ve(c),r=0,i=(o=ve(e)).length;r<i;r++)s=o[r],"input"===(l=(u=a[r]).nodeName.toLowerCase())&&pe.test(s.type)?u.checked=s.checked:"input"!==l&&"textarea"!==l||(u.defaultValue=s.defaultValue);if(t)if(n)for(o=o||ve(e),a=a||ve(c),r=0,i=o.length;r<i;r++)Me(o[r],a[r]);else Me(e,c);return 0<(a=ve(c,"script")).length&&ye(a,!f&&ve(e,"script")),c},cleanData:function(e){for(var t,n,r,i=k.event.special,o=0;void 0!==(n=e[o]);o++)if(G(n)){if(t=n[Q.expando]){if(t.events)for(r in t.events)i[r]?k.event.remove(n,r):k.removeEvent(n,r,t.handle);n[Q.expando]=void 0}n[J.expando]&&(n[J.expando]=void 0)}}}),k.fn.extend({detach:function(e){return We(this,e,!0)},remove:function(e){return We(this,e)},text:function(e){return _(this,function(e){return void 0===e?k.text(this):this.empty().each(function(){1!==this.nodeType&&11!==this.nodeType&&9!==this.nodeType||(this.textContent=e)})},null,e,arguments.length)},append:function(){return Ie(this,arguments,function(e){1!==this.nodeType&&11!==this.nodeType&&9!==this.nodeType||Oe(this,e).appendChild(e)})},prepend:function(){return Ie(this,arguments,function(e){if(1===this.nodeType||11===this.nodeType||9===this.nodeType){var t=Oe(this,e);t.insertBefore(e,t.firstChild)}})},before:function(){return Ie(this,arguments,function(e){this.parentNode&&this.parentNode.insertBefore(e,this)})},after:function(){return Ie(this,arguments,function(e){this.parentNode&&this.parentNode.insertBefore(e,this.nextSibling)})},empty:function(){for(var e,t=0;null!=(e=this[t]);t++)1===e.nodeType&&(k.cleanData(ve(e,!1)),e.textContent="");return this},clone:function(e,t){return e=null!=e&&e,t=null==t?e:t,this.map(function(){return k.clone(this,e,t)})},html:function(e){return _(this,function(e){var t=this[0]||{},n=0,r=this.length;if(void 0===e&&1===t.nodeType)return t.innerHTML;if("string"==typeof e&&!qe.test(e)&&!ge[(de.exec(e)||["",""])[1].toLowerCase()]){e=k.htmlPrefilter(e);try{for(;n<r;n++)1===(t=this[n]||{}).nodeType&&(k.cleanData(ve(t,!1)),t.innerHTML=e);t=0}catch(e){}}t&&this.empty().append(e)},null,e,arguments.length)},replaceWith:function(){var n=[];return Ie(this,arguments,function(e){var t=this.parentNode;k.inArray(this,n)<0&&(k.cleanData(ve(this)),t&&t.replaceChild(e,this))},n)}}),k.each({appendTo:"append",prependTo:"prepend",insertBefore:"before",insertAfter:"after",replaceAll:"replaceWith"},function(e,a){k.fn[e]=function(e){for(var t,n=[],r=k(e),i=r.length-1,o=0;o<=i;o++)t=o===i?this:this.clone(!0),k(r[o])[a](t),u.apply(n,t.get());return this.pushStack(n)}});var $e=new RegExp("^("+te+")(?!px)[a-z%]+$","i"),Fe=function(e){var t=e.ownerDocument.defaultView;return t&&t.opener||(t=C),t.getComputedStyle(e)},Be=new RegExp(re.join("|"),"i");function _e(e,t,n){var r,i,o,a,s=e.style;return(n=n||Fe(e))&&(""!==(a=n.getPropertyValue(t)||n[t])||oe(e)||(a=k.style(e,t)),!y.pixelBoxStyles()&&$e.test(a)&&Be.test(t)&&(r=s.width,i=s.minWidth,o=s.maxWidth,s.minWidth=s.maxWidth=s.width=a,a=n.width,s.width=r,s.minWidth=i,s.maxWidth=o)),void 0!==a?a+"":a}function ze(e,t){return{get:function(){if(!e())return(this.get=t).apply(this,arguments);delete this.get}}}!function(){function e(){if(u){s.style.cssText="position:absolute;left:-11111px;width:60px;margin-top:1px;padding:0;border:0",u.style.cssText="position:relative;display:block;box-sizing:border-box;overflow:scroll;margin:auto;border:1px;padding:1px;width:60%;top:1%",ie.appendChild(s).appendChild(u);var e=C.getComputedStyle(u);n="1%"!==e.top,a=12===t(e.marginLeft),u.style.right="60%",o=36===t(e.right),r=36===t(e.width),u.style.position="absolute",i=12===t(u.offsetWidth/3),ie.removeChild(s),u=null}}function t(e){return Math.round(parseFloat(e))}var n,r,i,o,a,s=E.createElement("div"),u=E.createElement("div");u.style&&(u.style.backgroundClip="content-box",u.cloneNode(!0).style.backgroundClip="",y.clearCloneStyle="content-box"===u.style.backgroundClip,k.extend(y,{boxSizingReliable:function(){return e(),r},pixelBoxStyles:function(){return e(),o},pixelPosition:function(){return e(),n},reliableMarginLeft:function(){return e(),a},scrollboxSize:function(){return e(),i}}))}();var Ue=["Webkit","Moz","ms"],Xe=E.createElement("div").style,Ve={};function Ge(e){return k.cssProps[e]||Ve[e]||(e in Xe?e:Ve[e]=function(e){for(var t=e[0].toUpperCase()+e.slice(1),n=Ue.length;n--;)if((e=Ue[n]+t)in Xe)return e}(e)||e)}var Ye=/^(none|table(?!-c[ea]).+)/,Qe=/^--/,Je={position:"absolute",visibility:"hidden",display:"block"},Ke={letterSpacing:"0",fontWeight:"400"};function Ze(e,t,n){var r=ne.exec(t);return r?Math.max(0,r[2]-(n||0))+(r[3]||"px"):t}function et(e,t,n,r,i,o){var a="width"===t?1:0,s=0,u=0;if(n===(r?"border":"content"))return 0;for(;a<4;a+=2)"margin"===n&&(u+=k.css(e,n+re[a],!0,i)),r?("content"===n&&(u-=k.css(e,"padding"+re[a],!0,i)),"margin"!==n&&(u-=k.css(e,"border"+re[a]+"Width",!0,i))):(u+=k.css(e,"padding"+re[a],!0,i),"padding"!==n?u+=k.css(e,"border"+re[a]+"Width",!0,i):s+=k.css(e,"border"+re[a]+"Width",!0,i));return!r&&0<=o&&(u+=Math.max(0,Math.ceil(e["offset"+t[0].toUpperCase()+t.slice(1)]-o-u-s-.5))||0),u}function tt(e,t,n){var r=Fe(e),i=(!y.boxSizingReliable()||n)&&"border-box"===k.css(e,"boxSizing",!1,r),o=i,a=_e(e,t,r),s="offset"+t[0].toUpperCase()+t.slice(1);if($e.test(a)){if(!n)return a;a="auto"}return(!y.boxSizingReliable()&&i||"auto"===a||!parseFloat(a)&&"inline"===k.css(e,"display",!1,r))&&e.getClientRects().length&&(i="border-box"===k.css(e,"boxSizing",!1,r),(o=s in e)&&(a=e[s])),(a=parseFloat(a)||0)+et(e,t,n||(i?"border":"content"),o,r,a)+"px"}function nt(e,t,n,r,i){return new nt.prototype.init(e,t,n,r,i)}k.extend({cssHooks:{opacity:{get:function(e,t){if(t){var n=_e(e,"opacity");return""===n?"1":n}}}},cssNumber:{animationIterationCount:!0,columnCount:!0,fillOpacity:!0,flexGrow:!0,flexShrink:!0,fontWeight:!0,gridArea:!0,gridColumn:!0,gridColumnEnd:!0,gridColumnStart:!0,gridRow:!0,gridRowEnd:!0,gridRowStart:!0,lineHeight:!0,opacity:!0,order:!0,orphans:!0,widows:!0,zIndex:!0,zoom:!0},cssProps:{},style:function(e,t,n,r){if(e&&3!==e.nodeType&&8!==e.nodeType&&e.style){var i,o,a,s=V(t),u=Qe.test(t),l=e.style;if(u||(t=Ge(s)),a=k.cssHooks[t]||k.cssHooks[s],void 0===n)return a&&"get"in a&&void 0!==(i=a.get(e,!1,r))?i:l[t];"string"==(o=typeof n)&&(i=ne.exec(n))&&i[1]&&(n=le(e,t,i),o="number"),null!=n&&n==n&&("number"!==o||u||(n+=i&&i[3]||(k.cssNumber[s]?"":"px")),y.clearCloneStyle||""!==n||0!==t.indexOf("background")||(l[t]="inherit"),a&&"set"in a&&void 0===(n=a.set(e,n,r))||(u?l.setProperty(t,n):l[t]=n))}},css:function(e,t,n,r){var i,o,a,s=V(t);return Qe.test(t)||(t=Ge(s)),(a=k.cssHooks[t]||k.cssHooks[s])&&"get"in a&&(i=a.get(e,!0,n)),void 0===i&&(i=_e(e,t,r)),"normal"===i&&t in Ke&&(i=Ke[t]),""===n||n?(o=parseFloat(i),!0===n||isFinite(o)?o||0:i):i}}),k.each(["height","width"],function(e,u){k.cssHooks[u]={get:function(e,t,n){if(t)return!Ye.test(k.css(e,"display"))||e.getClientRects().length&&e.getBoundingClientRect().width?tt(e,u,n):ue(e,Je,function(){return tt(e,u,n)})},set:function(e,t,n){var r,i=Fe(e),o=!y.scrollboxSize()&&"absolute"===i.position,a=(o||n)&&"border-box"===k.css(e,"boxSizing",!1,i),s=n?et(e,u,n,a,i):0;return a&&o&&(s-=Math.ceil(e["offset"+u[0].toUpperCase()+u.slice(1)]-parseFloat(i[u])-et(e,u,"border",!1,i)-.5)),s&&(r=ne.exec(t))&&"px"!==(r[3]||"px")&&(e.style[u]=t,t=k.css(e,u)),Ze(0,t,s)}}}),k.cssHooks.marginLeft=ze(y.reliableMarginLeft,function(e,t){if(t)return(parseFloat(_e(e,"marginLeft"))||e.getBoundingClientRect().left-ue(e,{marginLeft:0},function(){return e.getBoundingClientRect().left}))+"px"}),k.each({margin:"",padding:"",border:"Width"},function(i,o){k.cssHooks[i+o]={expand:function(e){for(var t=0,n={},r="string"==typeof e?e.split(" "):[e];t<4;t++)n[i+re[t]+o]=r[t]||r[t-2]||r[0];return n}},"margin"!==i&&(k.cssHooks[i+o].set=Ze)}),k.fn.extend({css:function(e,t){return _(this,function(e,t,n){var r,i,o={},a=0;if(Array.isArray(t)){for(r=Fe(e),i=t.length;a<i;a++)o[t[a]]=k.css(e,t[a],!1,r);return o}return void 0!==n?k.style(e,t,n):k.css(e,t)},e,t,1<arguments.length)}}),((k.Tween=nt).prototype={constructor:nt,init:function(e,t,n,r,i,o){this.elem=e,this.prop=n,this.easing=i||k.easing._default,this.options=t,this.start=this.now=this.cur(),this.end=r,this.unit=o||(k.cssNumber[n]?"":"px")},cur:function(){var e=nt.propHooks[this.prop];return e&&e.get?e.get(this):nt.propHooks._default.get(this)},run:function(e){var t,n=nt.propHooks[this.prop];return this.options.duration?this.pos=t=k.easing[this.easing](e,this.options.duration*e,0,1,this.options.duration):this.pos=t=e,this.now=(this.end-this.start)*t+this.start,this.options.step&&this.options.step.call(this.elem,this.now,this),n&&n.set?n.set(this):nt.propHooks._default.set(this),this}}).init.prototype=nt.prototype,(nt.propHooks={_default:{get:function(e){var t;return 1!==e.elem.nodeType||null!=e.elem[e.prop]&&null==e.elem.style[e.prop]?e.elem[e.prop]:(t=k.css(e.elem,e.prop,""))&&"auto"!==t?t:0},set:function(e){k.fx.step[e.prop]?k.fx.step[e.prop](e):1!==e.elem.nodeType||!k.cssHooks[e.prop]&&null==e.elem.style[Ge(e.prop)]?e.elem[e.prop]=e.now:k.style(e.elem,e.prop,e.now+e.unit)}}}).scrollTop=nt.propHooks.scrollLeft={set:function(e){e.elem.nodeType&&e.elem.parentNode&&(e.elem[e.prop]=e.now)}},k.easing={linear:function(e){return e},swing:function(e){return.5-Math.cos(e*Math.PI)/2},_default:"swing"},k.fx=nt.prototype.init,k.fx.step={};var rt,it,ot,at,st=/^(?:toggle|show|hide)$/,ut=/queueHooks$/;function lt(){it&&(!1===E.hidden&&C.requestAnimationFrame?C.requestAnimationFrame(lt):C.setTimeout(lt,k.fx.interval),k.fx.tick())}function ct(){return C.setTimeout(function(){rt=void 0}),rt=Date.now()}function ft(e,t){var n,r=0,i={height:e};for(t=t?1:0;r<4;r+=2-t)i["margin"+(n=re[r])]=i["padding"+n]=e;return t&&(i.opacity=i.width=e),i}function pt(e,t,n){for(var r,i=(dt.tweeners[t]||[]).concat(dt.tweeners["*"]),o=0,a=i.length;o<a;o++)if(r=i[o].call(n,t,e))return r}function dt(o,e,t){var n,a,r=0,i=dt.prefilters.length,s=k.Deferred().always(function(){delete u.elem}),u=function(){if(a)return!1;for(var e=rt||ct(),t=Math.max(0,l.startTime+l.duration-e),n=1-(t/l.duration||0),r=0,i=l.tweens.length;r<i;r++)l.tweens[r].run(n);return s.notifyWith(o,[l,n,t]),n<1&&i?t:(i||s.notifyWith(o,[l,1,0]),s.resolveWith(o,[l]),!1)},l=s.promise({elem:o,props:k.extend({},e),opts:k.extend(!0,{specialEasing:{},easing:k.easing._default},t),originalProperties:e,originalOptions:t,startTime:rt||ct(),duration:t.duration,tweens:[],createTween:function(e,t){var n=k.Tween(o,l.opts,e,t,l.opts.specialEasing[e]||l.opts.easing);return l.tweens.push(n),n},stop:function(e){var t=0,n=e?l.tweens.length:0;if(a)return this;for(a=!0;t<n;t++)l.tweens[t].run(1);return e?(s.notifyWith(o,[l,1,0]),s.resolveWith(o,[l,e])):s.rejectWith(o,[l,e]),this}}),c=l.props;for(function(e,t){var n,r,i,o,a;for(n in e)if(i=t[r=V(n)],o=e[n],Array.isArray(o)&&(i=o[1],o=e[n]=o[0]),n!==r&&(e[r]=o,delete e[n]),(a=k.cssHooks[r])&&"expand"in a)for(n in o=a.expand(o),delete e[r],o)n in e||(e[n]=o[n],t[n]=i);else t[r]=i}(c,l.opts.specialEasing);r<i;r++)if(n=dt.prefilters[r].call(l,o,c,l.opts))return m(n.stop)&&(k._queueHooks(l.elem,l.opts.queue).stop=n.stop.bind(n)),n;return k.map(c,pt,l),m(l.opts.start)&&l.opts.start.call(o,l),l.progress(l.opts.progress).done(l.opts.done,l.opts.complete).fail(l.opts.fail).always(l.opts.always),k.fx.timer(k.extend(u,{elem:o,anim:l,queue:l.opts.queue})),l}k.Animation=k.extend(dt,{tweeners:{"*":[function(e,t){var n=this.createTween(e,t);return le(n.elem,e,ne.exec(t),n),n}]},tweener:function(e,t){for(var n,r=0,i=(e=m(e)?(t=e,["*"]):e.match(R)).length;r<i;r++)n=e[r],dt.tweeners[n]=dt.tweeners[n]||[],dt.tweeners[n].unshift(t)},prefilters:[function(e,t,n){var r,i,o,a,s,u,l,c,f="width"in t||"height"in t,p=this,d={},h=e.style,g=e.nodeType&&se(e),v=Q.get(e,"fxshow");for(r in n.queue||(null==(a=k._queueHooks(e,"fx")).unqueued&&(a.unqueued=0,s=a.empty.fire,a.empty.fire=function(){a.unqueued||s()}),a.unqueued++,p.always(function(){p.always(function(){a.unqueued--,k.queue(e,"fx").length||a.empty.fire()})})),t)if(i=t[r],st.test(i)){if(delete t[r],o=o||"toggle"===i,i===(g?"hide":"show")){if("show"!==i||!v||void 0===v[r])continue;g=!0}d[r]=v&&v[r]||k.style(e,r)}if((u=!k.isEmptyObject(t))||!k.isEmptyObject(d))for(r in f&&1===e.nodeType&&(n.overflow=[h.overflow,h.overflowX,h.overflowY],null==(l=v&&v.display)&&(l=Q.get(e,"display")),"none"===(c=k.css(e,"display"))&&(l?c=l:(fe([e],!0),l=e.style.display||l,c=k.css(e,"display"),fe([e]))),("inline"===c||"inline-block"===c&&null!=l)&&"none"===k.css(e,"float")&&(u||(p.done(function(){h.display=l}),null==l&&(c=h.display,l="none"===c?"":c)),h.display="inline-block")),n.overflow&&(h.overflow="hidden",p.always(function(){h.overflow=n.overflow[0],h.overflowX=n.overflow[1],h.overflowY=n.overflow[2]})),u=!1,d)u||(v?"hidden"in v&&(g=v.hidden):v=Q.access(e,"fxshow",{display:l}),o&&(v.hidden=!g),g&&fe([e],!0),p.done(function(){for(r in g||fe([e]),Q.remove(e,"fxshow"),d)k.style(e,r,d[r])})),u=pt(g?v[r]:0,r,p),r in v||(v[r]=u.start,g&&(u.end=u.start,u.start=0))}],prefilter:function(e,t){t?dt.prefilters.unshift(e):dt.prefilters.push(e)}}),k.speed=function(e,t,n){var r=e&&"object"==typeof e?k.extend({},e):{complete:n||!n&&t||m(e)&&e,duration:e,easing:n&&t||t&&!m(t)&&t};return k.fx.off?r.duration=0:"number"!=typeof r.duration&&(r.duration in k.fx.speeds?r.duration=k.fx.speeds[r.duration]:r.duration=k.fx.speeds._default),null!=r.queue&&!0!==r.queue||(r.queue="fx"),r.old=r.complete,r.complete=function(){m(r.old)&&r.old.call(this),r.queue&&k.dequeue(this,r.queue)},r},k.fn.extend({fadeTo:function(e,t,n,r){return this.filter(se).css("opacity",0).show().end().animate({opacity:t},e,n,r)},animate:function(t,e,n,r){function a(){var e=dt(this,k.extend({},t),o);(i||Q.get(this,"finish"))&&e.stop(!0)}var i=k.isEmptyObject(t),o=k.speed(e,n,r);return a.finish=a,i||!1===o.queue?this.each(a):this.queue(o.queue,a)},stop:function(i,e,o){function a(e){var t=e.stop;delete e.stop,t(o)}return"string"!=typeof i&&(o=e,e=i,i=void 0),e&&!1!==i&&this.queue(i||"fx",[]),this.each(function(){var e=!0,t=null!=i&&i+"queueHooks",n=k.timers,r=Q.get(this);if(t)r[t]&&r[t].stop&&a(r[t]);else for(t in r)r[t]&&r[t].stop&&ut.test(t)&&a(r[t]);for(t=n.length;t--;)n[t].elem!==this||null!=i&&n[t].queue!==i||(n[t].anim.stop(o),e=!1,n.splice(t,1));!e&&o||k.dequeue(this,i)})},finish:function(a){return!1!==a&&(a=a||"fx"),this.each(function(){var e,t=Q.get(this),n=t[a+"queue"],r=t[a+"queueHooks"],i=k.timers,o=n?n.length:0;for(t.finish=!0,k.queue(this,a,[]),r&&r.stop&&r.stop.call(this,!0),e=i.length;e--;)i[e].elem===this&&i[e].queue===a&&(i[e].anim.stop(!0),i.splice(e,1));for(e=0;e<o;e++)n[e]&&n[e].finish&&n[e].finish.call(this);delete t.finish})}}),k.each(["toggle","show","hide"],function(e,r){var i=k.fn[r];k.fn[r]=function(e,t,n){return null==e||"boolean"==typeof e?i.apply(this,arguments):this.animate(ft(r,!0),e,t,n)}}),k.each({slideDown:ft("show"),slideUp:ft("hide"),slideToggle:ft("toggle"),fadeIn:{opacity:"show"},fadeOut:{opacity:"hide"},fadeToggle:{opacity:"toggle"}},function(e,r){k.fn[e]=function(e,t,n){return this.animate(r,e,t,n)}}),k.timers=[],k.fx.tick=function(){var e,t=0,n=k.timers;for(rt=Date.now();t<n.length;t++)(e=n[t])()||n[t]!==e||n.splice(t--,1);n.length||k.fx.stop(),rt=void 0},k.fx.timer=function(e){k.timers.push(e),k.fx.start()},k.fx.interval=13,k.fx.start=function(){it||(it=!0,lt())},k.fx.stop=function(){it=null},k.fx.speeds={slow:600,fast:200,_default:400},k.fn.delay=function(r,e){return r=k.fx&&k.fx.speeds[r]||r,e=e||"fx",this.queue(e,function(e,t){var n=C.setTimeout(e,r);t.stop=function(){C.clearTimeout(n)}})},ot=E.createElement("input"),at=E.createElement("select").appendChild(E.createElement("option")),ot.type="checkbox",y.checkOn=""!==ot.value,y.optSelected=at.selected,(ot=E.createElement("input")).value="t",ot.type="radio",y.radioValue="t"===ot.value;var ht,gt=k.expr.attrHandle;k.fn.extend({attr:function(e,t){return _(this,k.attr,e,t,1<arguments.length)},removeAttr:function(e){return this.each(function(){k.removeAttr(this,e)})}}),k.extend({attr:function(e,t,n){var r,i,o=e.nodeType;if(3!==o&&8!==o&&2!==o)return void 0===e.getAttribute?k.prop(e,t,n):(1===o&&k.isXMLDoc(e)||(i=k.attrHooks[t.toLowerCase()]||(k.expr.match.bool.test(t)?ht:void 0)),void 0!==n?null===n?void k.removeAttr(e,t):i&&"set"in i&&void 0!==(r=i.set(e,n,t))?r:(e.setAttribute(t,n+""),n):i&&"get"in i&&null!==(r=i.get(e,t))?r:null==(r=k.find.attr(e,t))?void 0:r)},attrHooks:{type:{set:function(e,t){if(!y.radioValue&&"radio"===t&&A(e,"input")){var n=e.value;return e.setAttribute("type",t),n&&(e.value=n),t}}}},removeAttr:function(e,t){var n,r=0,i=t&&t.match(R);if(i&&1===e.nodeType)for(;n=i[r++];)e.removeAttribute(n)}}),ht={set:function(e,t,n){return!1===t?k.removeAttr(e,n):e.setAttribute(n,n),n}},k.each(k.expr.match.bool.source.match(/\w+/g),function(e,t){var a=gt[t]||k.find.attr;gt[t]=function(e,t,n){var r,i,o=t.toLowerCase();return n||(i=gt[o],gt[o]=r,r=null!=a(e,t,n)?o:null,gt[o]=i),r}});var vt=/^(?:input|select|textarea|button)$/i,yt=/^(?:a|area)$/i;function mt(e){return(e.match(R)||[]).join(" ")}function xt(e){return e.getAttribute&&e.getAttribute("class")||""}function bt(e){return Array.isArray(e)?e:"string"==typeof e&&e.match(R)||[]}k.fn.extend({prop:function(e,t){return _(this,k.prop,e,t,1<arguments.length)},removeProp:function(e){return this.each(function(){delete this[k.propFix[e]||e]})}}),k.extend({prop:function(e,t,n){var r,i,o=e.nodeType;if(3!==o&&8!==o&&2!==o)return 1===o&&k.isXMLDoc(e)||(t=k.propFix[t]||t,i=k.propHooks[t]),void 0!==n?i&&"set"in i&&void 0!==(r=i.set(e,n,t))?r:e[t]=n:i&&"get"in i&&null!==(r=i.get(e,t))?r:e[t]},propHooks:{tabIndex:{get:function(e){var t=k.find.attr(e,"tabindex");return t?parseInt(t,10):vt.test(e.nodeName)||yt.test(e.nodeName)&&e.href?0:-1}}},propFix:{for:"htmlFor",class:"className"}}),y.optSelected||(k.propHooks.selected={get:function(e){var t=e.parentNode;return t&&t.parentNode&&t.parentNode.selectedIndex,null},set:function(e){var t=e.parentNode;t&&(t.selectedIndex,t.parentNode&&t.parentNode.selectedIndex)}}),k.each(["tabIndex","readOnly","maxLength","cellSpacing","cellPadding","rowSpan","colSpan","useMap","frameBorder","contentEditable"],function(){k.propFix[this.toLowerCase()]=this}),k.fn.extend({addClass:function(t){var e,n,r,i,o,a,s,u=0;if(m(t))return this.each(function(e){k(this).addClass(t.call(this,e,xt(this)))});if((e=bt(t)).length)for(;n=this[u++];)if(i=xt(n),r=1===n.nodeType&&" "+mt(i)+" "){for(a=0;o=e[a++];)r.indexOf(" "+o+" ")<0&&(r+=o+" ");i!==(s=mt(r))&&n.setAttribute("class",s)}return this},removeClass:function(t){var e,n,r,i,o,a,s,u=0;if(m(t))return this.each(function(e){k(this).removeClass(t.call(this,e,xt(this)))});if(!arguments.length)return this.attr("class","");if((e=bt(t)).length)for(;n=this[u++];)if(i=xt(n),r=1===n.nodeType&&" "+mt(i)+" "){for(a=0;o=e[a++];)for(;-1<r.indexOf(" "+o+" ");)r=r.replace(" "+o+" "," ");i!==(s=mt(r))&&n.setAttribute("class",s)}return this},toggleClass:function(i,t){var o=typeof i,a="string"==o||Array.isArray(i);return"boolean"==typeof t&&a?t?this.addClass(i):this.removeClass(i):m(i)?this.each(function(e){k(this).toggleClass(i.call(this,e,xt(this),t),t)}):this.each(function(){var e,t,n,r;if(a)for(t=0,n=k(this),r=bt(i);e=r[t++];)n.hasClass(e)?n.removeClass(e):n.addClass(e);else void 0!==i&&"boolean"!=o||((e=xt(this))&&Q.set(this,"__className__",e),this.setAttribute&&this.setAttribute("class",e||!1===i?"":Q.get(this,"__className__")||""))})},hasClass:function(e){var t,n,r=0;for(t=" "+e+" ";n=this[r++];)if(1===n.nodeType&&-1<(" "+mt(xt(n))+" ").indexOf(t))return!0;return!1}});var wt=/\r/g;k.fn.extend({val:function(n){var r,e,i,t=this[0];return arguments.length?(i=m(n),this.each(function(e){var t;1===this.nodeType&&(null==(t=i?n.call(this,e,k(this).val()):n)?t="":"number"==typeof t?t+="":Array.isArray(t)&&(t=k.map(t,function(e){return null==e?"":e+""})),(r=k.valHooks[this.type]||k.valHooks[this.nodeName.toLowerCase()])&&"set"in r&&void 0!==r.set(this,t,"value")||(this.value=t))})):t?(r=k.valHooks[t.type]||k.valHooks[t.nodeName.toLowerCase()])&&"get"in r&&void 0!==(e=r.get(t,"value"))?e:"string"==typeof(e=t.value)?e.replace(wt,""):null==e?"":e:void 0}}),k.extend({valHooks:{option:{get:function(e){var t=k.find.attr(e,"value");return null!=t?t:mt(k.text(e))}},select:{get:function(e){var t,n,r,i=e.options,o=e.selectedIndex,a="select-one"===e.type,s=a?null:[],u=a?o+1:i.length;for(r=o<0?u:a?o:0;r<u;r++)if(((n=i[r]).selected||r===o)&&!n.disabled&&(!n.parentNode.disabled||!A(n.parentNode,"optgroup"))){if(t=k(n).val(),a)return t;s.push(t)}return s},set:function(e,t){for(var n,r,i=e.options,o=k.makeArray(t),a=i.length;a--;)((r=i[a]).selected=-1<k.inArray(k.valHooks.option.get(r),o))&&(n=!0);return n||(e.selectedIndex=-1),o}}}}),k.each(["radio","checkbox"],function(){k.valHooks[this]={set:function(e,t){if(Array.isArray(t))return e.checked=-1<k.inArray(k(e).val(),t)}},y.checkOn||(k.valHooks[this].get=function(e){return null===e.getAttribute("value")?"on":e.value})}),y.focusin="onfocusin"in C;function Ct(e){e.stopPropagation()}var Tt=/^(?:focusinfocus|focusoutblur)$/;k.extend(k.event,{trigger:function(e,t,n,r){var i,o,a,s,u,l,c,f,p=[n||E],d=v.call(e,"type")?e.type:e,h=v.call(e,"namespace")?e.namespace.split("."):[];if(o=f=a=n=n||E,3!==n.nodeType&&8!==n.nodeType&&!Tt.test(d+k.event.triggered)&&(-1<d.indexOf(".")&&(d=(h=d.split(".")).shift(),h.sort()),u=d.indexOf(":")<0&&"on"+d,(e=e[k.expando]?e:new k.Event(d,"object"==typeof e&&e)).isTrigger=r?2:3,e.namespace=h.join("."),e.rnamespace=e.namespace?new RegExp("(^|\\.)"+h.join("\\.(?:.*\\.|)")+"(\\.|$)"):null,e.result=void 0,e.target||(e.target=n),t=null==t?[e]:k.makeArray(t,[e]),c=k.event.special[d]||{},r||!c.trigger||!1!==c.trigger.apply(n,t))){if(!r&&!c.noBubble&&!x(n)){for(s=c.delegateType||d,Tt.test(s+d)||(o=o.parentNode);o;o=o.parentNode)p.push(o),a=o;a===(n.ownerDocument||E)&&p.push(a.defaultView||a.parentWindow||C)}for(i=0;(o=p[i++])&&!e.isPropagationStopped();)f=o,e.type=1<i?s:c.bindType||d,(l=(Q.get(o,"events")||{})[e.type]&&Q.get(o,"handle"))&&l.apply(o,t),(l=u&&o[u])&&l.apply&&G(o)&&(e.result=l.apply(o,t),!1===e.result&&e.preventDefault());return e.type=d,r||e.isDefaultPrevented()||c._default&&!1!==c._default.apply(p.pop(),t)||!G(n)||u&&m(n[d])&&!x(n)&&((a=n[u])&&(n[u]=null),k.event.triggered=d,e.isPropagationStopped()&&f.addEventListener(d,Ct),n[d](),e.isPropagationStopped()&&f.removeEventListener(d,Ct),k.event.triggered=void 0,a&&(n[u]=a)),e.result}},simulate:function(e,t,n){var r=k.extend(new k.Event,n,{type:e,isSimulated:!0});k.event.trigger(r,null,t)}}),k.fn.extend({trigger:function(e,t){return this.each(function(){k.event.trigger(e,t,this)})},triggerHandler:function(e,t){var n=this[0];if(n)return k.event.trigger(e,t,n,!0)}}),y.focusin||k.each({focus:"focusin",blur:"focusout"},function(n,r){function i(e){k.event.simulate(r,e.target,k.event.fix(e))}k.event.special[r]={setup:function(){var e=this.ownerDocument||this,t=Q.access(e,r);t||e.addEventListener(n,i,!0),Q.access(e,r,(t||0)+1)},teardown:function(){var e=this.ownerDocument||this,t=Q.access(e,r)-1;t?Q.access(e,r,t):(e.removeEventListener(n,i,!0),Q.remove(e,r))}}});var Et=C.location,kt=Date.now(),St=/\?/;k.parseXML=function(e){var t;if(!e||"string"!=typeof e)return null;try{t=(new C.DOMParser).parseFromString(e,"text/xml")}catch(e){t=void 0}return t&&!t.getElementsByTagName("parsererror").length||k.error("Invalid XML: "+e),t};var Nt=/\[\]$/,At=/\r?\n/g,Dt=/^(?:submit|button|image|reset|file)$/i,jt=/^(?:input|select|textarea|keygen)/i;function qt(n,e,r,i){var t;if(Array.isArray(e))k.each(e,function(e,t){r||Nt.test(n)?i(n,t):qt(n+"["+("object"==typeof t&&null!=t?e:"")+"]",t,r,i)});else if(r||"object"!==w(e))i(n,e);else for(t in e)qt(n+"["+t+"]",e[t],r,i)}k.param=function(e,t){function i(e,t){var n=m(t)?t():t;r[r.length]=encodeURIComponent(e)+"="+encodeURIComponent(null==n?"":n)}var n,r=[];if(null==e)return"";if(Array.isArray(e)||e.jquery&&!k.isPlainObject(e))k.each(e,function(){i(this.name,this.value)});else for(n in e)qt(n,e[n],t,i);return r.join("&")},k.fn.extend({serialize:function(){return k.param(this.serializeArray())},serializeArray:function(){return this.map(function(){var e=k.prop(this,"elements");return e?k.makeArray(e):this}).filter(function(){var e=this.type;return this.name&&!k(this).is(":disabled")&&jt.test(this.nodeName)&&!Dt.test(e)&&(this.checked||!pe.test(e))}).map(function(e,t){var n=k(this).val();return null==n?null:Array.isArray(n)?k.map(n,function(e){return{name:t.name,value:e.replace(At,"\r\n")}}):{name:t.name,value:n.replace(At,"\r\n")}}).get()}});var Lt=/%20/g,Ht=/#.*$/,Ot=/([?&])_=[^&]*/,Pt=/^(.*?):[ \t]*([^\r\n]*)$/gm,Rt=/^(?:GET|HEAD)$/,Mt=/^\/\//,It={},Wt={},$t="*/".concat("*"),Ft=E.createElement("a");function Bt(o){return function(e,t){"string"!=typeof e&&(t=e,e="*");var n,r=0,i=e.toLowerCase().match(R)||[];if(m(t))for(;n=i[r++];)"+"===n[0]?(n=n.slice(1)||"*",(o[n]=o[n]||[]).unshift(t)):(o[n]=o[n]||[]).push(t)}}function _t(t,i,o,a){var s={},u=t===Wt;function l(e){var r;return s[e]=!0,k.each(t[e]||[],function(e,t){var n=t(i,o,a);return"string"!=typeof n||u||s[n]?u?!(r=n):void 0:(i.dataTypes.unshift(n),l(n),!1)}),r}return l(i.dataTypes[0])||!s["*"]&&l("*")}function zt(e,t){var n,r,i=k.ajaxSettings.flatOptions||{};for(n in t)void 0!==t[n]&&((i[n]?e:r||(r={}))[n]=t[n]);return r&&k.extend(!0,e,r),e}Ft.href=Et.href,k.extend({active:0,lastModified:{},etag:{},ajaxSettings:{url:Et.href,type:"GET",isLocal:/^(?:about|app|app-storage|.+-extension|file|res|widget):$/.test(Et.protocol),global:!0,processData:!0,async:!0,contentType:"application/x-www-form-urlencoded; charset=UTF-8",accepts:{"*":$t,text:"text/plain",html:"text/html",xml:"application/xml, text/xml",json:"application/json, text/javascript"},contents:{xml:/\bxml\b/,html:/\bhtml/,json:/\bjson\b/},responseFields:{xml:"responseXML",text:"responseText",json:"responseJSON"},converters:{"* text":String,"text html":!0,"text json":JSON.parse,"text xml":k.parseXML},flatOptions:{url:!0,context:!0}},ajaxSetup:function(e,t){return t?zt(zt(e,k.ajaxSettings),t):zt(k.ajaxSettings,e)},ajaxPrefilter:Bt(It),ajaxTransport:Bt(Wt),ajax:function(e,t){"object"==typeof e&&(t=e,e=void 0),t=t||{};var c,f,p,n,d,r,h,g,i,o,v=k.ajaxSetup({},t),y=v.context||v,m=v.context&&(y.nodeType||y.jquery)?k(y):k.event,x=k.Deferred(),b=k.Callbacks("once memory"),w=v.statusCode||{},a={},s={},u="canceled",T={readyState:0,getResponseHeader:function(e){var t;if(h){if(!n)for(n={};t=Pt.exec(p);)n[t[1].toLowerCase()+" "]=(n[t[1].toLowerCase()+" "]||[]).concat(t[2]);t=n[e.toLowerCase()+" "]}return null==t?null:t.join(", ")},getAllResponseHeaders:function(){return h?p:null},setRequestHeader:function(e,t){return null==h&&(e=s[e.toLowerCase()]=s[e.toLowerCase()]||e,a[e]=t),this},overrideMimeType:function(e){return null==h&&(v.mimeType=e),this},statusCode:function(e){var t;if(e)if(h)T.always(e[T.status]);else for(t in e)w[t]=[w[t],e[t]];return this},abort:function(e){var t=e||u;return c&&c.abort(t),l(0,t),this}};if(x.promise(T),v.url=((e||v.url||Et.href)+"").replace(Mt,Et.protocol+"//"),v.type=t.method||t.type||v.method||v.type,v.dataTypes=(v.dataType||"*").toLowerCase().match(R)||[""],null==v.crossDomain){r=E.createElement("a");try{r.href=v.url,r.href=r.href,v.crossDomain=Ft.protocol+"//"+Ft.host!=r.protocol+"//"+r.host}catch(e){v.crossDomain=!0}}if(v.data&&v.processData&&"string"!=typeof v.data&&(v.data=k.param(v.data,v.traditional)),_t(It,v,t,T),h)return T;for(i in(g=k.event&&v.global)&&0==k.active++&&k.event.trigger("ajaxStart"),v.type=v.type.toUpperCase(),v.hasContent=!Rt.test(v.type),f=v.url.replace(Ht,""),v.hasContent?v.data&&v.processData&&0===(v.contentType||"").indexOf("application/x-www-form-urlencoded")&&(v.data=v.data.replace(Lt,"+")):(o=v.url.slice(f.length),v.data&&(v.processData||"string"==typeof v.data)&&(f+=(St.test(f)?"&":"?")+v.data,delete v.data),!1===v.cache&&(f=f.replace(Ot,"$1"),o=(St.test(f)?"&":"?")+"_="+kt+++o),v.url=f+o),v.ifModified&&(k.lastModified[f]&&T.setRequestHeader("If-Modified-Since",k.lastModified[f]),k.etag[f]&&T.setRequestHeader("If-None-Match",k.etag[f])),(v.data&&v.hasContent&&!1!==v.contentType||t.contentType)&&T.setRequestHeader("Content-Type",v.contentType),T.setRequestHeader("Accept",v.dataTypes[0]&&v.accepts[v.dataTypes[0]]?v.accepts[v.dataTypes[0]]+("*"!==v.dataTypes[0]?", "+$t+"; q=0.01":""):v.accepts["*"]),v.headers)T.setRequestHeader(i,v.headers[i]);if(v.beforeSend&&(!1===v.beforeSend.call(y,T,v)||h))return T.abort();if(u="abort",b.add(v.complete),T.done(v.success),T.fail(v.error),c=_t(Wt,v,t,T)){if(T.readyState=1,g&&m.trigger("ajaxSend",[T,v]),h)return T;v.async&&0<v.timeout&&(d=C.setTimeout(function(){T.abort("timeout")},v.timeout));try{h=!1,c.send(a,l)}catch(e){if(h)throw e;l(-1,e)}}else l(-1,"No Transport");function l(e,t,n,r){var i,o,a,s,u,l=t;h||(h=!0,d&&C.clearTimeout(d),c=void 0,p=r||"",T.readyState=0<e?4:0,i=200<=e&&e<300||304===e,n&&(s=function(e,t,n){for(var r,i,o,a,s=e.contents,u=e.dataTypes;"*"===u[0];)u.shift(),void 0===r&&(r=e.mimeType||t.getResponseHeader("Content-Type"));if(r)for(i in s)if(s[i]&&s[i].test(r)){u.unshift(i);break}if(u[0]in n)o=u[0];else{for(i in n){if(!u[0]||e.converters[i+" "+u[0]]){o=i;break}a||(a=i)}o=o||a}if(o)return o!==u[0]&&u.unshift(o),n[o]}(v,T,n)),s=function(e,t,n,r){var i,o,a,s,u,l={},c=e.dataTypes.slice();if(c[1])for(a in e.converters)l[a.toLowerCase()]=e.converters[a];for(o=c.shift();o;)if(e.responseFields[o]&&(n[e.responseFields[o]]=t),!u&&r&&e.dataFilter&&(t=e.dataFilter(t,e.dataType)),u=o,o=c.shift())if("*"===o)o=u;else if("*"!==u&&u!==o){if(!(a=l[u+" "+o]||l["* "+o]))for(i in l)if((s=i.split(" "))[1]===o&&(a=l[u+" "+s[0]]||l["* "+s[0]])){!0===a?a=l[i]:!0!==l[i]&&(o=s[0],c.unshift(s[1]));break}if(!0!==a)if(a&&e.throws)t=a(t);else try{t=a(t)}catch(e){return{state:"parsererror",error:a?e:"No conversion from "+u+" to "+o}}}return{state:"success",data:t}}(v,s,T,i),i?(v.ifModified&&((u=T.getResponseHeader("Last-Modified"))&&(k.lastModified[f]=u),(u=T.getResponseHeader("etag"))&&(k.etag[f]=u)),204===e||"HEAD"===v.type?l="nocontent":304===e?l="notmodified":(l=s.state,o=s.data,i=!(a=s.error))):(a=l,!e&&l||(l="error",e<0&&(e=0))),T.status=e,T.statusText=(t||l)+"",i?x.resolveWith(y,[o,l,T]):x.rejectWith(y,[T,l,a]),T.statusCode(w),w=void 0,g&&m.trigger(i?"ajaxSuccess":"ajaxError",[T,v,i?o:a]),b.fireWith(y,[T,l]),g&&(m.trigger("ajaxComplete",[T,v]),--k.active||k.event.trigger("ajaxStop")))}return T},getJSON:function(e,t,n){return k.get(e,t,n,"json")},getScript:function(e,t){return k.get(e,void 0,t,"script")}}),k.each(["get","post"],function(e,i){k[i]=function(e,t,n,r){return m(t)&&(r=r||n,n=t,t=void 0),k.ajax(k.extend({url:e,type:i,dataType:r,data:t,success:n},k.isPlainObject(e)&&e))}}),k._evalUrl=function(e,t){return k.ajax({url:e,type:"GET",dataType:"script",cache:!0,async:!1,global:!1,converters:{"text script":function(){}},dataFilter:function(e){k.globalEval(e,t)}})},k.fn.extend({wrapAll:function(e){var t;return this[0]&&(m(e)&&(e=e.call(this[0])),t=k(e,this[0].ownerDocument).eq(0).clone(!0),this[0].parentNode&&t.insertBefore(this[0]),t.map(function(){for(var e=this;e.firstElementChild;)e=e.firstElementChild;return e}).append(this)),this},wrapInner:function(n){return m(n)?this.each(function(e){k(this).wrapInner(n.call(this,e))}):this.each(function(){var e=k(this),t=e.contents();t.length?t.wrapAll(n):e.append(n)})},wrap:function(t){var n=m(t);return this.each(function(e){k(this).wrapAll(n?t.call(this,e):t)})},unwrap:function(e){return this.parent(e).not("body").each(function(){k(this).replaceWith(this.childNodes)}),this}}),k.expr.pseudos.hidden=function(e){return!k.expr.pseudos.visible(e)},k.expr.pseudos.visible=function(e){return!!(e.offsetWidth||e.offsetHeight||e.getClientRects().length)},k.ajaxSettings.xhr=function(){try{return new C.XMLHttpRequest}catch(e){}};var Ut={0:200,1223:204},Xt=k.ajaxSettings.xhr();y.cors=!!Xt&&"withCredentials"in Xt,y.ajax=Xt=!!Xt,k.ajaxTransport(function(i){var o,a;if(y.cors||Xt&&!i.crossDomain)return{send:function(e,t){var n,r=i.xhr();if(r.open(i.type,i.url,i.async,i.username,i.password),i.xhrFields)for(n in i.xhrFields)r[n]=i.xhrFields[n];for(n in i.mimeType&&r.overrideMimeType&&r.overrideMimeType(i.mimeType),i.crossDomain||e["X-Requested-With"]||(e["X-Requested-With"]="XMLHttpRequest"),e)r.setRequestHeader(n,e[n]);o=function(e){return function(){o&&(o=a=r.onload=r.onerror=r.onabort=r.ontimeout=r.onreadystatechange=null,"abort"===e?r.abort():"error"===e?"number"!=typeof r.status?t(0,"error"):t(r.status,r.statusText):t(Ut[r.status]||r.status,r.statusText,"text"!==(r.responseType||"text")||"string"!=typeof r.responseText?{binary:r.response}:{text:r.responseText},r.getAllResponseHeaders()))}},r.onload=o(),a=r.onerror=r.ontimeout=o("error"),void 0!==r.onabort?r.onabort=a:r.onreadystatechange=function(){4===r.readyState&&C.setTimeout(function(){o&&a()})},o=o("abort");try{r.send(i.hasContent&&i.data||null)}catch(e){if(o)throw e}},abort:function(){o&&o()}}}),k.ajaxPrefilter(function(e){e.crossDomain&&(e.contents.script=!1)}),k.ajaxSetup({accepts:{script:"text/javascript, application/javascript, application/ecmascript, application/x-ecmascript"},contents:{script:/\b(?:java|ecma)script\b/},converters:{"text script":function(e){return k.globalEval(e),e}}}),k.ajaxPrefilter("script",function(e){void 0===e.cache&&(e.cache=!1),e.crossDomain&&(e.type="GET")}),k.ajaxTransport("script",function(n){var r,i;if(n.crossDomain||n.scriptAttrs)return{send:function(e,t){r=k("<script>").attr(n.scriptAttrs||{}).prop({charset:n.scriptCharset,src:n.url}).on("load error",i=function(e){r.remove(),i=null,e&&t("error"===e.type?404:200,e.type)}),E.head.appendChild(r[0])},abort:function(){i&&i()}}});var Vt,Gt=[],Yt=/(=)\?(?=&|$)|\?\?/;k.ajaxSetup({jsonp:"callback",jsonpCallback:function(){var e=Gt.pop()||k.expando+"_"+kt++;return this[e]=!0,e}}),k.ajaxPrefilter("json jsonp",function(e,t,n){var r,i,o,a=!1!==e.jsonp&&(Yt.test(e.url)?"url":"string"==typeof e.data&&0===(e.contentType||"").indexOf("application/x-www-form-urlencoded")&&Yt.test(e.data)&&"data");if(a||"jsonp"===e.dataTypes[0])return r=e.jsonpCallback=m(e.jsonpCallback)?e.jsonpCallback():e.jsonpCallback,a?e[a]=e[a].replace(Yt,"$1"+r):!1!==e.jsonp&&(e.url+=(St.test(e.url)?"&":"?")+e.jsonp+"="+r),e.converters["script json"]=function(){return o||k.error(r+" was not called"),o[0]},e.dataTypes[0]="json",i=C[r],C[r]=function(){o=arguments},n.always(function(){void 0===i?k(C).removeProp(r):C[r]=i,e[r]&&(e.jsonpCallback=t.jsonpCallback,Gt.push(r)),o&&m(i)&&i(o[0]),o=i=void 0}),"script"}),y.createHTMLDocument=((Vt=E.implementation.createHTMLDocument("").body).innerHTML="<form></form><form></form>",2===Vt.childNodes.length),k.parseHTML=function(e,t,n){return"string"!=typeof e?[]:("boolean"==typeof t&&(n=t,t=!1),t||(y.createHTMLDocument?((r=(t=E.implementation.createHTMLDocument("")).createElement("base")).href=E.location.href,t.head.appendChild(r)):t=E),o=!n&&[],(i=D.exec(e))?[t.createElement(i[1])]:(i=we([e],t,o),o&&o.length&&k(o).remove(),k.merge([],i.childNodes)));var r,i,o},k.fn.load=function(e,t,n){var r,i,o,a=this,s=e.indexOf(" ");return-1<s&&(r=mt(e.slice(s)),e=e.slice(0,s)),m(t)?(n=t,t=void 0):t&&"object"==typeof t&&(i="POST"),0<a.length&&k.ajax({url:e,type:i||"GET",dataType:"html",data:t}).done(function(e){o=arguments,a.html(r?k("<div>").append(k.parseHTML(e)).find(r):e)}).always(n&&function(e,t){a.each(function(){n.apply(this,o||[e.responseText,t,e])})}),this},k.each(["ajaxStart","ajaxStop","ajaxComplete","ajaxError","ajaxSuccess","ajaxSend"],function(e,t){k.fn[t]=function(e){return this.on(t,e)}}),k.expr.pseudos.animated=function(t){return k.grep(k.timers,function(e){return t===e.elem}).length},k.offset={setOffset:function(e,t,n){var r,i,o,a,s,u,l=k.css(e,"position"),c=k(e),f={};"static"===l&&(e.style.position="relative"),s=c.offset(),o=k.css(e,"top"),u=k.css(e,"left"),i=("absolute"===l||"fixed"===l)&&-1<(o+u).indexOf("auto")?(a=(r=c.position()).top,r.left):(a=parseFloat(o)||0,parseFloat(u)||0),m(t)&&(t=t.call(e,n,k.extend({},s))),null!=t.top&&(f.top=t.top-s.top+a),null!=t.left&&(f.left=t.left-s.left+i),"using"in t?t.using.call(e,f):c.css(f)}},k.fn.extend({offset:function(t){if(arguments.length)return void 0===t?this:this.each(function(e){k.offset.setOffset(this,t,e)});var e,n,r=this[0];return r?r.getClientRects().length?(e=r.getBoundingClientRect(),n=r.ownerDocument.defaultView,{top:e.top+n.pageYOffset,left:e.left+n.pageXOffset}):{top:0,left:0}:void 0},position:function(){if(this[0]){var e,t,n,r=this[0],i={top:0,left:0};if("fixed"===k.css(r,"position"))t=r.getBoundingClientRect();else{for(t=this.offset(),n=r.ownerDocument,e=r.offsetParent||n.documentElement;e&&(e===n.body||e===n.documentElement)&&"static"===k.css(e,"position");)e=e.parentNode;e&&e!==r&&1===e.nodeType&&((i=k(e).offset()).top+=k.css(e,"borderTopWidth",!0),i.left+=k.css(e,"borderLeftWidth",!0))}return{top:t.top-i.top-k.css(r,"marginTop",!0),left:t.left-i.left-k.css(r,"marginLeft",!0)}}},offsetParent:function(){return this.map(function(){for(var e=this.offsetParent;e&&"static"===k.css(e,"position");)e=e.offsetParent;return e||ie})}}),k.each({scrollLeft:"pageXOffset",scrollTop:"pageYOffset"},function(t,i){var o="pageYOffset"===i;k.fn[t]=function(e){return _(this,function(e,t,n){var r;if(x(e)?r=e:9===e.nodeType&&(r=e.defaultView),void 0===n)return r?r[i]:e[t];r?r.scrollTo(o?r.pageXOffset:n,o?n:r.pageYOffset):e[t]=n},t,e,arguments.length)}}),k.each(["top","left"],function(e,n){k.cssHooks[n]=ze(y.pixelPosition,function(e,t){if(t)return t=_e(e,n),$e.test(t)?k(e).position()[n]+"px":t})}),k.each({Height:"height",Width:"width"},function(a,s){k.each({padding:"inner"+a,content:s,"":"outer"+a},function(r,o){k.fn[o]=function(e,t){var n=arguments.length&&(r||"boolean"!=typeof e),i=r||(!0===e||!0===t?"margin":"border");return _(this,function(e,t,n){var r;return x(e)?0===o.indexOf("outer")?e["inner"+a]:e.document.documentElement["client"+a]:9===e.nodeType?(r=e.documentElement,Math.max(e.body["scroll"+a],r["scroll"+a],e.body["offset"+a],r["offset"+a],r["client"+a])):void 0===n?k.css(e,t,i):k.style(e,t,n,i)},s,n?e:void 0,n)}})}),k.each("blur focus focusin focusout resize scroll click dblclick mousedown mouseup mousemove mouseover mouseout mouseenter mouseleave change select submit keydown keypress keyup contextmenu".split(" "),function(e,n){k.fn[n]=function(e,t){return 0<arguments.length?this.on(n,null,e,t):this.trigger(n)}}),k.fn.extend({hover:function(e,t){return this.mouseenter(e).mouseleave(t||e)}}),k.fn.extend({bind:function(e,t,n){return this.on(e,null,t,n)},unbind:function(e,t){return this.off(e,null,t)},delegate:function(e,t,n,r){return this.on(t,e,n,r)},undelegate:function(e,t,n){return 1===arguments.length?this.off(e,"**"):this.off(t,e||"**",n)}}),k.proxy=function(e,t){var n,r,i;if("string"==typeof t&&(n=e[t],t=e,e=n),m(e))return r=s.call(arguments,2),(i=function(){return e.apply(t||this,r.concat(s.call(arguments)))}).guid=e.guid=e.guid||k.guid++,i},k.holdReady=function(e){e?k.readyWait++:k.ready(!0)},k.isArray=Array.isArray,k.parseJSON=JSON.parse,k.nodeName=A,k.isFunction=m,k.isWindow=x,k.camelCase=V,k.type=w,k.now=Date.now,k.isNumeric=function(e){var t=k.type(e);return("number"===t||"string"===t)&&!isNaN(e-parseFloat(e))},"function"==typeof define&&define.amd&&define("jquery",[],function(){return k});var Qt=C.jQuery,Jt=C.$;return k.noConflict=function(e){return C.$===k&&(C.$=Jt),e&&C.jQuery===k&&(C.jQuery=Qt),k},e||(C.jQuery=C.$=k),k}),function(){function f(){}var n="object"==typeof self&&self.self===self&&self||"object"==typeof global&&global.global===global&&global||this||{},r=n._,e=Array.prototype,o=Object.prototype,s="undefined"!=typeof Symbol?Symbol.prototype:null,u=e.push,c=e.slice,p=o.toString,i=o.hasOwnProperty,t=Array.isArray,a=Object.keys,l=Object.create,h=function(n){return n instanceof h?n:this instanceof h?void(this._wrapped=n):new h(n)};"undefined"==typeof exports||exports.nodeType?n._=h:("undefined"!=typeof module&&!module.nodeType&&module.exports&&(exports=module.exports=h),exports._=h),h.VERSION="1.9.1";function y(u,i,n){if(void 0===i)return u;switch(null==n?3:n){case 1:return function(n){return u.call(i,n)};case 3:return function(n,r,t){return u.call(i,n,r,t)};case 4:return function(n,r,t,e){return u.call(i,n,r,t,e)}}return function(){return u.apply(i,arguments)}}function d(n,r,t){return h.iteratee!==v?h.iteratee(n,r):null==n?h.identity:h.isFunction(n)?y(n,r,t):h.isObject(n)&&!h.isArray(n)?h.matcher(n):h.property(n)}var v;h.iteratee=v=function(n,r){return d(n,r,1/0)};function g(u,i){return i=null==i?u.length-1:+i,function(){for(var n=Math.max(arguments.length-i,0),r=Array(n),t=0;t<n;t++)r[t]=arguments[t+i];switch(i){case 0:return u.call(this,r);case 1:return u.call(this,arguments[0],r);case 2:return u.call(this,arguments[0],arguments[1],r)}var e=Array(i+1);for(t=0;t<i;t++)e[t]=arguments[t];return e[i]=r,u.apply(this,e)}}function m(n){if(!h.isObject(n))return{};if(l)return l(n);f.prototype=n;var r=new f;return f.prototype=null,r}function b(r){return function(n){return null==n?void 0:n[r]}}function j(n,r){return null!=n&&i.call(n,r)}function x(n,r){for(var t=r.length,e=0;e<t;e++){if(null==n)return;n=n[r[e]]}return t?n:void 0}function w(n){var r=A(n);return"number"==typeof r&&0<=r&&r<=_}var _=Math.pow(2,53)-1,A=b("length");h.each=h.forEach=function(n,r,t){var e,u;if(r=y(r,t),w(n))for(e=0,u=n.length;e<u;e++)r(n[e],e,n);else{var i=h.keys(n);for(e=0,u=i.length;e<u;e++)r(n[i[e]],i[e],n)}return n},h.map=h.collect=function(n,r,t){r=d(r,t);for(var e=!w(n)&&h.keys(n),u=(e||n).length,i=Array(u),o=0;o<u;o++){var a=e?e[o]:o;i[o]=r(n[a],a,n)}return i};function O(c){return function(n,r,t,e){var u=3<=arguments.length;return function(n,r,t,e){var u=!w(n)&&h.keys(n),i=(u||n).length,o=0<c?0:i-1;for(e||(t=n[u?u[o]:o],o+=c);0<=o&&o<i;o+=c){var a=u?u[o]:o;t=r(t,n[a],a,n)}return t}(n,y(r,e,4),t,u)}}h.reduce=h.foldl=h.inject=O(1),h.reduceRight=h.foldr=O(-1),h.find=h.detect=function(n,r,t){var e=(w(n)?h.findIndex:h.findKey)(n,r,t);if(void 0!==e&&-1!==e)return n[e]},h.filter=h.select=function(n,e,r){var u=[];return e=d(e,r),h.each(n,function(n,r,t){e(n,r,t)&&u.push(n)}),u},h.reject=function(n,r,t){return h.filter(n,h.negate(d(r)),t)},h.every=h.all=function(n,r,t){r=d(r,t);for(var e=!w(n)&&h.keys(n),u=(e||n).length,i=0;i<u;i++){var o=e?e[i]:i;if(!r(n[o],o,n))return!1}return!0},h.some=h.any=function(n,r,t){r=d(r,t);for(var e=!w(n)&&h.keys(n),u=(e||n).length,i=0;i<u;i++){var o=e?e[i]:i;if(r(n[o],o,n))return!0}return!1},h.contains=h.includes=h.include=function(n,r,t,e){return w(n)||(n=h.values(n)),"number"==typeof t&&!e||(t=0),0<=h.indexOf(n,r,t)},h.invoke=g(function(n,t,e){var u,i;return h.isFunction(t)?i=t:h.isArray(t)&&(u=t.slice(0,-1),t=t[t.length-1]),h.map(n,function(n){var r=i;if(!r){if(u&&u.length&&(n=x(n,u)),null==n)return;r=n[t]}return null==r?r:r.apply(n,e)})}),h.pluck=function(n,r){return h.map(n,h.property(r))},h.where=function(n,r){return h.filter(n,h.matcher(r))},h.findWhere=function(n,r){return h.find(n,h.matcher(r))},h.max=function(n,e,r){var t,u,i=-1/0,o=-1/0;if(null==e||"number"==typeof e&&"object"!=typeof n[0]&&null!=n)for(var a=0,c=(n=w(n)?n:h.values(n)).length;a<c;a++)null!=(t=n[a])&&i<t&&(i=t);else e=d(e,r),h.each(n,function(n,r,t){u=e(n,r,t),(o<u||u===-1/0&&i===-1/0)&&(i=n,o=u)});return i},h.min=function(n,e,r){var t,u,i=1/0,o=1/0;if(null==e||"number"==typeof e&&"object"!=typeof n[0]&&null!=n)for(var a=0,c=(n=w(n)?n:h.values(n)).length;a<c;a++)null!=(t=n[a])&&t<i&&(i=t);else e=d(e,r),h.each(n,function(n,r,t){((u=e(n,r,t))<o||u===1/0&&i===1/0)&&(i=n,o=u)});return i},h.shuffle=function(n){return h.sample(n,1/0)},h.sample=function(n,r,t){if(null==r||t)return w(n)||(n=h.values(n)),n[h.random(n.length-1)];var e=w(n)?h.clone(n):h.values(n),u=A(e);r=Math.max(Math.min(r,u),0);for(var i=u-1,o=0;o<r;o++){var a=h.random(o,i),c=e[o];e[o]=e[a],e[a]=c}return e.slice(0,r)},h.sortBy=function(n,e,r){var u=0;return e=d(e,r),h.pluck(h.map(n,function(n,r,t){return{value:n,index:u++,criteria:e(n,r,t)}}).sort(function(n,r){var t=n.criteria,e=r.criteria;if(t!==e){if(e<t||void 0===t)return 1;if(t<e||void 0===e)return-1}return n.index-r.index}),"value")};function k(o,r){return function(e,u,n){var i=r?[[],[]]:{};return u=d(u,n),h.each(e,function(n,r){var t=u(n,r,e);o(i,n,t)}),i}}h.groupBy=k(function(n,r,t){j(n,t)?n[t].push(r):n[t]=[r]}),h.indexBy=k(function(n,r,t){n[t]=r}),h.countBy=k(function(n,r,t){j(n,t)?n[t]++:n[t]=1});var S=/[^\ud800-\udfff]|[\ud800-\udbff][\udc00-\udfff]|[\ud800-\udfff]/g;h.toArray=function(n){return n?h.isArray(n)?c.call(n):h.isString(n)?n.match(S):w(n)?h.map(n,h.identity):h.values(n):[]},h.size=function(n){return null==n?0:w(n)?n.length:h.keys(n).length},h.partition=k(function(n,r,t){n[t?0:1].push(r)},!0),h.first=h.head=h.take=function(n,r,t){return null==n||n.length<1?null==r?void 0:[]:null==r||t?n[0]:h.initial(n,n.length-r)},h.initial=function(n,r,t){return c.call(n,0,Math.max(0,n.length-(null==r||t?1:r)))},h.last=function(n,r,t){return null==n||n.length<1?null==r?void 0:[]:null==r||t?n[n.length-1]:h.rest(n,Math.max(0,n.length-r))},h.rest=h.tail=h.drop=function(n,r,t){return c.call(n,null==r||t?1:r)},h.compact=function(n){return h.filter(n,Boolean)};var M=function(n,r,t,e){for(var u=(e=e||[]).length,i=0,o=A(n);i<o;i++){var a=n[i];if(w(a)&&(h.isArray(a)||h.isArguments(a)))if(r)for(var c=0,l=a.length;c<l;)e[u++]=a[c++];else M(a,r,t,e),u=e.length;else t||(e[u++]=a)}return e};h.flatten=function(n,r){return M(n,r,!1)},h.without=g(function(n,r){return h.difference(n,r)}),h.uniq=h.unique=function(n,r,t,e){h.isBoolean(r)||(e=t,t=r,r=!1),null!=t&&(t=d(t,e));for(var u=[],i=[],o=0,a=A(n);o<a;o++){var c=n[o],l=t?t(c,o,n):c;r&&!t?(o&&i===l||u.push(c),i=l):t?h.contains(i,l)||(i.push(l),u.push(c)):h.contains(u,c)||u.push(c)}return u},h.union=g(function(n){return h.uniq(M(n,!0,!0))}),h.intersection=function(n){for(var r=[],t=arguments.length,e=0,u=A(n);e<u;e++){var i=n[e];if(!h.contains(r,i)){var o;for(o=1;o<t&&h.contains(arguments[o],i);o++);o===t&&r.push(i)}}return r},h.difference=g(function(n,r){return r=M(r,!0,!0),h.filter(n,function(n){return!h.contains(r,n)})}),h.unzip=function(n){for(var r=n&&h.max(n,A).length||0,t=Array(r),e=0;e<r;e++)t[e]=h.pluck(n,e);return t},h.zip=g(h.unzip),h.object=function(n,r){for(var t={},e=0,u=A(n);e<u;e++)r?t[n[e]]=r[e]:t[n[e][0]]=n[e][1];return t};function F(i){return function(n,r,t){r=d(r,t);for(var e=A(n),u=0<i?0:e-1;0<=u&&u<e;u+=i)if(r(n[u],u,n))return u;return-1}}h.findIndex=F(1),h.findLastIndex=F(-1),h.sortedIndex=function(n,r,t,e){for(var u=(t=d(t,e,1))(r),i=0,o=A(n);i<o;){var a=Math.floor((i+o)/2);t(n[a])<u?i=a+1:o=a}return i};function E(i,o,a){return function(n,r,t){var e=0,u=A(n);if("number"==typeof t)0<i?e=0<=t?t:Math.max(t+u,e):u=0<=t?Math.min(t+1,u):t+u+1;else if(a&&t&&u)return n[t=a(n,r)]===r?t:-1;if(r!=r)return 0<=(t=o(c.call(n,e,u),h.isNaN))?t+e:-1;for(t=0<i?e:u-1;0<=t&&t<u;t+=i)if(n[t]===r)return t;return-1}}h.indexOf=E(1,h.findIndex,h.sortedIndex),h.lastIndexOf=E(-1,h.findLastIndex),h.range=function(n,r,t){null==r&&(r=n||0,n=0),t||(t=r<n?-1:1);for(var e=Math.max(Math.ceil((r-n)/t),0),u=Array(e),i=0;i<e;i++,n+=t)u[i]=n;return u},h.chunk=function(n,r){if(null==r||r<1)return[];for(var t=[],e=0,u=n.length;e<u;)t.push(c.call(n,e,e+=r));return t};function N(n,r,t,e,u){if(!(e instanceof r))return n.apply(t,u);var i=m(n.prototype),o=n.apply(i,u);return h.isObject(o)?o:i}h.bind=g(function(r,t,e){if(!h.isFunction(r))throw new TypeError("Bind must be called on a function");var u=g(function(n){return N(r,u,t,this,e.concat(n))});return u}),h.partial=g(function(u,i){var o=h.partial.placeholder,a=function(){for(var n=0,r=i.length,t=Array(r),e=0;e<r;e++)t[e]=i[e]===o?arguments[n++]:i[e];for(;n<arguments.length;)t.push(arguments[n++]);return N(u,a,this,this,t)};return a}),(h.partial.placeholder=h).bindAll=g(function(n,r){var t=(r=M(r,!1,!1)).length;if(t<1)throw new Error("bindAll must be passed function names");for(;t--;){var e=r[t];n[e]=h.bind(n[e],n)}}),h.memoize=function(e,u){var i=function(n){var r=i.cache,t=""+(u?u.apply(this,arguments):n);return j(r,t)||(r[t]=e.apply(this,arguments)),r[t]};return i.cache={},i},h.delay=g(function(n,r,t){return setTimeout(function(){return n.apply(null,t)},r)}),h.defer=h.partial(h.delay,h,1),h.throttle=function(t,e,u){var i,o,a,c,l=0;u||(u={});function f(){l=!1===u.leading?0:h.now(),i=null,c=t.apply(o,a),i||(o=a=null)}var n=function(){var n=h.now();l||!1!==u.leading||(l=n);var r=e-(n-l);return o=this,a=arguments,r<=0||e<r?(i&&(clearTimeout(i),i=null),l=n,c=t.apply(o,a),i||(o=a=null)):i||!1===u.trailing||(i=setTimeout(f,r)),c};return n.cancel=function(){clearTimeout(i),l=0,i=o=a=null},n},h.debounce=function(t,e,u){function a(n,r){i=null,r&&(o=t.apply(n,r))}var i,o,n=g(function(n){if(i&&clearTimeout(i),u){var r=!i;i=setTimeout(a,e),r&&(o=t.apply(this,n))}else i=h.delay(a,e,this,n);return o});return n.cancel=function(){clearTimeout(i),i=null},n},h.wrap=function(n,r){return h.partial(r,n)},h.negate=function(n){return function(){return!n.apply(this,arguments)}},h.compose=function(){var t=arguments,e=t.length-1;return function(){for(var n=e,r=t[e].apply(this,arguments);n--;)r=t[n].call(this,r);return r}},h.after=function(n,r){return function(){if(--n<1)return r.apply(this,arguments)}},h.before=function(n,r){var t;return function(){return 0<--n&&(t=r.apply(this,arguments)),n<=1&&(r=null),t}},h.once=h.partial(h.before,2),h.restArguments=g;function B(n,r){var t=T.length,e=n.constructor,u=h.isFunction(e)&&e.prototype||o,i="constructor";for(j(n,i)&&!h.contains(r,i)&&r.push(i);t--;)(i=T[t])in n&&n[i]!==u[i]&&!h.contains(r,i)&&r.push(i)}var I=!{toString:null}.propertyIsEnumerable("toString"),T=["valueOf","isPrototypeOf","toString","propertyIsEnumerable","hasOwnProperty","toLocaleString"];h.keys=function(n){if(!h.isObject(n))return[];if(a)return a(n);var r=[];for(var t in n)j(n,t)&&r.push(t);return I&&B(n,r),r},h.allKeys=function(n){if(!h.isObject(n))return[];var r=[];for(var t in n)r.push(t);return I&&B(n,r),r},h.values=function(n){for(var r=h.keys(n),t=r.length,e=Array(t),u=0;u<t;u++)e[u]=n[r[u]];return e},h.mapObject=function(n,r,t){r=d(r,t);for(var e=h.keys(n),u=e.length,i={},o=0;o<u;o++){var a=e[o];i[a]=r(n[a],a,n)}return i},h.pairs=function(n){for(var r=h.keys(n),t=r.length,e=Array(t),u=0;u<t;u++)e[u]=[r[u],n[r[u]]];return e},h.invert=function(n){for(var r={},t=h.keys(n),e=0,u=t.length;e<u;e++)r[n[t[e]]]=t[e];return r},h.functions=h.methods=function(n){var r=[];for(var t in n)h.isFunction(n[t])&&r.push(t);return r.sort()};function R(c,l){return function(n){var r=arguments.length;if(l&&(n=Object(n)),r<2||null==n)return n;for(var t=1;t<r;t++)for(var e=arguments[t],u=c(e),i=u.length,o=0;o<i;o++){var a=u[o];l&&void 0!==n[a]||(n[a]=e[a])}return n}}h.extend=R(h.allKeys),h.extendOwn=h.assign=R(h.keys),h.findKey=function(n,r,t){r=d(r,t);for(var e,u=h.keys(n),i=0,o=u.length;i<o;i++)if(r(n[e=u[i]],e,n))return e};function z(n,r,t){return r in t}var q,K;h.pick=g(function(n,r){var t={},e=r[0];if(null==n)return t;h.isFunction(e)?(1<r.length&&(e=y(e,r[1])),r=h.allKeys(n)):(e=z,r=M(r,!1,!1),n=Object(n));for(var u=0,i=r.length;u<i;u++){var o=r[u],a=n[o];e(a,o,n)&&(t[o]=a)}return t}),h.omit=g(function(n,t){var r,e=t[0];return h.isFunction(e)?(e=h.negate(e),1<t.length&&(r=t[1])):(t=h.map(M(t,!1,!1),String),e=function(n,r){return!h.contains(t,r)}),h.pick(n,e,r)}),h.defaults=R(h.allKeys,!0),h.create=function(n,r){var t=m(n);return r&&h.extendOwn(t,r),t},h.clone=function(n){return h.isObject(n)?h.isArray(n)?n.slice():h.extend({},n):n},h.tap=function(n,r){return r(n),n},h.isMatch=function(n,r){var t=h.keys(r),e=t.length;if(null==n)return!e;for(var u=Object(n),i=0;i<e;i++){var o=t[i];if(r[o]!==u[o]||!(o in u))return!1}return!0},q=function(n,r,t,e){if(n===r)return 0!==n||1/n==1/r;if(null==n||null==r)return!1;if(n!=n)return r!=r;var u=typeof n;return("function"==u||"object"==u||"object"==typeof r)&&K(n,r,t,e)},K=function(n,r,t,e){n instanceof h&&(n=n._wrapped),r instanceof h&&(r=r._wrapped);var u=p.call(n);if(u!==p.call(r))return!1;switch(u){case"[object RegExp]":case"[object String]":return""+n==""+r;case"[object Number]":return+n!=+n?+r!=+r:0==+n?1/+n==1/r:+n==+r;case"[object Date]":case"[object Boolean]":return+n==+r;case"[object Symbol]":return s.valueOf.call(n)===s.valueOf.call(r)}var i="[object Array]"===u;if(!i){if("object"!=typeof n||"object"!=typeof r)return!1;var o=n.constructor,a=r.constructor;if(o!==a&&!(h.isFunction(o)&&o instanceof o&&h.isFunction(a)&&a instanceof a)&&"constructor"in n&&"constructor"in r)return!1}e=e||[];for(var c=(t=t||[]).length;c--;)if(t[c]===n)return e[c]===r;if(t.push(n),e.push(r),i){if((c=n.length)!==r.length)return!1;for(;c--;)if(!q(n[c],r[c],t,e))return!1}else{var l,f=h.keys(n);if(c=f.length,h.keys(r).length!==c)return!1;for(;c--;)if(l=f[c],!j(r,l)||!q(n[l],r[l],t,e))return!1}return t.pop(),e.pop(),!0},h.isEqual=function(n,r){return q(n,r)},h.isEmpty=function(n){return null==n||(w(n)&&(h.isArray(n)||h.isString(n)||h.isArguments(n))?0===n.length:0===h.keys(n).length)},h.isElement=function(n){return!(!n||1!==n.nodeType)},h.isArray=t||function(n){return"[object Array]"===p.call(n)},h.isObject=function(n){var r=typeof n;return"function"==r||"object"==r&&!!n},h.each(["Arguments","Function","String","Number","Date","RegExp","Error","Symbol","Map","WeakMap","Set","WeakSet"],function(r){h["is"+r]=function(n){return p.call(n)==="[object "+r+"]"}}),h.isArguments(arguments)||(h.isArguments=function(n){return j(n,"callee")});var D=n.document&&n.document.childNodes;"function"!=typeof/./&&"object"!=typeof Int8Array&&"function"!=typeof D&&(h.isFunction=function(n){return"function"==typeof n||!1}),h.isFinite=function(n){return!h.isSymbol(n)&&isFinite(n)&&!isNaN(parseFloat(n))},h.isNaN=function(n){return h.isNumber(n)&&isNaN(n)},h.isBoolean=function(n){return!0===n||!1===n||"[object Boolean]"===p.call(n)},h.isNull=function(n){return null===n},h.isUndefined=function(n){return void 0===n},h.has=function(n,r){if(!h.isArray(r))return j(n,r);for(var t=r.length,e=0;e<t;e++){var u=r[e];if(null==n||!i.call(n,u))return!1;n=n[u]}return!!t},h.noConflict=function(){return n._=r,this},h.identity=function(n){return n},h.constant=function(n){return function(){return n}},h.noop=function(){},h.property=function(r){return h.isArray(r)?function(n){return x(n,r)}:b(r)},h.propertyOf=function(r){return null==r?function(){}:function(n){return h.isArray(n)?x(r,n):r[n]}},h.matcher=h.matches=function(r){return r=h.extendOwn({},r),function(n){return h.isMatch(n,r)}},h.times=function(n,r,t){var e=Array(Math.max(0,n));r=y(r,t,1);for(var u=0;u<n;u++)e[u]=r(u);return e},h.random=function(n,r){return null==r&&(r=n,n=0),n+Math.floor(Math.random()*(r-n+1))},h.now=Date.now||function(){return(new Date).getTime()};function W(r){function t(n){return r[n]}var n="(?:"+h.keys(r).join("|")+")",e=RegExp(n),u=RegExp(n,"g");return function(n){return n=null==n?"":""+n,e.test(n)?n.replace(u,t):n}}var L={"&":"&amp;","<":"&lt;",">":"&gt;",'"':"&quot;","'":"&#x27;","`":"&#x60;"},P=h.invert(L);h.escape=W(L),h.unescape=W(P),h.result=function(n,r,t){h.isArray(r)||(r=[r]);var e=r.length;if(!e)return h.isFunction(t)?t.call(n):t;for(var u=0;u<e;u++){var i=null==n?void 0:n[r[u]];void 0===i&&(i=t,u=e),n=h.isFunction(i)?i.call(n):i}return n};var C=0;h.uniqueId=function(n){var r=++C+"";return n?n+r:r},h.templateSettings={evaluate:/<%([\s\S]+?)%>/g,interpolate:/<%=([\s\S]+?)%>/g,escape:/<%-([\s\S]+?)%>/g};function $(n){return"\\"+U[n]}var J=/(.)^/,U={"'":"'","\\":"\\","\r":"r","\n":"n","\u2028":"u2028","\u2029":"u2029"},V=/\\|'|\r|\n|\u2028|\u2029/g;h.template=function(i,n,r){!n&&r&&(n=r),n=h.defaults({},n,h.templateSettings);var t,e=RegExp([(n.escape||J).source,(n.interpolate||J).source,(n.evaluate||J).source].join("|")+"|$","g"),o=0,a="__p+='";i.replace(e,function(n,r,t,e,u){return a+=i.slice(o,u).replace(V,$),o=u+n.length,r?a+="'+\n((__t=("+r+"))==null?'':_.escape(__t))+\n'":t?a+="'+\n((__t=("+t+"))==null?'':__t)+\n'":e&&(a+="';\n"+e+"\n__p+='"),n}),a+="';\n",n.variable||(a="with(obj||{}){\n"+a+"}\n"),a="var __t,__p='',__j=Array.prototype.join,print=function(){__p+=__j.call(arguments,'');};\n"+a+"return __p;\n";try{t=new Function(n.variable||"obj","_",a)}catch(n){throw n.source=a,n}function u(n){return t.call(this,n,h)}var c=n.variable||"obj";return u.source="function("+c+"){\n"+a+"}",u},h.chain=function(n){var r=h(n);return r._chain=!0,r};function G(n,r){return n._chain?h(r).chain():r}h.mixin=function(t){return h.each(h.functions(t),function(n){var r=h[n]=t[n];h.prototype[n]=function(){var n=[this._wrapped];return u.apply(n,arguments),G(this,r.apply(h,n))}}),h},h.mixin(h),h.each(["pop","push","reverse","shift","sort","splice","unshift"],function(r){var t=e[r];h.prototype[r]=function(){var n=this._wrapped;return t.apply(n,arguments),"shift"!==r&&"splice"!==r||0!==n.length||delete n[0],G(this,n)}}),h.each(["concat","join","slice"],function(n){var r=e[n];h.prototype[n]=function(){return G(this,r.apply(this._wrapped,arguments))}}),h.prototype.value=function(){return this._wrapped},h.prototype.valueOf=h.prototype.toJSON=h.prototype.value,h.prototype.toString=function(){return String(this._wrapped)},"function"==typeof define&&define.amd&&define("underscore",[],function(){return h})}(),function(t){var e="object"==typeof self&&self.self===self&&self||"object"==typeof global&&global.global===global&&global;if("function"==typeof define&&define.amd)define(["underscore","jquery","exports"],function(i,n,r){e.Backbone=t(e,r,i,n)});else if("undefined"!=typeof exports){var n,i=require("underscore");try{n=require("jquery")}catch(r){}t(e,exports,i,n)}else e.Backbone=t(e,{},e._,e.jQuery||e.Zepto||e.ender||e.$)}(function(t,e,i,n){var r=t.Backbone,s=Array.prototype.slice;e.VERSION="1.4.0",e.$=n,e.noConflict=function(){return t.Backbone=r,this},e.emulateHTTP=!1,e.emulateJSON=!1;var h,a=e.Events={},o=/\s+/,u=function(t,e,n,r,s){var h,a=0;if(n&&"object"==typeof n){void 0!==r&&"context"in s&&void 0===s.context&&(s.context=r);for(h=i.keys(n);a<h.length;a++)e=u(t,e,h[a],n[h[a]],s)}else if(n&&o.test(n))for(h=n.split(o);a<h.length;a++)e=t(e,h[a],r,s);else e=t(e,n,r,s);return e};a.on=function(t,e,i){this._events=u(l,this._events||{},t,e,{context:i,ctx:this,listening:h}),h&&(((this._listeners||(this._listeners={}))[h.id]=h).interop=!1);return this},a.listenTo=function(t,e,n){if(!t)return this;var r=t._listenId||(t._listenId=i.uniqueId("l")),s=this._listeningTo||(this._listeningTo={}),a=h=s[r];a||(this._listenId||(this._listenId=i.uniqueId("l")),a=h=s[r]=new g(this,t));var o=c(t,e,n,this);if(h=void 0,o)throw o;return a.interop&&a.on(e,n),this};var l=function(t,e,i,n){if(i){var r=t[e]||(t[e]=[]),s=n.context,a=n.ctx,o=n.listening;o&&o.count++,r.push({callback:i,context:s,ctx:s||a,listening:o})}return t},c=function(t,e,i,n){try{t.on(e,i,n)}catch(r){return r}};a.off=function(t,e,i){return this._events&&(this._events=u(f,this._events,t,e,{context:i,listeners:this._listeners})),this},a.stopListening=function(t,e,n){var r=this._listeningTo;if(!r)return this;for(var s=t?[t._listenId]:i.keys(r),a=0;a<s.length;a++){var o=r[s[a]];if(!o)break;o.obj.off(e,n,this),o.interop&&o.off(e,n)}return i.isEmpty(r)&&(this._listeningTo=void 0),this};var f=function(t,e,n,r){if(t){var h,s=r.context,a=r.listeners,o=0;if(e||s||n){for(h=e?[e]:i.keys(t);o<h.length;o++){var u=t[e=h[o]];if(!u)break;for(var l=[],c=0;c<u.length;c++){var f=u[c];if(n&&n!==f.callback&&n!==f.callback._callback||s&&s!==f.context)l.push(f);else{var d=f.listening;d&&d.off(e,n)}}l.length?t[e]=l:delete t[e]}return t}for(h=i.keys(a);o<h.length;o++)a[h[o]].cleanup()}};a.once=function(t,e,i){var n=u(d,{},t,e,this.off.bind(this));return"string"==typeof t&&null==i&&(e=void 0),this.on(n,e,i)},a.listenToOnce=function(t,e,i){var n=u(d,{},e,i,this.stopListening.bind(this,t));return this.listenTo(t,n)};var d=function(t,e,n,r){if(n){var s=t[e]=i.once(function(){r(e,s),n.apply(this,arguments)});s._callback=n}return t};a.trigger=function(t){if(!this._events)return this;for(var e=Math.max(0,arguments.length-1),i=Array(e),n=0;n<e;n++)i[n]=arguments[n+1];return u(v,this._events,t,void 0,i),this};var v=function(t,e,i,n){if(t){var r=t[e],s=t.all;r&&s&&(s=s.slice()),r&&p(r,n),s&&p(s,[e].concat(n))}return t},p=function(t,e){var i,n=-1,r=t.length,s=e[0],a=e[1],o=e[2];switch(e.length){case 0:for(;++n<r;)(i=t[n]).callback.call(i.ctx);return;case 1:for(;++n<r;)(i=t[n]).callback.call(i.ctx,s);return;case 2:for(;++n<r;)(i=t[n]).callback.call(i.ctx,s,a);return;case 3:for(;++n<r;)(i=t[n]).callback.call(i.ctx,s,a,o);return;default:for(;++n<r;)(i=t[n]).callback.apply(i.ctx,e);return}},g=function(t,e){this.id=t._listenId,this.listener=t,this.obj=e,this.interop=!0,this.count=0,this._events=void 0};g.prototype.on=a.on,g.prototype.off=function(t,e){(this.interop?(this._events=u(f,this._events,t,e,{context:void 0,listeners:void 0}),this._events):(this.count--,0!==this.count))||this.cleanup()},g.prototype.cleanup=function(){delete this.listener._listeningTo[this.obj._listenId],this.interop||delete this.obj._listeners[this.id]},a.bind=a.on,a.unbind=a.off,i.extend(e,a);var m=e.Model=function(t,e){var n=t||{};e||(e={}),this.preinitialize.apply(this,arguments),this.cid=i.uniqueId(this.cidPrefix),this.attributes={},e.collection&&(this.collection=e.collection),e.parse&&(n=this.parse(n,e)||{});var r=i.result(this,"defaults");n=i.defaults(i.extend({},r,n),r),this.set(n,e),this.changed={},this.initialize.apply(this,arguments)};i.extend(m.prototype,a,{changed:null,validationError:null,idAttribute:"id",cidPrefix:"c",preinitialize:function(){},initialize:function(){},toJSON:function(t){return i.clone(this.attributes)},sync:function(){return e.sync.apply(this,arguments)},get:function(t){return this.attributes[t]},escape:function(t){return i.escape(this.get(t))},has:function(t){return null!=this.get(t)},matches:function(t){return!!i.iteratee(t,this)(this.attributes)},set:function(t,e,n){if(null==t)return this;var r;if("object"==typeof t?(r=t,n=e):(r={})[t]=e,n||(n={}),!this._validate(r,n))return!1;var s=n.unset,a=n.silent,o=[],h=this._changing;this._changing=!0,h||(this._previousAttributes=i.clone(this.attributes),this.changed={});var u=this.attributes,l=this.changed,c=this._previousAttributes;for(var f in r)e=r[f],i.isEqual(u[f],e)||o.push(f),i.isEqual(c[f],e)?delete l[f]:l[f]=e,s?delete u[f]:u[f]=e;if(this.idAttribute in r&&(this.id=this.get(this.idAttribute)),!a){o.length&&(this._pending=n);for(var d=0;d<o.length;d++)this.trigger("change:"+o[d],this,u[o[d]],n)}if(h)return this;if(!a)for(;this._pending;)n=this._pending,this._pending=!1,this.trigger("change",this,n);return this._pending=!1,this._changing=!1,this},unset:function(t,e){return this.set(t,void 0,i.extend({},e,{unset:!0}))},clear:function(t){var e={};for(var n in this.attributes)e[n]=void 0;return this.set(e,i.extend({},t,{unset:!0}))},hasChanged:function(t){return null==t?!i.isEmpty(this.changed):i.has(this.changed,t)},changedAttributes:function(t){if(!t)return!!this.hasChanged()&&i.clone(this.changed);var r,e=this._changing?this._previousAttributes:this.attributes,n={};for(var s in t){var a=t[s];i.isEqual(e[s],a)||(n[s]=a,r=!0)}return!!r&&n},previous:function(t){return null!=t&&this._previousAttributes?this._previousAttributes[t]:null},previousAttributes:function(){return i.clone(this._previousAttributes)},fetch:function(t){t=i.extend({parse:!0},t);var e=this,n=t.success;return t.success=function(i){var r=t.parse?e.parse(i,t):i;if(!e.set(r,t))return!1;n&&n.call(t.context,e,i,t),e.trigger("sync",e,i,t)},G(this,t),this.sync("read",this,t)},save:function(t,e,n){var r;null==t||"object"==typeof t?(r=t,n=e):(r={})[t]=e;var s=(n=i.extend({validate:!0,parse:!0},n)).wait;if(r&&!s){if(!this.set(r,n))return!1}else if(!this._validate(r,n))return!1;var a=this,o=n.success,h=this.attributes;n.success=function(t){a.attributes=h;var e=n.parse?a.parse(t,n):t;if(s&&(e=i.extend({},r,e)),e&&!a.set(e,n))return!1;o&&o.call(n.context,a,t,n),a.trigger("sync",a,t,n)},G(this,n),r&&s&&(this.attributes=i.extend({},h,r));var u=this.isNew()?"create":n.patch?"patch":"update";"patch"!=u||n.attrs||(n.attrs=r);var l=this.sync(u,this,n);return this.attributes=h,l},destroy:function(t){t=t?i.clone(t):{};function s(){e.stopListening(),e.trigger("destroy",e,e.collection,t)}var e=this,n=t.success,r=t.wait,a=!(t.success=function(i){r&&s(),n&&n.call(t.context,e,i,t),e.isNew()||e.trigger("sync",e,i,t)});return this.isNew()?i.defer(t.success):(G(this,t),a=this.sync("delete",this,t)),r||s(),a},url:function(){var t=i.result(this,"urlRoot")||i.result(this.collection,"url")||V();if(this.isNew())return t;var e=this.get(this.idAttribute);return t.replace(/[^\/]$/,"$&/")+encodeURIComponent(e)},parse:function(t,e){return t},clone:function(){return new this.constructor(this.attributes)},isNew:function(){return!this.has(this.idAttribute)},isValid:function(t){return this._validate({},i.extend({},t,{validate:!0}))},_validate:function(t,e){if(!e.validate||!this.validate)return!0;t=i.extend({},this.attributes,t);var n=this.validationError=this.validate(t,e)||null;return!n||(this.trigger("invalid",this,n,i.extend(e,{validationError:n})),!1)}});function x(t,e,i){i=Math.min(Math.max(i,0),t.length);var s,n=Array(t.length-i),r=e.length;for(s=0;s<n.length;s++)n[s]=t[s+i];for(s=0;s<r;s++)t[s+i]=e[s];for(s=0;s<n.length;s++)t[s+r+i]=n[s]}var _=e.Collection=function(t,e){e||(e={}),this.preinitialize.apply(this,arguments),e.model&&(this.model=e.model),void 0!==e.comparator&&(this.comparator=e.comparator),this._reset(),this.initialize.apply(this,arguments),t&&this.reset(t,i.extend({silent:!0},e))},y={add:!0,remove:!0,merge:!0},b={add:!0,remove:!1};i.extend(_.prototype,a,{model:m,preinitialize:function(){},initialize:function(){},toJSON:function(t){return this.map(function(e){return e.toJSON(t)})},sync:function(){return e.sync.apply(this,arguments)},add:function(t,e){return this.set(t,i.extend({merge:!1},e,b))},remove:function(t,e){e=i.extend({},e);var n=!i.isArray(t);t=n?[t]:t.slice();var r=this._removeModels(t,e);return!e.silent&&r.length&&(e.changes={added:[],merged:[],removed:r},this.trigger("update",this,e)),n?r[0]:r},set:function(t,e){if(null!=t){(e=i.extend({},y,e)).parse&&!this._isModel(t)&&(t=this.parse(t,e)||[]);var n=!i.isArray(t);t=n?[t]:t.slice();var r=e.at;null!=r&&(r=+r),r>this.length&&(r=this.length),r<0&&(r+=this.length+1);var g,m,s=[],a=[],o=[],h=[],u={},l=e.add,c=e.merge,f=e.remove,d=!1,v=this.comparator&&null==r&&!1!==e.sort,p=i.isString(this.comparator)?this.comparator:null;for(m=0;m<t.length;m++){g=t[m];var _=this.get(g);if(_){if(c&&g!==_){var b=this._isModel(g)?g.attributes:g;e.parse&&(b=_.parse(b,e)),_.set(b,e),o.push(_),v&&!d&&(d=_.hasChanged(p))}u[_.cid]||(u[_.cid]=!0,s.push(_)),t[m]=_}else l&&(g=t[m]=this._prepareModel(g,e))&&(a.push(g),this._addReference(g,e),u[g.cid]=!0,s.push(g))}if(f){for(m=0;m<this.length;m++)u[(g=this.models[m]).cid]||h.push(g);h.length&&this._removeModels(h,e)}var w=!1,E=!v&&l&&f;if(s.length&&E?(w=this.length!==s.length||i.some(this.models,function(t,e){return t!==s[e]}),this.models.length=0,x(this.models,s,0),this.length=this.models.length):a.length&&(v&&(d=!0),x(this.models,a,null==r?this.length:r),this.length=this.models.length),d&&this.sort({silent:!0}),!e.silent){for(m=0;m<a.length;m++)null!=r&&(e.index=r+m),(g=a[m]).trigger("add",g,this,e);(d||w)&&this.trigger("sort",this,e),(a.length||h.length||o.length)&&(e.changes={added:a,removed:h,merged:o},this.trigger("update",this,e))}return n?t[0]:t}},reset:function(t,e){e=e?i.clone(e):{};for(var n=0;n<this.models.length;n++)this._removeReference(this.models[n],e);return e.previousModels=this.models,this._reset(),t=this.add(t,i.extend({silent:!0},e)),e.silent||this.trigger("reset",this,e),t},push:function(t,e){return this.add(t,i.extend({at:this.length},e))},pop:function(t){var e=this.at(this.length-1);return this.remove(e,t)},unshift:function(t,e){return this.add(t,i.extend({at:0},e))},shift:function(t){var e=this.at(0);return this.remove(e,t)},slice:function(){return s.apply(this.models,arguments)},get:function(t){if(null!=t)return this._byId[t]||this._byId[this.modelId(this._isModel(t)?t.attributes:t)]||t.cid&&this._byId[t.cid]},has:function(t){return null!=this.get(t)},at:function(t){return t<0&&(t+=this.length),this.models[t]},where:function(t,e){return this[e?"find":"filter"](t)},findWhere:function(t){return this.where(t,!0)},sort:function(t){var e=this.comparator;if(!e)throw new Error("Cannot sort a set without a comparator");t||(t={});var n=e.length;return i.isFunction(e)&&(e=e.bind(this)),1===n||i.isString(e)?this.models=this.sortBy(e):this.models.sort(e),t.silent||this.trigger("sort",this,t),this},pluck:function(t){return this.map(t+"")},fetch:function(t){var e=(t=i.extend({parse:!0},t)).success,n=this;return t.success=function(i){var r=t.reset?"reset":"set";n[r](i,t),e&&e.call(t.context,n,i,t),n.trigger("sync",n,i,t)},G(this,t),this.sync("read",this,t)},create:function(t,e){var n=(e=e?i.clone(e):{}).wait;if(!(t=this._prepareModel(t,e)))return!1;n||this.add(t,e);var r=this,s=e.success;return e.success=function(t,e,i){n&&r.add(t,i),s&&s.call(i.context,t,e,i)},t.save(null,e),t},parse:function(t,e){return t},clone:function(){return new this.constructor(this.models,{model:this.model,comparator:this.comparator})},modelId:function(t){return t[this.model.prototype.idAttribute||"id"]},values:function(){return new E(this,k)},keys:function(){return new E(this,I)},entries:function(){return new E(this,S)},_reset:function(){this.length=0,this.models=[],this._byId={}},_prepareModel:function(t,e){if(this._isModel(t))return t.collection||(t.collection=this),t;var n=new(((e=e?i.clone(e):{}).collection=this).model)(t,e);return n.validationError?(this.trigger("invalid",this,n.validationError,e),!1):n},_removeModels:function(t,e){for(var i=[],n=0;n<t.length;n++){var r=this.get(t[n]);if(r){var s=this.indexOf(r);this.models.splice(s,1),this.length--,delete this._byId[r.cid];var a=this.modelId(r.attributes);null!=a&&delete this._byId[a],e.silent||(e.index=s,r.trigger("remove",r,this,e)),i.push(r),this._removeReference(r,e)}}return i},_isModel:function(t){return t instanceof m},_addReference:function(t,e){this._byId[t.cid]=t;var i=this.modelId(t.attributes);null!=i&&(this._byId[i]=t),t.on("all",this._onModelEvent,this)},_removeReference:function(t,e){delete this._byId[t.cid];var i=this.modelId(t.attributes);null!=i&&delete this._byId[i],this===t.collection&&delete t.collection,t.off("all",this._onModelEvent,this)},_onModelEvent:function(t,e,i,n){if(e){if(("add"===t||"remove"===t)&&i!==this)return;if("destroy"===t&&this.remove(e,n),"change"===t){var r=this.modelId(e.previousAttributes()),s=this.modelId(e.attributes);r!==s&&(null!=r&&delete this._byId[r],null!=s&&(this._byId[s]=e))}}this.trigger.apply(this,arguments)}});var w="function"==typeof Symbol&&Symbol.iterator;w&&(_.prototype[w]=_.prototype.values);var E=function(t,e){this._collection=t,this._kind=e,this._index=0},k=1,I=2,S=3;w&&(E.prototype[w]=function(){return this}),E.prototype.next=function(){if(this._collection){if(this._index<this._collection.length){var e,t=this._collection.at(this._index);if(this._index++,this._kind===k)e=t;else{var i=this._collection.modelId(t.attributes);e=this._kind===I?i:[i,t]}return{value:e,done:!1}}this._collection=void 0}return{value:void 0,done:!0}};var T=e.View=function(t){this.cid=i.uniqueId("view"),this.preinitialize.apply(this,arguments),i.extend(this,i.pick(t,H)),this._ensureElement(),this.initialize.apply(this,arguments)},P=/^(\S+)\s*(.*)$/,H=["model","collection","el","id","attributes","className","tagName","events"];i.extend(T.prototype,a,{tagName:"div",$:function(t){return this.$el.find(t)},preinitialize:function(){},initialize:function(){},render:function(){return this},remove:function(){return this._removeElement(),this.stopListening(),this},_removeElement:function(){this.$el.remove()},setElement:function(t){return this.undelegateEvents(),this._setElement(t),this.delegateEvents(),this},_setElement:function(t){this.$el=t instanceof e.$?t:e.$(t),this.el=this.$el[0]},delegateEvents:function(t){if(t||(t=i.result(this,"events")),!t)return this;for(var e in this.undelegateEvents(),t){var n=t[e];if(i.isFunction(n)||(n=this[n]),n){var r=e.match(P);this.delegate(r[1],r[2],n.bind(this))}}return this},delegate:function(t,e,i){return this.$el.on(t+".delegateEvents"+this.cid,e,i),this},undelegateEvents:function(){return this.$el&&this.$el.off(".delegateEvents"+this.cid),this},undelegate:function(t,e,i){return this.$el.off(t+".delegateEvents"+this.cid,e,i),this},_createElement:function(t){return document.createElement(t)},_ensureElement:function(){if(this.el)this.setElement(i.result(this,"el"));else{var t=i.extend({},i.result(this,"attributes"));this.id&&(t.id=i.result(this,"id")),this.className&&(t.class=i.result(this,"className")),this.setElement(this._createElement(i.result(this,"tagName"))),this._setAttributes(t)}},_setAttributes:function(t){this.$el.attr(t)}});function A(t,e,n,r){i.each(n,function(i,n){e[n]&&(t.prototype[n]=function(t,e,i,n){switch(e){case 1:return function(){return t[i](this[n])};case 2:return function(e){return t[i](this[n],e)};case 3:return function(e,r){return t[i](this[n],C(e,this),r)};case 4:return function(e,r,s){return t[i](this[n],C(e,this),r,s)};default:return function(){var e=s.call(arguments);return e.unshift(this[n]),t[i].apply(t,e)}}}(e,i,n,r))})}var C=function(t,e){return i.isFunction(t)?t:i.isObject(t)&&!e._isModel(t)?R(t):i.isString(t)?function(e){return e.get(t)}:t},R=function(t){var e=i.matches(t);return function(t){return e(t.attributes)}};i.each([[_,{forEach:3,each:3,map:3,collect:3,reduce:0,foldl:0,inject:0,reduceRight:0,foldr:0,find:3,detect:3,filter:3,select:3,reject:3,every:3,all:3,some:3,any:3,include:3,includes:3,contains:3,invoke:0,max:3,min:3,toArray:1,size:1,first:3,head:3,take:3,initial:3,rest:3,tail:3,drop:3,last:3,without:0,difference:0,indexOf:3,shuffle:1,lastIndexOf:3,isEmpty:1,chain:1,sample:3,partition:3,groupBy:3,countBy:3,sortBy:3,indexBy:3,findIndex:3,findLastIndex:3},"models"],[m,{keys:1,values:1,pairs:1,invert:1,pick:0,omit:0,chain:1,isEmpty:1},"attributes"]],function(t){var e=t[0],n=t[1],r=t[2];e.mixin=function(t){var n=i.reduce(i.functions(t),function(t,e){return t[e]=0,t},{});A(e,t,n,r)},A(e,i,n,r)}),e.sync=function(t,n,r){var s=j[t];i.defaults(r||(r={}),{emulateHTTP:e.emulateHTTP,emulateJSON:e.emulateJSON});var a={type:s,dataType:"json"};if(r.url||(a.url=i.result(n,"url")||V()),null!=r.data||!n||"create"!==t&&"update"!==t&&"patch"!==t||(a.contentType="application/json",a.data=JSON.stringify(r.attrs||n.toJSON(r))),r.emulateJSON&&(a.contentType="application/x-www-form-urlencoded",a.data=a.data?{model:a.data}:{}),r.emulateHTTP&&("PUT"===s||"DELETE"===s||"PATCH"===s)){a.type="POST",r.emulateJSON&&(a.data._method=s);var o=r.beforeSend;r.beforeSend=function(t){if(t.setRequestHeader("X-HTTP-Method-Override",s),o)return o.apply(this,arguments)}}"GET"===a.type||r.emulateJSON||(a.processData=!1);var h=r.error;r.error=function(t,e,i){r.textStatus=e,r.errorThrown=i,h&&h.call(r.context,t,e,i)};var u=r.xhr=e.ajax(i.extend(a,r));return n.trigger("request",n,u,r),u};var j={create:"POST",update:"PUT",patch:"PATCH",delete:"DELETE",read:"GET"};e.ajax=function(){return e.$.ajax.apply(e.$,arguments)};var O=e.Router=function(t){t||(t={}),this.preinitialize.apply(this,arguments),t.routes&&(this.routes=t.routes),this._bindRoutes(),this.initialize.apply(this,arguments)},U=/\((.*?)\)/g,z=/(\(\?)?:\w+/g,q=/\*\w+/g,F=/[\-{}\[\]+?.,\\\^$|#\s]/g;i.extend(O.prototype,a,{preinitialize:function(){},initialize:function(){},route:function(t,n,r){i.isRegExp(t)||(t=this._routeToRegExp(t)),i.isFunction(n)&&(r=n,n=""),r||(r=this[n]);var s=this;return e.history.route(t,function(i){var a=s._extractParameters(t,i);!1!==s.execute(r,a,n)&&(s.trigger.apply(s,["route:"+n].concat(a)),s.trigger("route",n,a),e.history.trigger("route",s,n,a))}),this},execute:function(t,e,i){t&&t.apply(this,e)},navigate:function(t,i){return e.history.navigate(t,i),this},_bindRoutes:function(){if(this.routes){this.routes=i.result(this,"routes");for(var t,e=i.keys(this.routes);null!=(t=e.pop());)this.route(t,this.routes[t])}},_routeToRegExp:function(t){return t=t.replace(F,"\\$&").replace(U,"(?:$1)?").replace(z,function(t,e){return e?t:"([^/?]+)"}).replace(q,"([^?]*?)"),new RegExp("^"+t+"(?:\\?([\\s\\S]*))?$")},_extractParameters:function(t,e){var n=t.exec(e).slice(1);return i.map(n,function(t,e){return e===n.length-1?t||null:t?decodeURIComponent(t):null})}});var B=e.History=function(){this.handlers=[],this.checkUrl=this.checkUrl.bind(this),"undefined"!=typeof window&&(this.location=window.location,this.history=window.history)},J=/^[#\/]|\s+$/g,L=/^\/+|\/+$/g,W=/#.*$/;B.started=!1,i.extend(B.prototype,a,{interval:50,atRoot:function(){return this.location.pathname.replace(/[^\/]$/,"$&/")===this.root&&!this.getSearch()},matchRoot:function(){return this.decodeFragment(this.location.pathname).slice(0,this.root.length-1)+"/"===this.root},decodeFragment:function(t){return decodeURI(t.replace(/%25/g,"%2525"))},getSearch:function(){var t=this.location.href.replace(/#.*/,"").match(/\?.+/);return t?t[0]:""},getHash:function(t){var e=(t||this).location.href.match(/#(.*)$/);return e?e[1]:""},getPath:function(){var t=this.decodeFragment(this.location.pathname+this.getSearch()).slice(this.root.length-1);return"/"===t.charAt(0)?t.slice(1):t},getFragment:function(t){return null==t&&(t=this._usePushState||!this._wantsHashChange?this.getPath():this.getHash()),t.replace(J,"")},start:function(t){if(B.started)throw new Error("Backbone.history has already been started");if(B.started=!0,this.options=i.extend({root:"/"},this.options,t),this.root=this.options.root,this._wantsHashChange=!1!==this.options.hashChange,this._hasHashChange="onhashchange"in window&&(void 0===document.documentMode||7<document.documentMode),this._useHashChange=this._wantsHashChange&&this._hasHashChange,this._wantsPushState=!!this.options.pushState,this._hasPushState=!(!this.history||!this.history.pushState),this._usePushState=this._wantsPushState&&this._hasPushState,this.fragment=this.getFragment(),this.root=("/"+this.root+"/").replace(L,"/"),this._wantsHashChange&&this._wantsPushState){if(!this._hasPushState&&!this.atRoot()){var e=this.root.slice(0,-1)||"/";return this.location.replace(e+"#"+this.getPath()),!0}this._hasPushState&&this.atRoot()&&this.navigate(this.getHash(),{replace:!0})}if(!this._hasHashChange&&this._wantsHashChange&&!this._usePushState){this.iframe=document.createElement("iframe"),this.iframe.src="javascript:0",this.iframe.style.display="none",this.iframe.tabIndex=-1;var n=document.body,r=n.insertBefore(this.iframe,n.firstChild).contentWindow;r.document.open(),r.document.close(),r.location.hash="#"+this.fragment}var s=window.addEventListener||function(t,e){return attachEvent("on"+t,e)};if(this._usePushState?s("popstate",this.checkUrl,!1):this._useHashChange&&!this.iframe?s("hashchange",this.checkUrl,!1):this._wantsHashChange&&(this._checkUrlInterval=setInterval(this.checkUrl,this.interval)),!this.options.silent)return this.loadUrl()},stop:function(){var t=window.removeEventListener||function(t,e){return detachEvent("on"+t,e)};this._usePushState?t("popstate",this.checkUrl,!1):this._useHashChange&&!this.iframe&&t("hashchange",this.checkUrl,!1),this.iframe&&(document.body.removeChild(this.iframe),this.iframe=null),this._checkUrlInterval&&clearInterval(this._checkUrlInterval),B.started=!1},route:function(t,e){this.handlers.unshift({route:t,callback:e})},checkUrl:function(t){var e=this.getFragment();if(e===this.fragment&&this.iframe&&(e=this.getHash(this.iframe.contentWindow)),e===this.fragment)return!1;this.iframe&&this.navigate(e),this.loadUrl()},loadUrl:function(t){return!!this.matchRoot()&&(t=this.fragment=this.getFragment(t),i.some(this.handlers,function(e){if(e.route.test(t))return e.callback(t),!0}))},navigate:function(t,e){if(!B.started)return!1;e&&!0!==e||(e={trigger:!!e}),t=this.getFragment(t||"");var i=this.root;""!==t&&"?"!==t.charAt(0)||(i=i.slice(0,-1)||"/");var n=i+t;t=t.replace(W,"");var r=this.decodeFragment(t);if(this.fragment!==r){if(this.fragment=r,this._usePushState)this.history[e.replace?"replaceState":"pushState"]({},document.title,n);else{if(!this._wantsHashChange)return this.location.assign(n);if(this._updateHash(this.location,t,e.replace),this.iframe&&t!==this.getHash(this.iframe.contentWindow)){var s=this.iframe.contentWindow;e.replace||(s.document.open(),s.document.close()),this._updateHash(s.location,t,e.replace)}}return e.trigger?this.loadUrl(t):void 0}},_updateHash:function(t,e,i){if(i){var n=t.href.replace(/(javascript:|#).*$/,"");t.replace(n+"#"+e)}else t.hash="#"+e}}),e.history=new B;m.extend=_.extend=O.extend=T.extend=B.extend=function(t,e){var r,n=this;return r=t&&i.has(t,"constructor")?t.constructor:function(){return n.apply(this,arguments)},i.extend(r,n,e),r.prototype=i.create(n.prototype,t),(r.prototype.constructor=r).__super__=n.prototype,r};var V=function(){throw new Error('A "url" property or function must be specified')},G=function(t,e){var i=e.error;e.error=function(n){i&&i.call(e.context,t,n,e),t.trigger("error",t,n,e)}};return e}),function(){var e=function(t){var r=new e.Builder;return r.pipeline.add(e.trimmer,e.stopWordFilter,e.stemmer),r.searchPipeline.add(e.stemmer),t.call(r,r),r.build()};e.version="2.3.6",e.utils={},e.utils.warn=function(e){return function(t){e.console&&console.warn&&console.warn(t)}}(this),e.utils.asString=function(e){return null==e?"":e.toString()},e.utils.clone=function(e){if(null==e)return e;for(var t=Object.create(null),r=Object.keys(e),i=0;i<r.length;i++){var n=r[i],s=e[n];if(Array.isArray(s))t[n]=s.slice();else{if("string"!=typeof s&&"number"!=typeof s&&"boolean"!=typeof s)throw new TypeError("clone is not deep and does not support nested objects");t[n]=s}}return t},e.FieldRef=function(e,t,r){this.docRef=e,this.fieldName=t,this._stringValue=r},e.FieldRef.joiner="/",e.FieldRef.fromString=function(t){var r=t.indexOf(e.FieldRef.joiner);if(-1===r)throw"malformed field ref string";var i=t.slice(0,r),n=t.slice(r+1);return new e.FieldRef(n,i,t)},e.FieldRef.prototype.toString=function(){return null==this._stringValue&&(this._stringValue=this.fieldName+e.FieldRef.joiner+this.docRef),this._stringValue},e.Set=function(e){if(this.elements=Object.create(null),e){this.length=e.length;for(var t=0;t<this.length;t++)this.elements[e[t]]=!0}else this.length=0},e.Set.complete={intersect:function(e){return e},union:function(e){return e},contains:function(){return!0}},e.Set.empty={intersect:function(){return this},union:function(e){return e},contains:function(){return!1}},e.Set.prototype.contains=function(e){return!!this.elements[e]},e.Set.prototype.intersect=function(t){var r,i,n,s=[];if(t===e.Set.complete)return this;if(t===e.Set.empty)return t;i=this.length<t.length?(r=this,t):(r=t,this),n=Object.keys(r.elements);for(var o=0;o<n.length;o++){var a=n[o];a in i.elements&&s.push(a)}return new e.Set(s)},e.Set.prototype.union=function(t){return t===e.Set.complete?e.Set.complete:t===e.Set.empty?this:new e.Set(Object.keys(this.elements).concat(Object.keys(t.elements)))},e.idf=function(e,t){var r=0;for(var i in e)"_index"!=i&&(r+=Object.keys(e[i]).length);var n=(t-r+.5)/(r+.5);return Math.log(1+Math.abs(n))},e.Token=function(e,t){this.str=e||"",this.metadata=t||{}},e.Token.prototype.toString=function(){return this.str},e.Token.prototype.update=function(e){return this.str=e(this.str,this.metadata),this},e.Token.prototype.clone=function(t){return t=t||function(e){return e},new e.Token(t(this.str,this.metadata),this.metadata)},e.tokenizer=function(t,r){if(null==t||null==t)return[];if(Array.isArray(t))return t.map(function(t){return new e.Token(e.utils.asString(t).toLowerCase(),e.utils.clone(r))});for(var i=t.toString().trim().toLowerCase(),n=i.length,s=[],o=0,a=0;o<=n;o++){var l=o-a;if(i.charAt(o).match(e.tokenizer.separator)||o==n){if(0<l){var c=e.utils.clone(r)||{};c.position=[a,l],c.index=s.length,s.push(new e.Token(i.slice(a,o),c))}a=o+1}}return s},e.tokenizer.separator=/[\s\-]+/,e.Pipeline=function(){this._stack=[]},e.Pipeline.registeredFunctions=Object.create(null),e.Pipeline.registerFunction=function(t,r){r in this.registeredFunctions&&e.utils.warn("Overwriting existing registered function: "+r),t.label=r,e.Pipeline.registeredFunctions[t.label]=t},e.Pipeline.warnIfFunctionNotRegistered=function(t){t.label&&t.label in this.registeredFunctions||e.utils.warn("Function is not registered with pipeline. This may cause problems when serialising the index.\n",t)},e.Pipeline.load=function(t){var r=new e.Pipeline;return t.forEach(function(t){var i=e.Pipeline.registeredFunctions[t];if(!i)throw new Error("Cannot load unregistered function: "+t);r.add(i)}),r},e.Pipeline.prototype.add=function(){Array.prototype.slice.call(arguments).forEach(function(t){e.Pipeline.warnIfFunctionNotRegistered(t),this._stack.push(t)},this)},e.Pipeline.prototype.after=function(t,r){e.Pipeline.warnIfFunctionNotRegistered(r);var i=this._stack.indexOf(t);if(-1==i)throw new Error("Cannot find existingFn");i+=1,this._stack.splice(i,0,r)},e.Pipeline.prototype.before=function(t,r){e.Pipeline.warnIfFunctionNotRegistered(r);var i=this._stack.indexOf(t);if(-1==i)throw new Error("Cannot find existingFn");this._stack.splice(i,0,r)},e.Pipeline.prototype.remove=function(e){var t=this._stack.indexOf(e);-1!=t&&this._stack.splice(t,1)},e.Pipeline.prototype.run=function(e){for(var t=this._stack.length,r=0;r<t;r++){for(var i=this._stack[r],n=[],s=0;s<e.length;s++){var o=i(e[s],s,e);if(void 0!==o&&""!==o)if(Array.isArray(o))for(var a=0;a<o.length;a++)n.push(o[a]);else n.push(o)}e=n}return e},e.Pipeline.prototype.runString=function(t,r){var i=new e.Token(t,r);return this.run([i]).map(function(e){return e.toString()})},e.Pipeline.prototype.reset=function(){this._stack=[]},e.Pipeline.prototype.toJSON=function(){return this._stack.map(function(t){return e.Pipeline.warnIfFunctionNotRegistered(t),t.label})},e.Vector=function(e){this._magnitude=0,this.elements=e||[]},e.Vector.prototype.positionForIndex=function(e){if(0==this.elements.length)return 0;for(var t=0,r=this.elements.length/2,i=r-t,n=Math.floor(i/2),s=this.elements[2*n];1<i&&(s<e&&(t=n),e<s&&(r=n),s!=e);)i=r-t,n=t+Math.floor(i/2),s=this.elements[2*n];return s==e?2*n:e<s?2*n:s<e?2*(n+1):void 0},e.Vector.prototype.insert=function(e,t){this.upsert(e,t,function(){throw"duplicate index"})},e.Vector.prototype.upsert=function(e,t,r){this._magnitude=0;var i=this.positionForIndex(e);this.elements[i]==e?this.elements[i+1]=r(this.elements[i+1],t):this.elements.splice(i,0,e,t)},e.Vector.prototype.magnitude=function(){if(this._magnitude)return this._magnitude;for(var e=0,t=this.elements.length,r=1;r<t;r+=2){var i=this.elements[r];e+=i*i}return this._magnitude=Math.sqrt(e)},e.Vector.prototype.dot=function(e){for(var t=0,r=this.elements,i=e.elements,n=r.length,s=i.length,o=0,a=0,u=0,l=0;u<n&&l<s;)(o=r[u])<(a=i[l])?u+=2:a<o?l+=2:o==a&&(t+=r[u+1]*i[l+1],u+=2,l+=2);return t},e.Vector.prototype.similarity=function(e){return this.dot(e)/this.magnitude()||0},e.Vector.prototype.toArray=function(){for(var e=new Array(this.elements.length/2),t=1,r=0;t<this.elements.length;t+=2,r++)e[r]=this.elements[t];return e},e.Vector.prototype.toJSON=function(){return this.elements},e.stemmer=function(){var e={ational:"ate",tional:"tion",enci:"ence",anci:"ance",izer:"ize",bli:"ble",alli:"al",entli:"ent",eli:"e",ousli:"ous",ization:"ize",ation:"ate",ator:"ate",alism:"al",iveness:"ive",fulness:"ful",ousness:"ous",aliti:"al",iviti:"ive",biliti:"ble",logi:"log"},t={icate:"ic",ative:"",alize:"al",iciti:"ic",ical:"ic",ful:"",ness:""},i="[aeiouy]",n="[^aeiou][^aeiouy]*",c=new RegExp("^([^aeiou][^aeiouy]*)?[aeiouy][aeiou]*[^aeiou][^aeiouy]*"),h=new RegExp("^([^aeiou][^aeiouy]*)?[aeiouy][aeiou]*[^aeiou][^aeiouy]*[aeiouy][aeiou]*[^aeiou][^aeiouy]*"),d=new RegExp("^([^aeiou][^aeiouy]*)?[aeiouy][aeiou]*[^aeiou][^aeiouy]*([aeiouy][aeiou]*)?$"),f=new RegExp("^([^aeiou][^aeiouy]*)?[aeiouy]"),p=/^(.+?)(ss|i)es$/,y=/^(.+?)([^s])s$/,m=/^(.+?)eed$/,v=/^(.+?)(ed|ing)$/,g=/.$/,x=/(at|bl|iz)$/,w=new RegExp("([^aeiouylsz])\\1$"),Q=new RegExp("^"+n+i+"[^aeiouwxy]$"),k=/^(.+?[^aeiou])y$/,S=/^(.+?)(ational|tional|enci|anci|izer|bli|alli|entli|eli|ousli|ization|ation|ator|alism|iveness|fulness|ousness|aliti|iviti|biliti|logi)$/,E=/^(.+?)(icate|ative|alize|iciti|ical|ful|ness)$/,L=/^(.+?)(al|ance|ence|er|ic|able|ible|ant|ement|ment|ent|ou|ism|ate|iti|ous|ive|ize)$/,b=/^(.+?)(s|t)(ion)$/,P=/^(.+?)e$/,T=/ll$/,O=new RegExp("^"+n+i+"[^aeiouwxy]$"),I=function(r){var i,n,s,o,a,u,l;if(r.length<3)return r;if("y"==(s=r.substr(0,1))&&(r=s.toUpperCase()+r.substr(1)),a=y,(o=p).test(r)?r=r.replace(o,"$1$2"):a.test(r)&&(r=r.replace(a,"$1$2")),a=v,(o=m).test(r)){var I=o.exec(r);(o=c).test(I[1])&&(o=g,r=r.replace(o,""))}else if(a.test(r)){i=(I=a.exec(r))[1],(a=f).test(i)&&(u=w,l=Q,(a=x).test(r=i)?r+="e":u.test(r)?(o=g,r=r.replace(o,"")):l.test(r)&&(r+="e"))}(o=k).test(r)&&(r=(i=(I=o.exec(r))[1])+"i");(o=S).test(r)&&(i=(I=o.exec(r))[1],n=I[2],(o=c).test(i)&&(r=i+e[n]));(o=E).test(r)&&(i=(I=o.exec(r))[1],n=I[2],(o=c).test(i)&&(r=i+t[n]));if(a=b,(o=L).test(r))i=(I=o.exec(r))[1],(o=h).test(i)&&(r=i);else if(a.test(r)){i=(I=a.exec(r))[1]+I[2],(a=h).test(i)&&(r=i)}(o=P).test(r)&&(i=(I=o.exec(r))[1],a=d,u=O,((o=h).test(i)||a.test(i)&&!u.test(i))&&(r=i));return a=h,(o=T).test(r)&&a.test(r)&&(o=g,r=r.replace(o,"")),"y"==s&&(r=s.toLowerCase()+r.substr(1)),r};return function(e){return e.update(I)}}(),e.Pipeline.registerFunction(e.stemmer,"stemmer"),e.generateStopWordFilter=function(e){var t=e.reduce(function(e,t){return e[t]=t,e},{});return function(e){if(e&&t[e.toString()]!==e.toString())return e}},e.stopWordFilter=e.generateStopWordFilter(["a","able","about","across","after","all","almost","also","am","among","an","and","any","are","as","at","be","because","been","but","by","can","cannot","could","dear","did","do","does","either","else","ever","every","for","from","get","got","had","has","have","he","her","hers","him","his","how","however","i","if","in","into","is","it","its","just","least","let","like","likely","may","me","might","most","must","my","neither","no","nor","not","of","off","often","on","only","or","other","our","own","rather","said","say","says","she","should","since","so","some","than","that","the","their","them","then","there","these","they","this","tis","to","too","twas","us","wants","was","we","were","what","when","where","which","while","who","whom","why","will","with","would","yet","you","your"]),e.Pipeline.registerFunction(e.stopWordFilter,"stopWordFilter"),e.trimmer=function(e){return e.update(function(e){return e.replace(/^\W+/,"").replace(/\W+$/,"")})},e.Pipeline.registerFunction(e.trimmer,"trimmer"),e.TokenSet=function(){this.final=!1,this.edges={},this.id=e.TokenSet._nextId,e.TokenSet._nextId+=1},e.TokenSet._nextId=1,e.TokenSet.fromArray=function(t){for(var r=new e.TokenSet.Builder,i=0,n=t.length;i<n;i++)r.insert(t[i]);return r.finish(),r.root},e.TokenSet.fromClause=function(t){return"editDistance"in t?e.TokenSet.fromFuzzyString(t.term,t.editDistance):e.TokenSet.fromString(t.term)},e.TokenSet.fromFuzzyString=function(t,r){for(var i=new e.TokenSet,n=[{node:i,editsRemaining:r,str:t}];n.length;){var s=n.pop();if(0<s.str.length){var o,a=s.str.charAt(0);a in s.node.edges?o=s.node.edges[a]:(o=new e.TokenSet,s.node.edges[a]=o),1==s.str.length&&(o.final=!0),n.push({node:o,editsRemaining:s.editsRemaining,str:s.str.slice(1)})}if(0!=s.editsRemaining){if("*"in s.node.edges)var u=s.node.edges["*"];else{u=new e.TokenSet;s.node.edges["*"]=u}if(0==s.str.length&&(u.final=!0),n.push({node:u,editsRemaining:s.editsRemaining-1,str:s.str}),1<s.str.length&&n.push({node:s.node,editsRemaining:s.editsRemaining-1,str:s.str.slice(1)}),1==s.str.length&&(s.node.final=!0),1<=s.str.length){if("*"in s.node.edges)var l=s.node.edges["*"];else{l=new e.TokenSet;s.node.edges["*"]=l}1==s.str.length&&(l.final=!0),n.push({node:l,editsRemaining:s.editsRemaining-1,str:s.str.slice(1)})}if(1<s.str.length){var c,h=s.str.charAt(0),d=s.str.charAt(1);d in s.node.edges?c=s.node.edges[d]:(c=new e.TokenSet,s.node.edges[d]=c),1==s.str.length&&(c.final=!0),n.push({node:c,editsRemaining:s.editsRemaining-1,str:h+s.str.slice(2)})}}}return i},e.TokenSet.fromString=function(t){for(var r=new e.TokenSet,i=r,n=0,s=t.length;n<s;n++){var o=t[n],a=n==s-1;if("*"==o)(r.edges[o]=r).final=a;else{var u=new e.TokenSet;u.final=a,r.edges[o]=u,r=u}}return i},e.TokenSet.prototype.toArray=function(){for(var e=[],t=[{prefix:"",node:this}];t.length;){var r=t.pop(),i=Object.keys(r.node.edges),n=i.length;r.node.final&&(r.prefix.charAt(0),e.push(r.prefix));for(var s=0;s<n;s++){var o=i[s];t.push({prefix:r.prefix.concat(o),node:r.node.edges[o]})}}return e},e.TokenSet.prototype.toString=function(){if(this._str)return this._str;for(var e=this.final?"1":"0",t=Object.keys(this.edges).sort(),r=t.length,i=0;i<r;i++){var n=t[i];e=e+n+this.edges[n].id}return e},e.TokenSet.prototype.intersect=function(t){for(var r=new e.TokenSet,i=void 0,n=[{qNode:t,output:r,node:this}];n.length;){i=n.pop();for(var s=Object.keys(i.qNode.edges),o=s.length,a=Object.keys(i.node.edges),u=a.length,l=0;l<o;l++)for(var c=s[l],h=0;h<u;h++){var d=a[h];if(d==c||"*"==c){var f=i.node.edges[d],p=i.qNode.edges[c],y=f.final&&p.final,m=void 0;d in i.output.edges?(m=i.output.edges[d]).final=m.final||y:((m=new e.TokenSet).final=y,i.output.edges[d]=m),n.push({qNode:p,output:m,node:f})}}}return r},e.TokenSet.Builder=function(){this.previousWord="",this.root=new e.TokenSet,this.uncheckedNodes=[],this.minimizedNodes={}},e.TokenSet.Builder.prototype.insert=function(t){var r,i=0;if(t<this.previousWord)throw new Error("Out of order word insertion");for(var n=0;n<t.length&&n<this.previousWord.length&&t[n]==this.previousWord[n];n++)i++;this.minimize(i),r=0==this.uncheckedNodes.length?this.root:this.uncheckedNodes[this.uncheckedNodes.length-1].child;for(n=i;n<t.length;n++){var s=new e.TokenSet,o=t[n];r.edges[o]=s,this.uncheckedNodes.push({parent:r,char:o,child:s}),r=s}r.final=!0,this.previousWord=t},e.TokenSet.Builder.prototype.finish=function(){this.minimize(0)},e.TokenSet.Builder.prototype.minimize=function(e){for(var t=this.uncheckedNodes.length-1;e<=t;t--){var r=this.uncheckedNodes[t],i=r.child.toString();i in this.minimizedNodes?r.parent.edges[r.char]=this.minimizedNodes[i]:(r.child._str=i,this.minimizedNodes[i]=r.child),this.uncheckedNodes.pop()}},e.Index=function(e){this.invertedIndex=e.invertedIndex,this.fieldVectors=e.fieldVectors,this.tokenSet=e.tokenSet,this.fields=e.fields,this.pipeline=e.pipeline},e.Index.prototype.search=function(t){return this.query(function(r){new e.QueryParser(t,r).parse()})},e.Index.prototype.query=function(t){for(var r=new e.Query(this.fields),i=Object.create(null),n=Object.create(null),s=Object.create(null),o=Object.create(null),a=Object.create(null),u=0;u<this.fields.length;u++)n[this.fields[u]]=new e.Vector;t.call(r,r);for(u=0;u<r.clauses.length;u++){var c,l=r.clauses[u],h=e.Set.complete;c=l.usePipeline?this.pipeline.runString(l.term,{fields:l.fields}):[l.term];for(var d=0;d<c.length;d++){var f=c[d];l.term=f;var p=e.TokenSet.fromClause(l),y=this.tokenSet.intersect(p).toArray();if(0===y.length&&l.presence===e.Query.presence.REQUIRED){for(var m=0;m<l.fields.length;m++){o[v=l.fields[m]]=e.Set.empty}break}for(var g=0;g<y.length;g++){var x=y[g],w=this.invertedIndex[x],Q=w._index;for(m=0;m<l.fields.length;m++){var k=w[v=l.fields[m]],S=Object.keys(k),E=x+"/"+v,L=new e.Set(S);if(l.presence==e.Query.presence.REQUIRED&&(h=h.union(L),void 0===o[v]&&(o[v]=e.Set.complete)),l.presence!=e.Query.presence.PROHIBITED){if(n[v].upsert(Q,l.boost,function(e,t){return e+t}),!s[E]){for(var b=0;b<S.length;b++){var P,T=S[b],O=new e.FieldRef(T,v),I=k[T];void 0===(P=i[O])?i[O]=new e.MatchData(x,v,I):P.add(x,v,I)}s[E]=!0}}else void 0===a[v]&&(a[v]=e.Set.empty),a[v]=a[v].union(L)}}}if(l.presence===e.Query.presence.REQUIRED)for(m=0;m<l.fields.length;m++){o[v=l.fields[m]]=o[v].intersect(h)}}var R=e.Set.complete,F=e.Set.empty;for(u=0;u<this.fields.length;u++){var v;o[v=this.fields[u]]&&(R=R.intersect(o[v])),a[v]&&(F=F.union(a[v]))}var C=Object.keys(i),N=[],_=Object.create(null);if(r.isNegated()){C=Object.keys(this.fieldVectors);for(u=0;u<C.length;u++){O=C[u];var j=e.FieldRef.fromString(O);i[O]=new e.MatchData}}for(u=0;u<C.length;u++){var D=(j=e.FieldRef.fromString(C[u])).docRef;if(R.contains(D)&&!F.contains(D)){var A,B=this.fieldVectors[j],V=n[j.fieldName].similarity(B);if(void 0!==(A=_[D]))A.score+=V,A.matchData.combine(i[j]);else{var z={ref:D,score:V,matchData:i[j]};_[D]=z,N.push(z)}}}return N.sort(function(e,t){return t.score-e.score})},e.Index.prototype.toJSON=function(){var t=Object.keys(this.invertedIndex).sort().map(function(e){return[e,this.invertedIndex[e]]},this),r=Object.keys(this.fieldVectors).map(function(e){return[e,this.fieldVectors[e].toJSON()]},this);return{version:e.version,fields:this.fields,fieldVectors:r,invertedIndex:t,pipeline:this.pipeline.toJSON()}},e.Index.load=function(t){var r={},i={},n=t.fieldVectors,s=Object.create(null),o=t.invertedIndex,a=new e.TokenSet.Builder,u=e.Pipeline.load(t.pipeline);t.version!=e.version&&e.utils.warn("Version mismatch when loading serialised index. Current version of lunr '"+e.version+"' does not match serialized index '"+t.version+"'");for(var l=0;l<n.length;l++){var h=(c=n[l])[0],d=c[1];i[h]=new e.Vector(d)}for(l=0;l<o.length;l++){var c,f=(c=o[l])[0],p=c[1];a.insert(f),s[f]=p}return a.finish(),r.fields=t.fields,r.fieldVectors=i,r.invertedIndex=s,r.tokenSet=a.root,r.pipeline=u,new e.Index(r)},e.Builder=function(){this._ref="id",this._fields=Object.create(null),this._documents=Object.create(null),this.invertedIndex=Object.create(null),this.fieldTermFrequencies={},this.fieldLengths={},this.tokenizer=e.tokenizer,this.pipeline=new e.Pipeline,this.searchPipeline=new e.Pipeline,this.documentCount=0,this._b=.75,this._k1=1.2,this.termIndex=0,this.metadataWhitelist=[]},e.Builder.prototype.ref=function(e){this._ref=e},e.Builder.prototype.field=function(e,t){if(/\//.test(e))throw new RangeError("Field '"+e+"' contains illegal character '/'");this._fields[e]=t||{}},e.Builder.prototype.b=function(e){this._b=e<0?0:1<e?1:e},e.Builder.prototype.k1=function(e){this._k1=e},e.Builder.prototype.add=function(t,r){var i=t[this._ref],n=Object.keys(this._fields);this._documents[i]=r||{},this.documentCount+=1;for(var s=0;s<n.length;s++){var o=n[s],a=this._fields[o].extractor,u=a?a(t):t[o],l=this.tokenizer(u,{fields:[o]}),c=this.pipeline.run(l),h=new e.FieldRef(i,o),d=Object.create(null);this.fieldTermFrequencies[h]=d,this.fieldLengths[h]=0,this.fieldLengths[h]+=c.length;for(var f=0;f<c.length;f++){var p=c[f];if(null==d[p]&&(d[p]=0),d[p]+=1,null==this.invertedIndex[p]){var y=Object.create(null);y._index=this.termIndex,this.termIndex+=1;for(var m=0;m<n.length;m++)y[n[m]]=Object.create(null);this.invertedIndex[p]=y}null==this.invertedIndex[p][o][i]&&(this.invertedIndex[p][o][i]=Object.create(null));for(var v=0;v<this.metadataWhitelist.length;v++){var g=this.metadataWhitelist[v],x=p.metadata[g];null==this.invertedIndex[p][o][i][g]&&(this.invertedIndex[p][o][i][g]=[]),this.invertedIndex[p][o][i][g].push(x)}}}},e.Builder.prototype.calculateAverageFieldLengths=function(){for(var t=Object.keys(this.fieldLengths),r=t.length,i={},n={},s=0;s<r;s++){var o=e.FieldRef.fromString(t[s]),a=o.fieldName;n[a]||(n[a]=0),n[a]+=1,i[a]||(i[a]=0),i[a]+=this.fieldLengths[o]}var u=Object.keys(this._fields);for(s=0;s<u.length;s++){var l=u[s];i[l]=i[l]/n[l]}this.averageFieldLength=i},e.Builder.prototype.createFieldVectors=function(){for(var t={},r=Object.keys(this.fieldTermFrequencies),i=r.length,n=Object.create(null),s=0;s<i;s++){for(var o=e.FieldRef.fromString(r[s]),a=o.fieldName,u=this.fieldLengths[o],l=new e.Vector,c=this.fieldTermFrequencies[o],h=Object.keys(c),d=h.length,f=this._fields[a].boost||1,p=this._documents[o.docRef].boost||1,y=0;y<d;y++){var m,v,g,x=h[y],w=c[x],Q=this.invertedIndex[x]._index;void 0===n[x]?(m=e.idf(this.invertedIndex[x],this.documentCount),n[x]=m):m=n[x],v=m*((this._k1+1)*w)/(this._k1*(1-this._b+this._b*(u/this.averageFieldLength[a]))+w),v*=f,v*=p,g=Math.round(1e3*v)/1e3,l.insert(Q,g)}t[o]=l}this.fieldVectors=t},e.Builder.prototype.createTokenSet=function(){this.tokenSet=e.TokenSet.fromArray(Object.keys(this.invertedIndex).sort())},e.Builder.prototype.build=function(){return this.calculateAverageFieldLengths(),this.createFieldVectors(),this.createTokenSet(),new e.Index({invertedIndex:this.invertedIndex,fieldVectors:this.fieldVectors,tokenSet:this.tokenSet,fields:Object.keys(this._fields),pipeline:this.searchPipeline})},e.Builder.prototype.use=function(e){var t=Array.prototype.slice.call(arguments,1);t.unshift(this),e.apply(this,t)},e.MatchData=function(e,t,r){for(var i=Object.create(null),n=Object.keys(r||{}),s=0;s<n.length;s++){var o=n[s];i[o]=r[o].slice()}this.metadata=Object.create(null),void 0!==e&&(this.metadata[e]=Object.create(null),this.metadata[e][t]=i)},e.MatchData.prototype.combine=function(e){for(var t=Object.keys(e.metadata),r=0;r<t.length;r++){var i=t[r],n=Object.keys(e.metadata[i]);null==this.metadata[i]&&(this.metadata[i]=Object.create(null));for(var s=0;s<n.length;s++){var o=n[s],a=Object.keys(e.metadata[i][o]);null==this.metadata[i][o]&&(this.metadata[i][o]=Object.create(null));for(var u=0;u<a.length;u++){var l=a[u];null==this.metadata[i][o][l]?this.metadata[i][o][l]=e.metadata[i][o][l]:this.metadata[i][o][l]=this.metadata[i][o][l].concat(e.metadata[i][o][l])}}}},e.MatchData.prototype.add=function(e,t,r){if(!(e in this.metadata))return this.metadata[e]=Object.create(null),void(this.metadata[e][t]=r);if(t in this.metadata[e])for(var i=Object.keys(r),n=0;n<i.length;n++){var s=i[n];s in this.metadata[e][t]?this.metadata[e][t][s]=this.metadata[e][t][s].concat(r[s]):this.metadata[e][t][s]=r[s]}else this.metadata[e][t]=r},e.Query=function(e){this.clauses=[],this.allFields=e},e.Query.wildcard=new String("*"),e.Query.wildcard.NONE=0,e.Query.wildcard.LEADING=1,e.Query.wildcard.TRAILING=2,e.Query.presence={OPTIONAL:1,REQUIRED:2,PROHIBITED:3},e.Query.prototype.clause=function(t){return"fields"in t||(t.fields=this.allFields),"boost"in t||(t.boost=1),"usePipeline"in t||(t.usePipeline=!0),"wildcard"in t||(t.wildcard=e.Query.wildcard.NONE),t.wildcard&e.Query.wildcard.LEADING&&t.term.charAt(0)!=e.Query.wildcard&&(t.term="*"+t.term),t.wildcard&e.Query.wildcard.TRAILING&&t.term.slice(-1)!=e.Query.wildcard&&(t.term=t.term+"*"),"presence"in t||(t.presence=e.Query.presence.OPTIONAL),this.clauses.push(t),this},e.Query.prototype.isNegated=function(){for(var t=0;t<this.clauses.length;t++)if(this.clauses[t].presence!=e.Query.presence.PROHIBITED)return!1;return!0},e.Query.prototype.term=function(t,r){if(Array.isArray(t))return t.forEach(function(t){this.term(t,e.utils.clone(r))},this),this;var i=r||{};return i.term=t.toString(),this.clause(i),this},e.QueryParseError=function(e,t,r){this.name="QueryParseError",this.message=e,this.start=t,this.end=r},e.QueryParseError.prototype=new Error,e.QueryLexer=function(e){this.lexemes=[],this.str=e,this.length=e.length,this.pos=0,this.start=0,this.escapeCharPositions=[]},e.QueryLexer.prototype.run=function(){for(var t=e.QueryLexer.lexText;t;)t=t(this)},e.QueryLexer.prototype.sliceString=function(){for(var e=[],t=this.start,r=this.pos,i=0;i<this.escapeCharPositions.length;i++)r=this.escapeCharPositions[i],e.push(this.str.slice(t,r)),t=r+1;return e.push(this.str.slice(t,this.pos)),this.escapeCharPositions.length=0,e.join("")},e.QueryLexer.prototype.emit=function(e){this.lexemes.push({type:e,str:this.sliceString(),start:this.start,end:this.pos}),this.start=this.pos},e.QueryLexer.prototype.escapeCharacter=function(){this.escapeCharPositions.push(this.pos-1),this.pos+=1},e.QueryLexer.prototype.next=function(){if(this.pos>=this.length)return e.QueryLexer.EOS;var t=this.str.charAt(this.pos);return this.pos+=1,t},e.QueryLexer.prototype.width=function(){return this.pos-this.start},e.QueryLexer.prototype.ignore=function(){this.start==this.pos&&(this.pos+=1),this.start=this.pos},e.QueryLexer.prototype.backup=function(){this.pos-=1},e.QueryLexer.prototype.acceptDigitRun=function(){for(var t,r;47<(r=(t=this.next()).charCodeAt(0))&&r<58;);t!=e.QueryLexer.EOS&&this.backup()},e.QueryLexer.prototype.more=function(){return this.pos<this.length},e.QueryLexer.EOS="EOS",e.QueryLexer.FIELD="FIELD",e.QueryLexer.TERM="TERM",e.QueryLexer.EDIT_DISTANCE="EDIT_DISTANCE",e.QueryLexer.BOOST="BOOST",e.QueryLexer.PRESENCE="PRESENCE",e.QueryLexer.lexField=function(t){return t.backup(),t.emit(e.QueryLexer.FIELD),t.ignore(),e.QueryLexer.lexText},e.QueryLexer.lexTerm=function(t){if(1<t.width()&&(t.backup(),t.emit(e.QueryLexer.TERM)),t.ignore(),t.more())return e.QueryLexer.lexText},e.QueryLexer.lexEditDistance=function(t){return t.ignore(),t.acceptDigitRun(),t.emit(e.QueryLexer.EDIT_DISTANCE),e.QueryLexer.lexText},e.QueryLexer.lexBoost=function(t){return t.ignore(),t.acceptDigitRun(),t.emit(e.QueryLexer.BOOST),e.QueryLexer.lexText},e.QueryLexer.lexEOS=function(t){0<t.width()&&t.emit(e.QueryLexer.TERM)},e.QueryLexer.termSeparator=e.tokenizer.separator,e.QueryLexer.lexText=function(t){for(;;){var r=t.next();if(r==e.QueryLexer.EOS)return e.QueryLexer.lexEOS;if(92!=r.charCodeAt(0)){if(":"==r)return e.QueryLexer.lexField;if("~"==r)return t.backup(),0<t.width()&&t.emit(e.QueryLexer.TERM),e.QueryLexer.lexEditDistance;if("^"==r)return t.backup(),0<t.width()&&t.emit(e.QueryLexer.TERM),e.QueryLexer.lexBoost;if("+"==r&&1===t.width())return t.emit(e.QueryLexer.PRESENCE),e.QueryLexer.lexText;if("-"==r&&1===t.width())return t.emit(e.QueryLexer.PRESENCE),e.QueryLexer.lexText;if(r.match(e.QueryLexer.termSeparator))return e.QueryLexer.lexTerm}else t.escapeCharacter()}},e.QueryParser=function(t,r){this.lexer=new e.QueryLexer(t),this.query=r,this.currentClause={},this.lexemeIdx=0},e.QueryParser.prototype.parse=function(){this.lexer.run(),this.lexemes=this.lexer.lexemes;for(var t=e.QueryParser.parseClause;t;)t=t(this);return this.query},e.QueryParser.prototype.peekLexeme=function(){return this.lexemes[this.lexemeIdx]},e.QueryParser.prototype.consumeLexeme=function(){var e=this.peekLexeme();return this.lexemeIdx+=1,e},e.QueryParser.prototype.nextClause=function(){var e=this.currentClause;this.query.clause(e),this.currentClause={}},e.QueryParser.parseClause=function(t){var r=t.peekLexeme();if(null!=r)switch(r.type){case e.QueryLexer.PRESENCE:return e.QueryParser.parsePresence;case e.QueryLexer.FIELD:return e.QueryParser.parseField;case e.QueryLexer.TERM:return e.QueryParser.parseTerm;default:var i="expected either a field or a term, found "+r.type;throw 1<=r.str.length&&(i+=" with value '"+r.str+"'"),new e.QueryParseError(i,r.start,r.end)}},e.QueryParser.parsePresence=function(t){var r=t.consumeLexeme();if(null!=r){switch(r.str){case"-":t.currentClause.presence=e.Query.presence.PROHIBITED;break;case"+":t.currentClause.presence=e.Query.presence.REQUIRED;break;default:var i="unrecognised presence operator'"+r.str+"'";throw new e.QueryParseError(i,r.start,r.end)}var n=t.peekLexeme();if(null==n){i="expecting term or field, found nothing";throw new e.QueryParseError(i,r.start,r.end)}switch(n.type){case e.QueryLexer.FIELD:return e.QueryParser.parseField;case e.QueryLexer.TERM:return e.QueryParser.parseTerm;default:i="expecting term or field, found '"+n.type+"'";throw new e.QueryParseError(i,n.start,n.end)}}},e.QueryParser.parseField=function(t){var r=t.consumeLexeme();if(null!=r){if(-1==t.query.allFields.indexOf(r.str)){var i=t.query.allFields.map(function(e){return"'"+e+"'"}).join(", "),n="unrecognised field '"+r.str+"', possible fields: "+i;throw new e.QueryParseError(n,r.start,r.end)}t.currentClause.fields=[r.str];var s=t.peekLexeme();if(null==s){n="expecting term, found nothing";throw new e.QueryParseError(n,r.start,r.end)}switch(s.type){case e.QueryLexer.TERM:return e.QueryParser.parseTerm;default:n="expecting term, found '"+s.type+"'";throw new e.QueryParseError(n,s.start,s.end)}}},e.QueryParser.parseTerm=function(t){var r=t.consumeLexeme();if(null!=r){t.currentClause.term=r.str.toLowerCase(),-1!=r.str.indexOf("*")&&(t.currentClause.usePipeline=!1);var i=t.peekLexeme();if(null==i)return void t.nextClause();switch(i.type){case e.QueryLexer.TERM:return t.nextClause(),e.QueryParser.parseTerm;case e.QueryLexer.FIELD:return t.nextClause(),e.QueryParser.parseField;case e.QueryLexer.EDIT_DISTANCE:return e.QueryParser.parseEditDistance;case e.QueryLexer.BOOST:return e.QueryParser.parseBoost;case e.QueryLexer.PRESENCE:return t.nextClause(),e.QueryParser.parsePresence;default:var n="Unexpected lexeme type '"+i.type+"'";throw new e.QueryParseError(n,i.start,i.end)}}},e.QueryParser.parseEditDistance=function(t){var r=t.consumeLexeme();if(null!=r){var i=parseInt(r.str,10);if(isNaN(i)){var n="edit distance must be numeric";throw new e.QueryParseError(n,r.start,r.end)}t.currentClause.editDistance=i;var s=t.peekLexeme();if(null==s)return void t.nextClause();switch(s.type){case e.QueryLexer.TERM:return t.nextClause(),e.QueryParser.parseTerm;case e.QueryLexer.FIELD:return t.nextClause(),e.QueryParser.parseField;case e.QueryLexer.EDIT_DISTANCE:return e.QueryParser.parseEditDistance;case e.QueryLexer.BOOST:return e.QueryParser.parseBoost;case e.QueryLexer.PRESENCE:return t.nextClause(),e.QueryParser.parsePresence;default:n="Unexpected lexeme type '"+s.type+"'";throw new e.QueryParseError(n,s.start,s.end)}}},e.QueryParser.parseBoost=function(t){var r=t.consumeLexeme();if(null!=r){var i=parseInt(r.str,10);if(isNaN(i)){var n="boost must be numeric";throw new e.QueryParseError(n,r.start,r.end)}t.currentClause.boost=i;var s=t.peekLexeme();if(null==s)return void t.nextClause();switch(s.type){case e.QueryLexer.TERM:return t.nextClause(),e.QueryParser.parseTerm;case e.QueryLexer.FIELD:return t.nextClause(),e.QueryParser.parseField;case e.QueryLexer.EDIT_DISTANCE:return e.QueryParser.parseEditDistance;case e.QueryLexer.BOOST:return e.QueryParser.parseBoost;case e.QueryLexer.PRESENCE:return t.nextClause(),e.QueryParser.parsePresence;default:n="Unexpected lexeme type '"+s.type+"'";throw new e.QueryParseError(n,s.start,s.end)}}},function(e,t){"function"==typeof define&&define.amd?define(t):"object"==typeof exports?module.exports=t():e.lunr=t()}(this,function(){return e})}();var __extends=this&&this.__extends||function(){var extendStatics=function(d,b){return(extendStatics=Object.setPrototypeOf||{__proto__:[]}instanceof Array&&function(d,b){d.__proto__=b}||function(d,b){for(var p in b)b.hasOwnProperty(p)&&(d[p]=b[p])})(d,b)};return function(d,b){function __(){this.constructor=d}extendStatics(d,b),d.prototype=null===b?Object.create(b):(__.prototype=b.prototype,new __)}}(),typedoc,typedoc,typedoc,typedoc,typedoc,typedoc,typedoc,typedoc,typedoc,typedoc,typedoc;!function(typedoc){typedoc.$html=$("html");var services=[],components=[];typedoc.$document=$(document),typedoc.$window=$(window),typedoc.$body=$("body"),typedoc.registerService=function(constructor,name,priority){void 0===priority&&(priority=0),services.push({constructor:constructor,name:name,priority:priority,instance:null}),services.sort(function(a,b){return a.priority-b.priority})},typedoc.registerComponent=function(constructor,selector,priority,namespace){void 0===priority&&(priority=0),void 0===namespace&&(namespace="*"),components.push({selector:selector,constructor:constructor,priority:priority,namespace:namespace}),components.sort(function(a,b){return a.priority-b.priority})},"undefined"!=typeof Backbone&&(typedoc.Events=function(){},_.extend(typedoc.Events.prototype,Backbone.Events));var Application=function(_super){function Application(){var _this=_super.call(this)||this;return _this.createServices(),_this.createComponents(typedoc.$body),_this}return __extends(Application,_super),Application.prototype.createServices=function(){_(services).forEach(function(c){c.instance=new c.constructor,typedoc[c.name]=c.instance})},Application.prototype.createComponents=function($context,namespace){void 0===namespace&&(namespace="default");var result=[];return _(components).forEach(function(c){c.namespace!=namespace&&"*"!=c.namespace||$context.find(c.selector).each(function(m,el){var instance,$el=$(el);(instance=$el.data("component"))?-1==_(result).indexOf(instance)&&result.push(instance):(instance=new c.constructor({el:el}),$el.data("component",instance),result.push(instance))})}),result},Application}(typedoc.Events);typedoc.Application=Application}(typedoc||(typedoc={})),function(typedoc){var Viewport=function(_super){function Viewport(){var _this=_super.call(this)||this;return _this.scrollTop=0,_this.width=0,_this.height=0,typedoc.$window.on("scroll",_.throttle(function(){return _this.onScroll()},10)),typedoc.$window.on("resize",_.throttle(function(){return _this.onResize()},10)),_this.onResize(),_this.onScroll(),_this}return __extends(Viewport,_super),Viewport.prototype.triggerResize=function(){this.trigger("resize",this.width,this.height)},Viewport.prototype.onResize=function(){this.width=typedoc.$window.width()||0,this.height=typedoc.$window.height()||0,this.trigger("resize",this.width,this.height)},Viewport.prototype.onScroll=function(){this.scrollTop=typedoc.$window.scrollTop()||0,this.trigger("scroll",this.scrollTop)},Viewport}(typedoc.Events);typedoc.Viewport=Viewport,typedoc.registerService(Viewport,"viewport")}(typedoc||(typedoc={})),function(typedoc){typedoc.pointerDown="mousedown",typedoc.pointerMove="mousemove",typedoc.pointerUp="mouseup",typedoc.pointerDownPosition={x:0,y:0},typedoc.preventNextClick=!1,typedoc.isPointerDown=!1,typedoc.isPointerTouch=!1,typedoc.hasPointerMoved=!1,typedoc.isMobile=/Android|webOS|iPhone|iPad|iPod|BlackBerry|IEMobile|Opera Mini/i.test(navigator.userAgent),typedoc.$html.addClass(typedoc.isMobile?"is-mobile":"not-mobile"),typedoc.isMobile&&"ontouchstart"in document.documentElement&&(typedoc.isPointerTouch=!0,typedoc.pointerDown="touchstart",typedoc.pointerMove="touchmove",typedoc.pointerUp="touchend"),typedoc.$document.on(typedoc.pointerDown,function(e){typedoc.isPointerDown=!0,typedoc.hasPointerMoved=!1;var t="touchstart"==typedoc.pointerDown?e.originalEvent.targetTouches[0]:e;typedoc.pointerDownPosition.y=t.pageY||0,typedoc.pointerDownPosition.x=t.pageX||0}).on(typedoc.pointerMove,function(e){if(typedoc.isPointerDown&&!typedoc.hasPointerMoved){var t="touchstart"==typedoc.pointerDown?e.originalEvent.targetTouches[0]:e,x=typedoc.pointerDownPosition.x-(t.pageX||0),y=typedoc.pointerDownPosition.y-(t.pageY||0);typedoc.hasPointerMoved=10<Math.sqrt(x*x+y*y)}}).on(typedoc.pointerUp,function(e){typedoc.isPointerDown=!1}).on("click",function(e){typedoc.preventNextClick&&(e.preventDefault(),e.stopImmediatePropagation(),typedoc.preventNextClick=!1)})}(typedoc||(typedoc={})),function(typedoc){var FilterItem=function(){function FilterItem(key,value){this.key=key,this.value=value,this.defaultValue=value,this.initialize(),window.localStorage[this.key]&&this.setValue(this.fromLocalStorage(window.localStorage[this.key]))}return FilterItem.prototype.initialize=function(){},FilterItem.prototype.setValue=function(value){if(this.value!=value){var oldValue=this.value;this.value=value,window.localStorage[this.key]=this.toLocalStorage(value),this.handleValueChange(oldValue,value)}},FilterItem}(),FilterItemCheckbox=function(_super){function FilterItemCheckbox(){return null!==_super&&_super.apply(this,arguments)||this}return __extends(FilterItemCheckbox,_super),FilterItemCheckbox.prototype.initialize=function(){var _this=this;this.$checkbox=$("#tsd-filter-"+this.key),this.$checkbox.on("change",function(){_this.setValue(_this.$checkbox.prop("checked"))})},FilterItemCheckbox.prototype.handleValueChange=function(oldValue,newValue){this.$checkbox.prop("checked",this.value),typedoc.$html.toggleClass("toggle-"+this.key,this.value!=this.defaultValue)},FilterItemCheckbox.prototype.fromLocalStorage=function(value){return"true"==value},FilterItemCheckbox.prototype.toLocalStorage=function(value){return value?"true":"false"},FilterItemCheckbox}(FilterItem),FilterItemSelect=function(_super){function FilterItemSelect(){return null!==_super&&_super.apply(this,arguments)||this}return __extends(FilterItemSelect,_super),FilterItemSelect.prototype.initialize=function(){var _this=this;typedoc.$html.addClass("toggle-"+this.key+this.value),this.$select=$("#tsd-filter-"+this.key),this.$select.on(typedoc.pointerDown+" mouseover",function(){_this.$select.addClass("active")}).on("mouseleave",function(){_this.$select.removeClass("active")}).on(typedoc.pointerUp,"li",function(e){_this.$select.removeClass("active"),_this.setValue(($(e.target).attr("data-value")||"").toString())}),typedoc.$document.on(typedoc.pointerDown,function(e){$(e.target).parents().addBack().is(_this.$select)||_this.$select.removeClass("active")})},FilterItemSelect.prototype.handleValueChange=function(oldValue,newValue){this.$select.find("li.selected").removeClass("selected"),this.$select.find(".tsd-select-label").text(this.$select.find('li[data-value="'+newValue+'"]').addClass("selected").text()),typedoc.$html.removeClass("toggle-"+oldValue),typedoc.$html.addClass("toggle-"+newValue)},FilterItemSelect.prototype.fromLocalStorage=function(value){return value},FilterItemSelect.prototype.toLocalStorage=function(value){return value},FilterItemSelect}(FilterItem),Filter=function(_super){function Filter(options){var _this=_super.call(this,options)||this;return _this.optionVisibility=new FilterItemSelect("visibility","private"),_this.optionInherited=new FilterItemCheckbox("inherited",!0),_this.optionExternals=new FilterItemCheckbox("externals",!0),_this.optionOnlyExported=new FilterItemCheckbox("only-exported",!1),_this}return __extends(Filter,_super),Filter.isSupported=function(){try{return void 0!==window.localStorage}catch(e){return!1}},Filter}(Backbone.View);Filter.isSupported()?typedoc.registerComponent(Filter,"#tsd-filter"):typedoc.$html.addClass("no-filter")}(typedoc||(typedoc={})),function(typedoc){var MenuHighlight=function(_super){function MenuHighlight(options){var _this=_super.call(this,options)||this;return _this.anchors=[],_this.index=0,_this.listenTo(typedoc.viewport,"resize",_this.onResize),_this.listenTo(typedoc.viewport,"scroll",_this.onScroll),_this.createAnchors(),_this}return __extends(MenuHighlight,_super),MenuHighlight.prototype.createAnchors=function(){var _this=this;this.index=0,this.anchors=[{position:0}];var base=window.location.href;-1!=base.indexOf("#")&&(base=base.substr(0,base.indexOf("#"))),this.$el.find("a").each(function(_index,el){var href=el.href;if(-1!=href.indexOf("#")&&href.substr(0,base.length)==base){var hash=href.substr(href.indexOf("#")+1),$anchor=$("a.tsd-anchor[name="+hash+"]");0!=$anchor.length&&_this.anchors.push({$link:$(el.parentNode),$anchor:$anchor,position:0})}}),this.onResize()},MenuHighlight.prototype.onResize=function(){for(var anchor,index=1,count=this.anchors.length;index<count;index++)(anchor=this.anchors[index]).position=anchor.$anchor.offset().top;this.anchors.sort(function(a,b){return a.position-b.position}),this.onScroll(typedoc.viewport.scrollTop)},MenuHighlight.prototype.onScroll=function(scrollTop){var anchors=this.anchors,index=this.index,count=anchors.length-1;for(scrollTop+=5;0<index&&anchors[index].position>scrollTop;)index-=1;for(;index<count&&anchors[index+1].position<scrollTop;)index+=1;this.index!=index&&(0<this.index&&this.anchors[this.index].$link.removeClass("focus"),this.index=index,0<this.index&&this.anchors[this.index].$link.addClass("focus"))},MenuHighlight}(Backbone.View);typedoc.MenuHighlight=MenuHighlight,typedoc.registerComponent(MenuHighlight,".menu-highlight")}(typedoc||(typedoc={})),function(typedoc){var StickyMode,hasPositionSticky=typedoc.$html.hasClass("csspositionsticky");!function(StickyMode){StickyMode[StickyMode.None=0]="None",StickyMode[StickyMode.Secondary=1]="Secondary",StickyMode[StickyMode.Current=2]="Current"}(StickyMode||(StickyMode={}));var MenuSticky=function(_super){function MenuSticky(options){var _this=_super.call(this,options)||this;return _this.state="",_this.stickyMode=StickyMode.None,_this.stickyTop=0,_this.stickyBottom=0,_this.$current=_this.$el.find("> ul.current"),_this.$navigation=_this.$el.parents(".menu-sticky-wrap"),_this.$container=_this.$el.parents(".row"),_this.listenTo(typedoc.viewport,"resize",_this.onResize),hasPositionSticky||_this.listenTo(typedoc.viewport,"scroll",_this.onScroll),_this.onResize(typedoc.viewport.width,typedoc.viewport.height),_this}return __extends(MenuSticky,_super),MenuSticky.prototype.setState=function(state){this.state!=state&&(""!=this.state&&this.$navigation.removeClass(this.state),this.state=state,""!=this.state&&this.$navigation.addClass(this.state))},MenuSticky.prototype.onResize=function(width,height){this.stickyMode=StickyMode.None,this.setState("");var containerTop=this.$container.offset().top,containerHeight=this.$container.height()||0,bottom=containerTop+containerHeight;if(this.$navigation.height()<containerHeight){var elHeight=this.$el.height()||0,elTop=this.$el.offset().top;if(this.$current.length){var currentHeight=this.$current.height()||0,currentTop=this.$current.offset().top;this.$navigation.css("top",containerTop-currentTop+20),currentHeight<height&&(this.stickyMode=StickyMode.Current,this.stickyTop=currentTop,this.stickyBottom=bottom-elHeight+(currentTop-elTop)-20)}elHeight<height&&(this.$navigation.css("top",containerTop-elTop+20),this.stickyMode=StickyMode.Secondary,this.stickyTop=elTop,this.stickyBottom=bottom-elHeight-20)}hasPositionSticky?this.stickyMode==StickyMode.Current?this.setState("sticky-current"):this.stickyMode==StickyMode.Secondary?this.setState("sticky"):this.setState(""):(this.$navigation.css("left",this.$navigation.offset().left),this.onScroll(typedoc.viewport.scrollTop))},MenuSticky.prototype.onScroll=function(scrollTop){this.stickyMode==StickyMode.Current?scrollTop>this.stickyBottom?this.setState("sticky-bottom"):this.setState(scrollTop+20>this.stickyTop?"sticky-current":""):this.stickyMode==StickyMode.Secondary&&(scrollTop>this.stickyBottom?this.setState("sticky-bottom"):this.setState(scrollTop+20>this.stickyTop?"sticky":""))},MenuSticky}(Backbone.View);typedoc.MenuSticky=MenuSticky,typedoc.registerComponent(MenuSticky,".menu-sticky")}(typedoc||(typedoc={})),function(typedoc){var search;!function(search){var SearchLoadingState;!function(SearchLoadingState){SearchLoadingState[SearchLoadingState.Idle=0]="Idle",SearchLoadingState[SearchLoadingState.Loading=1]="Loading",SearchLoadingState[SearchLoadingState.Ready=2]="Ready",SearchLoadingState[SearchLoadingState.Failure=3]="Failure"}(SearchLoadingState||(SearchLoadingState={}));var $el=$("#tsd-search"),$field=$("#tsd-search-field"),$results=$(".results"),base=$el.attr("data-base")+"/",query="",loadingState=SearchLoadingState.Idle,hasFocus=!1,preventPress=!1,index,resultClicked=!1;function createIndex(){var builder=new lunr.Builder;builder.pipeline.add(lunr.trimmer),builder.field("name",{boost:10}),builder.field("parent"),builder.ref("id");var rows=search.data.rows,pos=0,length=rows.length;!function batch(){for(var cycles=0;cycles++<100;)if(builder.add(rows[pos]),++pos==length)return index=builder.build(),setLoadingState(SearchLoadingState.Ready);setTimeout(batch,10)}()}function loadIndex(){loadingState==SearchLoadingState.Idle&&(setTimeout(function(){loadingState==SearchLoadingState.Idle&&setLoadingState(SearchLoadingState.Loading)},500),void 0!==search.data?createIndex():$.get($el.attr("data-index")).done(function(source){eval(source),createIndex()}).fail(function(){setLoadingState(SearchLoadingState.Failure)}))}function updateResults(){if($results.empty(),loadingState==SearchLoadingState.Ready&&query){var res=index.search("*"+query+"*");0===res.length&&(res=index.search("*"+query+"~1*"));for(var i=0,c=Math.min(10,res.length);i<c;i++){var row=search.data.rows[Number(res[i].ref)],name=row.name.replace(new RegExp(query,"i"),function(match){return"<b>"+match+"</b>"}),parent=row.parent||"";(parent=parent.replace(new RegExp(query,"i"),function(match){return"<b>"+match+"</b>"}))&&(name='<span class="parent">'+parent+".</span>"+name),$results.append('<li class="'+row.classes+'"><a href="'+base+row.url+'" class="tsd-kind-icon">'+name+"</li>")}}}function setLoadingState(value){loadingState!=value&&($el.removeClass(SearchLoadingState[loadingState].toLowerCase()),loadingState=value,$el.addClass(SearchLoadingState[loadingState].toLowerCase()),value==SearchLoadingState.Ready&&updateResults())}function setHasFocus(value){hasFocus!=value&&(hasFocus=value,$el.toggleClass("has-focus"),value?(setQuery(""),$field.val("")):$field.val(query))}function setQuery(value){query=$.trim(value),updateResults()}function setCurrentResult(dir){var $current=$results.find(".current");if(0==$current.length)$results.find(1==dir?"li:first-child":"li:last-child").addClass("current");else{var $rel=1==dir?$current.next("li"):$current.prev("li");0<$rel.length&&($current.removeClass("current"),$rel.addClass("current"))}}function gotoCurrentResult(){var $current=$results.find(".current");0==$current.length&&($current=$results.find("li:first-child")),0<$current.length&&(window.location.href=$current.find("a").prop("href"),$field.blur())}$results.on("mousedown",function(){resultClicked=!0}).on("mouseup",function(){setHasFocus(resultClicked=!1)}),$field.on("focusin",function(){setHasFocus(!0),loadIndex()}).on("focusout",function(){resultClicked?resultClicked=!1:setTimeout(function(){return setHasFocus(!1)},100)}).on("input",function(){setQuery($.trim(($field.val()||"").toString()))}).on("keydown",function(e){13==e.keyCode||27==e.keyCode||38==e.keyCode||40==e.keyCode?(preventPress=!0,e.preventDefault(),13==e.keyCode?gotoCurrentResult():27==e.keyCode?$field.blur():38==e.keyCode?setCurrentResult(-1):40==e.keyCode&&setCurrentResult(1)):preventPress=!1}).on("keypress",function(e){preventPress&&e.preventDefault()}),$("body").on("keydown",function(e){e.altKey||e.ctrlKey||e.metaKey||!hasFocus&&47<e.keyCode&&e.keyCode<112&&$field.focus()})}(search=typedoc.search||(typedoc.search={}))}(typedoc||(typedoc={})),function(typedoc){function noTransition($el,callback){$el.addClass("no-transition"),callback(),$el.offset(),$el.removeClass("no-transition")}typedoc.transition=function(tuples){for(var name in tuples)if(tuples.hasOwnProperty(name)&&void 0!==document.body.style[name])return{name:name,endEvent:tuples[name]};return null}({transition:"transitionend",OTransition:"oTransitionEnd",msTransition:"msTransitionEnd",MozTransition:"transitionend",WebkitTransition:"webkitTransitionEnd"}),typedoc.noTransition=noTransition,typedoc.animateHeight=function($el,callback,success){var from=$el.height()||0,to=from;noTransition($el,function(){callback(),$el.css("height",""),to=$el.height()||0,from!=to&&typedoc.transition&&$el.css("height",from)}),from!=to&&typedoc.transition?($el.css("height",to),$el.on(typedoc.transition.endEvent,function(){noTransition($el,function(){$el.off(typedoc.transition.endEvent).css("height",""),success&&success()})})):success&&success()}}(typedoc||(typedoc={})),function(typedoc){var SignatureGroup=function(){function SignatureGroup($signature,$description){this.$signature=$signature,this.$description=$description}return SignatureGroup.prototype.addClass=function(className){return this.$signature.addClass(className),this.$description.addClass(className),this},SignatureGroup.prototype.removeClass=function(className){return this.$signature.removeClass(className),this.$description.removeClass(className),this},SignatureGroup}(),Signature=function(_super){function Signature(options){var _this=_super.call(this,options)||this;return _this.groups=[],_this.index=-1,_this.createGroups(),_this.$container&&(_this.$el.addClass("active").on("touchstart",".tsd-signature",function(event){return _this.onClick(event)}).on("click",".tsd-signature",function(event){return _this.onClick(event)}),_this.$container.addClass("active"),_this.setIndex(0)),_this}return __extends(Signature,_super),Signature.prototype.setIndex=function(index){if(index<0&&(index=0),index>this.groups.length-1&&(index=this.groups.length-1),this.index!=index){var to=this.groups[index];if(-1<this.index){var from=this.groups[this.index];typedoc.animateHeight(this.$container,function(){from.removeClass("current").addClass("fade-out"),to.addClass("current fade-in"),typedoc.viewport.triggerResize()}),setTimeout(function(){from.removeClass("fade-out"),to.removeClass("fade-in")},300)}else to.addClass("current"),typedoc.viewport.triggerResize();this.index=index}},Signature.prototype.createGroups=function(){var _this=this,$signatures=this.$el.find("> .tsd-signature");if(!($signatures.length<2)){this.$container=this.$el.siblings(".tsd-descriptions");var $descriptions=this.$container.find("> .tsd-description");this.groups=[],$signatures.each(function(index,el){_this.groups.push(new SignatureGroup($(el),$descriptions.eq(index)))})}},Signature.prototype.onClick=function(e){var _this=this;e.preventDefault(),_(this.groups).forEach(function(group,index){group.$signature.is(e.currentTarget)&&_this.setIndex(index)})},Signature}(Backbone.View);typedoc.registerComponent(Signature,".tsd-signatures")}(typedoc||(typedoc={})),function(typedoc){var Toggle=function(_super){function Toggle(options){var _this=_super.call(this,options)||this;return _this.className=_this.$el.attr("data-toggle")||"",_this.$el.on(typedoc.pointerUp,function(e){return _this.onPointerUp(e)}),_this.$el.on("click",function(e){return e.preventDefault()}),typedoc.$document.on(typedoc.pointerDown,function(e){return _this.onDocumentPointerDown(e)}),typedoc.$document.on(typedoc.pointerUp,function(e){return _this.onDocumentPointerUp(e)}),_this}return __extends(Toggle,_super),Toggle.prototype.setActive=function(value){if(this.active!=value){this.active=value,typedoc.$html.toggleClass("has-"+this.className,value),this.$el.toggleClass("active",value);var transition=(this.active?"to-has-":"from-has-")+this.className;typedoc.$html.addClass(transition),setTimeout(function(){return typedoc.$html.removeClass(transition)},500)}},Toggle.prototype.onPointerUp=function(event){typedoc.hasPointerMoved||(this.setActive(!0),event.preventDefault())},Toggle.prototype.onDocumentPointerDown=function(e){if(this.active){var $path=$(e.target).parents().addBack();if($path.hasClass("col-menu"))return;if($path.hasClass("tsd-filter-group"))return;this.setActive(!1)}},Toggle.prototype.onDocumentPointerUp=function(e){var _this=this;if(!typedoc.hasPointerMoved&&this.active){var $path=$(e.target).parents().addBack();if($path.hasClass("col-menu")){var $link=$path.filter("a");if($link.length){var href=window.location.href;-1!=href.indexOf("#")&&(href=href.substr(0,href.indexOf("#"))),$link.prop("href").substr(0,href.length)==href&&setTimeout(function(){return _this.setActive(!1)},250)}}}},Toggle}(Backbone.View);typedoc.registerComponent(Toggle,"a[data-toggle]")}(typedoc||(typedoc={})),function(typedoc){typedoc.app=new typedoc.Application}(typedoc||(typedoc={}));
</script>
</body>
</html><|MERGE_RESOLUTION|>--- conflicted
+++ resolved
@@ -2458,11 +2458,7 @@
 				<div class="tsd-signature tsd-kind-icon">app<wbr>State<span class="tsd-signature-symbol">:</span> <span class="tsd-signature-type">any</span></div>
 				<aside class="tsd-sources">
 					<ul>
-<<<<<<< HEAD
-						<li>Defined in <a href="https://github.com/auth0/auth0-spa-js/blob/53509dc/src/global.ts#L145">global.ts:145</a></li>
-=======
-						<li>Defined in <a href="https://github.com/auth0/auth0-spa-js/blob/fb984a6/src/global.ts#L136">src/global.ts:136</a></li>
->>>>>>> 3cc274a4
+						<li>Defined in <a href="https://github.com/auth0/auth0-spa-js/blob/3b4cf56/src/global.ts#L151">global.ts:151</a></li>
 					</ul>
 				</aside>
 				<div class="tsd-comment tsd-typography">
