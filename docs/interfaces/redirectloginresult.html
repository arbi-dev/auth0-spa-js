--- conflicted
+++ resolved
@@ -2387,43 +2387,43 @@
 		<li class=" tsd-kind-class">
 			<a href="../classes/genericerror.html" class="tsd-kind-icon">Generic<wbr>Error</a>
 		</li>
-		<li class=" tsd-kind-interface tsd-is-not-exported">
+		<li class=" tsd-kind-interface">
 			<a href="auth0clientoptions.html" class="tsd-kind-icon">Auth0<wbr>Client<wbr>Options</a>
 		</li>
-		<li class=" tsd-kind-interface tsd-is-not-exported">
+		<li class=" tsd-kind-interface">
+			<a href="getidtokenclaimsoptions.html" class="tsd-kind-icon">Get<wbr>IdToken<wbr>Claims<wbr>Options</a>
+		</li>
+		<li class=" tsd-kind-interface">
 			<a href="gettokensilentlyoptions.html" class="tsd-kind-icon">Get<wbr>Token<wbr>Silently<wbr>Options</a>
 		</li>
-		<li class=" tsd-kind-interface tsd-is-not-exported">
+		<li class=" tsd-kind-interface">
 			<a href="gettokenwithpopupoptions.html" class="tsd-kind-icon">Get<wbr>Token<wbr>With<wbr>Popup<wbr>Options</a>
 		</li>
-		<li class=" tsd-kind-interface tsd-is-not-exported">
+		<li class=" tsd-kind-interface">
 			<a href="getuseroptions.html" class="tsd-kind-icon">Get<wbr>User<wbr>Options</a>
 		</li>
-		<li class=" tsd-kind-interface tsd-is-not-exported">
+		<li class=" tsd-kind-interface">
 			<a href="logoutoptions.html" class="tsd-kind-icon">Logout<wbr>Options</a>
 		</li>
-		<li class=" tsd-kind-interface tsd-is-not-exported">
+		<li class=" tsd-kind-interface">
 			<a href="popupconfigoptions.html" class="tsd-kind-icon">Popup<wbr>Config<wbr>Options</a>
 		</li>
-		<li class=" tsd-kind-interface tsd-is-not-exported">
+		<li class=" tsd-kind-interface">
 			<a href="popuploginoptions.html" class="tsd-kind-icon">Popup<wbr>Login<wbr>Options</a>
 		</li>
-		<li class=" tsd-kind-interface tsd-is-not-exported">
+		<li class=" tsd-kind-interface">
 			<a href="redirectloginoptions.html" class="tsd-kind-icon">Redirect<wbr>Login<wbr>Options</a>
 		</li>
-		<li class="current tsd-kind-interface tsd-is-not-exported">
+		<li class="current tsd-kind-interface">
 			<a href="redirectloginresult.html" class="tsd-kind-icon">Redirect<wbr>Login<wbr>Result</a>
 			<ul>
-				<li class=" tsd-kind-property tsd-parent-kind-interface tsd-is-not-exported">
+				<li class=" tsd-kind-property tsd-parent-kind-interface">
 					<a href="redirectloginresult.html#appstate" class="tsd-kind-icon">app<wbr>State</a>
 				</li>
 			</ul>
 		</li>
-		<li class=" tsd-kind-interface tsd-is-not-exported">
-			<a href="tokenendpointoptions.html" class="tsd-kind-icon">Token<wbr>Endpoint<wbr>Options</a>
-		</li>
-		<li class=" tsd-kind-interface tsd-is-not-exported">
-			<a href="getidtokenclaimsoptions.html" class="tsd-kind-icon">get<wbr>IdToken<wbr>Claims<wbr>Options</a>
+		<li class=" tsd-kind-type-alias">
+			<a href="../globals.html#getidtokenclaimsoptions" class="tsd-kind-icon">get<wbr>IdToken<wbr>Claims<wbr>Options</a>
 		</li>
 		<li class=" tsd-kind-variable tsd-is-not-exported">
 			<a href="../globals.html#get_token_silently_lock_key" class="tsd-kind-icon">GET_<wbr>TOKEN_<wbr>SILENTLY_<wbr>LOCK_<wbr>KEY</a>
@@ -2459,28 +2459,24 @@
 			<h2>Index</h2>
 			<section class="tsd-panel tsd-index-panel">
 				<div class="tsd-index-content">
-					<section class="tsd-index-section tsd-is-not-exported">
+					<section class="tsd-index-section ">
 						<h3>Properties</h3>
 						<ul class="tsd-index-list">
-							<li class="tsd-kind-property tsd-parent-kind-interface tsd-is-not-exported"><a href="redirectloginresult.html#appstate" class="tsd-kind-icon">app<wbr>State</a></li>
+							<li class="tsd-kind-property tsd-parent-kind-interface"><a href="redirectloginresult.html#appstate" class="tsd-kind-icon">app<wbr>State</a></li>
 						</ul>
 					</section>
 				</div>
 			</section>
 		</section>
-		<section class="tsd-panel-group tsd-member-group tsd-is-not-exported">
+		<section class="tsd-panel-group tsd-member-group ">
 			<h2>Properties</h2>
-			<section class="tsd-panel tsd-member tsd-kind-property tsd-parent-kind-interface tsd-is-not-exported">
+			<section class="tsd-panel tsd-member tsd-kind-property tsd-parent-kind-interface">
 				<a name="appstate" class="tsd-anchor"></a>
 				<h3><span class="tsd-flag ts-flagOptional">Optional</span> app<wbr>State</h3>
 				<div class="tsd-signature tsd-kind-icon">app<wbr>State<span class="tsd-signature-symbol">:</span> <span class="tsd-signature-type">any</span></div>
 				<aside class="tsd-sources">
 					<ul>
-<<<<<<< HEAD
-						<li>Defined in <a href="https://github.com/auth0/auth0-spa-js/blob/e06e3c3/src/global.ts#L145">src/global.ts:145</a></li>
-=======
-						<li>Defined in <a href="https://github.com/auth0/auth0-spa-js/blob/4e8663d/src/global.ts#L131">src/global.ts:131</a></li>
->>>>>>> 18eae438
+						<li>Defined in <a href="https://github.com/auth0/auth0-spa-js/blob/2ed1faa/src/global.ts#L145">src/global.ts:145</a></li>
 					</ul>
 				</aside>
 				<div class="tsd-comment tsd-typography">
