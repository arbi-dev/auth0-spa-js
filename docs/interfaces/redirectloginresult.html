--- conflicted
+++ resolved
@@ -2476,11 +2476,7 @@
 				<div class="tsd-signature tsd-kind-icon">app<wbr>State<span class="tsd-signature-symbol">:</span> <span class="tsd-signature-type">any</span></div>
 				<aside class="tsd-sources">
 					<ul>
-<<<<<<< HEAD
-						<li>Defined in <a href="https://github.com/auth0/auth0-spa-js/blob/5ece8d2/src/global.ts#L145">src/global.ts:145</a></li>
-=======
-						<li>Defined in <a href="https://github.com/auth0/auth0-spa-js/blob/8d810ea/src/global.ts#L131">src/global.ts:131</a></li>
->>>>>>> 2b410d15
+						<li>Defined in <a href="https://github.com/auth0/auth0-spa-js/blob/0f52eca/src/global.ts#L145">src/global.ts:145</a></li>
 					</ul>
 				</aside>
 				<div class="tsd-comment tsd-typography">
