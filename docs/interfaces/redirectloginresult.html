--- conflicted
+++ resolved
@@ -3,7 +3,7 @@
 <head>
 	<meta charset="utf-8">
 	<meta http-equiv="X-UA-Compatible" content="IE=edge">
-	<title>RedirectLoginResult | @auth0/auth0-spa-js - v1.6.5</title>
+	<title>RedirectLoginResult | @auth0/auth0-spa-js - v1.7.0-beta.4</title>
 	<meta name="description" content="">
 	<meta name="viewport" content="width=device-width, initial-scale=1">
 	<style type="text/css">/*! normalize.css v1.1.3 | MIT License | git.io/normalize */
@@ -2335,7 +2335,7 @@
 		<div class="container">
 			<div class="table-wrap">
 				<div class="table-cell">
-					<strong><a href="../index.html">@auth0/auth0-spa-js - v1.6.5</a></strong>
+					<strong><a href="../index.html">@auth0/auth0-spa-js - v1.7.0-beta.4</a></strong>
 				</div>
 				<div class="table-cell" id="tsd-widgets">
 					<div id="tsd-filter">
@@ -2455,11 +2455,7 @@
 				<div class="tsd-signature tsd-kind-icon">app<wbr>State<span class="tsd-signature-symbol">:</span> <span class="tsd-signature-type">any</span></div>
 				<aside class="tsd-sources">
 					<ul>
-<<<<<<< HEAD
-						<li>Defined in <a href="https://github.com/auth0/auth0-spa-js/blob/d8a6f06/src/global.ts#L156">global.ts:156</a></li>
-=======
-						<li>Defined in <a href="https://github.com/auth0/auth0-spa-js/blob/178b65f/src/global.ts#L136">src/global.ts:136</a></li>
->>>>>>> 773e87a6
+						<li>Defined in <a href="https://github.com/auth0/auth0-spa-js/blob/a877501/src/global.ts#L156">src/global.ts:156</a></li>
 					</ul>
 				</aside>
 				<div class="tsd-comment tsd-typography">
