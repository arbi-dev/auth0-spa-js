--- conflicted
+++ resolved
@@ -2462,11 +2462,7 @@
 				<div class="tsd-signature tsd-kind-icon">audience<span class="tsd-signature-symbol">:</span> <span class="tsd-signature-type">string</span></div>
 				<aside class="tsd-sources">
 					<ul>
-<<<<<<< HEAD
-						<li>Defined in <a href="https://github.com/auth0/auth0-spa-js/blob/53509dc/src/global.ts#L177">global.ts:177</a></li>
-=======
-						<li>Defined in <a href="https://github.com/auth0/auth0-spa-js/blob/fb984a6/src/global.ts#L168">src/global.ts:168</a></li>
->>>>>>> 3cc274a4
+						<li>Defined in <a href="https://github.com/auth0/auth0-spa-js/blob/3b4cf56/src/global.ts#L183">global.ts:183</a></li>
 					</ul>
 				</aside>
 				<div class="tsd-comment tsd-typography">
@@ -2481,11 +2477,7 @@
 				<div class="tsd-signature tsd-kind-icon">scope<span class="tsd-signature-symbol">:</span> <span class="tsd-signature-type">string</span></div>
 				<aside class="tsd-sources">
 					<ul>
-<<<<<<< HEAD
-						<li>Defined in <a href="https://github.com/auth0/auth0-spa-js/blob/53509dc/src/global.ts#L173">global.ts:173</a></li>
-=======
-						<li>Defined in <a href="https://github.com/auth0/auth0-spa-js/blob/fb984a6/src/global.ts#L164">src/global.ts:164</a></li>
->>>>>>> 3cc274a4
+						<li>Defined in <a href="https://github.com/auth0/auth0-spa-js/blob/3b4cf56/src/global.ts#L179">global.ts:179</a></li>
 					</ul>
 				</aside>
 				<div class="tsd-comment tsd-typography">
