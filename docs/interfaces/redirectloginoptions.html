--- conflicted
+++ resolved
@@ -2522,11 +2522,7 @@
 				<aside class="tsd-sources">
 					<p>Inherited from BaseLoginOptions.acr_values</p>
 					<ul>
-<<<<<<< HEAD
-						<li>Defined in <a href="https://github.com/auth0/auth0-spa-js/blob/53509dc/src/global.ts#L40">global.ts:40</a></li>
-=======
-						<li>Defined in <a href="https://github.com/auth0/auth0-spa-js/blob/fb984a6/src/global.ts#L40">src/global.ts:40</a></li>
->>>>>>> 3cc274a4
+						<li>Defined in <a href="https://github.com/auth0/auth0-spa-js/blob/3b4cf56/src/global.ts#L40">global.ts:40</a></li>
 					</ul>
 				</aside>
 			</section>
@@ -2536,11 +2532,7 @@
 				<div class="tsd-signature tsd-kind-icon">app<wbr>State<span class="tsd-signature-symbol">:</span> <span class="tsd-signature-type">any</span></div>
 				<aside class="tsd-sources">
 					<ul>
-<<<<<<< HEAD
-						<li>Defined in <a href="https://github.com/auth0/auth0-spa-js/blob/53509dc/src/global.ts#L134">global.ts:134</a></li>
-=======
-						<li>Defined in <a href="https://github.com/auth0/auth0-spa-js/blob/fb984a6/src/global.ts#L125">src/global.ts:125</a></li>
->>>>>>> 3cc274a4
+						<li>Defined in <a href="https://github.com/auth0/auth0-spa-js/blob/3b4cf56/src/global.ts#L140">global.ts:140</a></li>
 					</ul>
 				</aside>
 				<div class="tsd-comment tsd-typography">
@@ -2556,11 +2548,7 @@
 				<aside class="tsd-sources">
 					<p>Inherited from BaseLoginOptions.audience</p>
 					<ul>
-<<<<<<< HEAD
-						<li>Defined in <a href="https://github.com/auth0/auth0-spa-js/blob/53509dc/src/global.ts#L49">global.ts:49</a></li>
-=======
-						<li>Defined in <a href="https://github.com/auth0/auth0-spa-js/blob/fb984a6/src/global.ts#L49">src/global.ts:49</a></li>
->>>>>>> 3cc274a4
+						<li>Defined in <a href="https://github.com/auth0/auth0-spa-js/blob/3b4cf56/src/global.ts#L49">global.ts:49</a></li>
 					</ul>
 				</aside>
 				<div class="tsd-comment tsd-typography">
@@ -2576,11 +2564,7 @@
 				<aside class="tsd-sources">
 					<p>Inherited from BaseLoginOptions.connection</p>
 					<ul>
-<<<<<<< HEAD
-						<li>Defined in <a href="https://github.com/auth0/auth0-spa-js/blob/53509dc/src/global.ts#L55">global.ts:55</a></li>
-=======
-						<li>Defined in <a href="https://github.com/auth0/auth0-spa-js/blob/fb984a6/src/global.ts#L55">src/global.ts:55</a></li>
->>>>>>> 3cc274a4
+						<li>Defined in <a href="https://github.com/auth0/auth0-spa-js/blob/3b4cf56/src/global.ts#L55">global.ts:55</a></li>
 					</ul>
 				</aside>
 				<div class="tsd-comment tsd-typography">
@@ -2598,11 +2582,7 @@
 				<aside class="tsd-sources">
 					<p>Inherited from BaseLoginOptions.display</p>
 					<ul>
-<<<<<<< HEAD
-						<li>Defined in <a href="https://github.com/auth0/auth0-spa-js/blob/53509dc/src/global.ts#L11">global.ts:11</a></li>
-=======
-						<li>Defined in <a href="https://github.com/auth0/auth0-spa-js/blob/fb984a6/src/global.ts#L11">src/global.ts:11</a></li>
->>>>>>> 3cc274a4
+						<li>Defined in <a href="https://github.com/auth0/auth0-spa-js/blob/3b4cf56/src/global.ts#L11">global.ts:11</a></li>
 					</ul>
 				</aside>
 				<div class="tsd-comment tsd-typography">
@@ -2622,11 +2602,7 @@
 				<div class="tsd-signature tsd-kind-icon">fragment<span class="tsd-signature-symbol">:</span> <span class="tsd-signature-type">string</span></div>
 				<aside class="tsd-sources">
 					<ul>
-<<<<<<< HEAD
-						<li>Defined in <a href="https://github.com/auth0/auth0-spa-js/blob/53509dc/src/global.ts#L138">global.ts:138</a></li>
-=======
-						<li>Defined in <a href="https://github.com/auth0/auth0-spa-js/blob/fb984a6/src/global.ts#L129">src/global.ts:129</a></li>
->>>>>>> 3cc274a4
+						<li>Defined in <a href="https://github.com/auth0/auth0-spa-js/blob/3b4cf56/src/global.ts#L144">global.ts:144</a></li>
 					</ul>
 				</aside>
 				<div class="tsd-comment tsd-typography">
@@ -2642,11 +2618,7 @@
 				<aside class="tsd-sources">
 					<p>Inherited from BaseLoginOptions.id_token_hint</p>
 					<ul>
-<<<<<<< HEAD
-						<li>Defined in <a href="https://github.com/auth0/auth0-spa-js/blob/53509dc/src/global.ts#L33">global.ts:33</a></li>
-=======
-						<li>Defined in <a href="https://github.com/auth0/auth0-spa-js/blob/fb984a6/src/global.ts#L33">src/global.ts:33</a></li>
->>>>>>> 3cc274a4
+						<li>Defined in <a href="https://github.com/auth0/auth0-spa-js/blob/3b4cf56/src/global.ts#L33">global.ts:33</a></li>
 					</ul>
 				</aside>
 				<div class="tsd-comment tsd-typography">
@@ -2662,11 +2634,7 @@
 				<aside class="tsd-sources">
 					<p>Inherited from BaseLoginOptions.login_hint</p>
 					<ul>
-<<<<<<< HEAD
-						<li>Defined in <a href="https://github.com/auth0/auth0-spa-js/blob/53509dc/src/global.ts#L39">global.ts:39</a></li>
-=======
-						<li>Defined in <a href="https://github.com/auth0/auth0-spa-js/blob/fb984a6/src/global.ts#L39">src/global.ts:39</a></li>
->>>>>>> 3cc274a4
+						<li>Defined in <a href="https://github.com/auth0/auth0-spa-js/blob/3b4cf56/src/global.ts#L39">global.ts:39</a></li>
 					</ul>
 				</aside>
 				<div class="tsd-comment tsd-typography">
@@ -2684,11 +2652,7 @@
 				<aside class="tsd-sources">
 					<p>Inherited from BaseLoginOptions.max_age</p>
 					<ul>
-<<<<<<< HEAD
-						<li>Defined in <a href="https://github.com/auth0/auth0-spa-js/blob/53509dc/src/global.ts#L24">global.ts:24</a></li>
-=======
-						<li>Defined in <a href="https://github.com/auth0/auth0-spa-js/blob/fb984a6/src/global.ts#L24">src/global.ts:24</a></li>
->>>>>>> 3cc274a4
+						<li>Defined in <a href="https://github.com/auth0/auth0-spa-js/blob/3b4cf56/src/global.ts#L24">global.ts:24</a></li>
 					</ul>
 				</aside>
 				<div class="tsd-comment tsd-typography">
@@ -2706,11 +2670,7 @@
 				<aside class="tsd-sources">
 					<p>Inherited from BaseLoginOptions.prompt</p>
 					<ul>
-<<<<<<< HEAD
-						<li>Defined in <a href="https://github.com/auth0/auth0-spa-js/blob/53509dc/src/global.ts#L18">global.ts:18</a></li>
-=======
-						<li>Defined in <a href="https://github.com/auth0/auth0-spa-js/blob/fb984a6/src/global.ts#L18">src/global.ts:18</a></li>
->>>>>>> 3cc274a4
+						<li>Defined in <a href="https://github.com/auth0/auth0-spa-js/blob/3b4cf56/src/global.ts#L18">global.ts:18</a></li>
 					</ul>
 				</aside>
 				<div class="tsd-comment tsd-typography">
@@ -2730,11 +2690,7 @@
 				<div class="tsd-signature tsd-kind-icon">redirect_<wbr>uri<span class="tsd-signature-symbol">:</span> <span class="tsd-signature-type">string</span></div>
 				<aside class="tsd-sources">
 					<ul>
-<<<<<<< HEAD
-						<li>Defined in <a href="https://github.com/auth0/auth0-spa-js/blob/53509dc/src/global.ts#L130">global.ts:130</a></li>
-=======
-						<li>Defined in <a href="https://github.com/auth0/auth0-spa-js/blob/fb984a6/src/global.ts#L121">src/global.ts:121</a></li>
->>>>>>> 3cc274a4
+						<li>Defined in <a href="https://github.com/auth0/auth0-spa-js/blob/3b4cf56/src/global.ts#L136">global.ts:136</a></li>
 					</ul>
 				</aside>
 				<div class="tsd-comment tsd-typography">
@@ -2753,11 +2709,7 @@
 				<aside class="tsd-sources">
 					<p>Inherited from BaseLoginOptions.scope</p>
 					<ul>
-<<<<<<< HEAD
-						<li>Defined in <a href="https://github.com/auth0/auth0-spa-js/blob/53509dc/src/global.ts#L45">global.ts:45</a></li>
-=======
-						<li>Defined in <a href="https://github.com/auth0/auth0-spa-js/blob/fb984a6/src/global.ts#L45">src/global.ts:45</a></li>
->>>>>>> 3cc274a4
+						<li>Defined in <a href="https://github.com/auth0/auth0-spa-js/blob/3b4cf56/src/global.ts#L45">global.ts:45</a></li>
 					</ul>
 				</aside>
 				<div class="tsd-comment tsd-typography">
@@ -2774,11 +2726,7 @@
 				<aside class="tsd-sources">
 					<p>Inherited from BaseLoginOptions.ui_locales</p>
 					<ul>
-<<<<<<< HEAD
-						<li>Defined in <a href="https://github.com/auth0/auth0-spa-js/blob/53509dc/src/global.ts#L29">global.ts:29</a></li>
-=======
-						<li>Defined in <a href="https://github.com/auth0/auth0-spa-js/blob/fb984a6/src/global.ts#L29">src/global.ts:29</a></li>
->>>>>>> 3cc274a4
+						<li>Defined in <a href="https://github.com/auth0/auth0-spa-js/blob/3b4cf56/src/global.ts#L29">global.ts:29</a></li>
 					</ul>
 				</aside>
 				<div class="tsd-comment tsd-typography">
