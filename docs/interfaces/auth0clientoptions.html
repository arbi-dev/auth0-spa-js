<!doctype html>
<html class="minimal no-js">
<head>
	<meta charset="utf-8">
	<meta http-equiv="X-UA-Compatible" content="IE=edge">
	<title>Auth0ClientOptions | @auth0/auth0-spa-js</title>
	<meta name="description" content="">
	<meta name="viewport" content="width=device-width, initial-scale=1">
	<style type="text/css">/*! normalize.css v1.1.3 | MIT License | git.io/normalize */
/* ==========================================================================
 * HTML5 display definitions
 * ========================================================================== */
/**
 * Correct `block` display not defined in IE 6/7/8/9 and Firefox 3. */
article, aside, details, figcaption, figure, footer, header, hgroup, main, nav, section, summary {
  display: block; }

/**
 * Correct `inline-block` display not defined in IE 6/7/8/9 and Firefox 3. */
audio, canvas, video {
  display: inline-block;
  *display: inline;
  *zoom: 1; }

/**
 * Prevent modern browsers from displaying `audio` without controls.
 * Remove excess height in iOS 5 devices. */
audio:not([controls]) {
  display: none;
  height: 0; }

/**
 * Address styling not present in IE 7/8/9, Firefox 3, and Safari 4.
 * Known issue: no IE 6 support. */
[hidden] {
  display: none; }

/* ==========================================================================
 * Base
 * ========================================================================== */
/**
 * 1. Correct text resizing oddly in IE 6/7 when body `font-size` is set using
 *    `em` units.
 * 2. Prevent iOS text size adjust after orientation change, without disabling
 *    user zoom. */
html {
  font-size: 100%;
  /* 1 */
  -ms-text-size-adjust: 100%;
  /* 2 */
  -webkit-text-size-adjust: 100%;
  /* 2 */
  font-family: sans-serif; }

/**
 * Address `font-family` inconsistency between `textarea` and other form
 * elements. */
button, input, select, textarea {
  font-family: sans-serif; }

/**
 * Address margins handled incorrectly in IE 6/7. */
body {
  margin: 0; }

/* ==========================================================================
 * Links
 * ========================================================================== */
/**
 * Address `outline` inconsistency between Chrome and other browsers. */
a:focus {
  outline: thin dotted; }

a:active, a:hover {
  outline: 0; }

/**
 * Improve readability when focused and also mouse hovered in all browsers. */
/* ==========================================================================
 * Typography
 * ========================================================================== */
/**
 * Address font sizes and margins set differently in IE 6/7.
 * Address font sizes within `section` and `article` in Firefox 4+, Safari 5,
 * and Chrome. */
h1 {
  font-size: 2em;
  margin: 0.67em 0; }

h2 {
  font-size: 1.5em;
  margin: 0.83em 0; }

h3 {
  font-size: 1.17em;
  margin: 1em 0; }

h4, .tsd-index-panel h3 {
  font-size: 1em;
  margin: 1.33em 0; }

h5 {
  font-size: 0.83em;
  margin: 1.67em 0; }

h6 {
  font-size: 0.67em;
  margin: 2.33em 0; }

/**
 * Address styling not present in IE 7/8/9, Safari 5, and Chrome. */
abbr[title] {
  border-bottom: 1px dotted; }

/**
 * Address style set to `bolder` in Firefox 3+, Safari 4/5, and Chrome. */
b, strong {
  font-weight: bold; }

blockquote {
  margin: 1em 40px; }

/**
 * Address styling not present in Safari 5 and Chrome. */
dfn {
  font-style: italic; }

/**
 * Address differences between Firefox and other browsers.
 * Known issue: no IE 6/7 normalization. */
hr {
  box-sizing: content-box;
  height: 0; }

/**
 * Address styling not present in IE 6/7/8/9. */
mark {
  background: #ff0;
  color: #000; }

/**
 * Address margins set differently in IE 6/7. */
p, pre {
  margin: 1em 0; }

/**
 * Correct font family set oddly in IE 6, Safari 4/5, and Chrome. */
code, kbd, pre, samp {
  font-family: monospace, serif;
  _font-family: 'courier new', monospace;
  font-size: 1em; }

/**
 * Improve readability of pre-formatted text in all browsers. */
pre {
  white-space: pre;
  white-space: pre-wrap;
  word-wrap: break-word; }

/**
 * Address CSS quotes not supported in IE 6/7. */
q {
  quotes: none; }
  q:before, q:after {
    content: '';
    content: none; }

/**
 * Address `quotes` property not supported in Safari 4. */
/**
 * Address inconsistent and variable font size in all browsers. */
small {
  font-size: 80%; }

/**
 * Prevent `sub` and `sup` affecting `line-height` in all browsers. */
sub {
  font-size: 75%;
  line-height: 0;
  position: relative;
  vertical-align: baseline; }

sup {
  font-size: 75%;
  line-height: 0;
  position: relative;
  vertical-align: baseline;
  top: -0.5em; }

sub {
  bottom: -0.25em; }

/* ==========================================================================
 * Lists
 * ========================================================================== */
/**
 * Address margins set differently in IE 6/7. */
dl, menu, ol, ul {
  margin: 1em 0; }

dd {
  margin: 0 0 0 40px; }

/**
 * Address paddings set differently in IE 6/7. */
menu, ol, ul {
  padding: 0 0 0 40px; }

/**
 * Correct list images handled incorrectly in IE 7. */
nav ul, nav ol {
  list-style: none;
  list-style-image: none; }

/* ==========================================================================
 * Embedded content
 * ========================================================================== */
/**
 * 1. Remove border when inside `a` element in IE 6/7/8/9 and Firefox 3.
 * 2. Improve image quality when scaled in IE 7. */
img {
  border: 0;
  /* 1 */
  -ms-interpolation-mode: bicubic; }

/* 2 */
/**
 * Correct overflow displayed oddly in IE 9. */
svg:not(:root) {
  overflow: hidden; }

/* ==========================================================================
 * Figures
 * ========================================================================== */
/**
 * Address margin not present in IE 6/7/8/9, Safari 5, and Opera 11. */
figure, form {
  margin: 0; }

/* ==========================================================================
 * Forms
 * ========================================================================== */
/**
 * Correct margin displayed oddly in IE 6/7. */
/**
 * Define consistent border, margin, and padding. */
fieldset {
  border: 1px solid #c0c0c0;
  margin: 0 2px;
  padding: 0.35em 0.625em 0.75em; }

/**
 * 1. Correct color not being inherited in IE 6/7/8/9.
 * 2. Correct text not wrapping in Firefox 3.
 * 3. Correct alignment displayed oddly in IE 6/7. */
legend {
  border: 0;
  /* 1 */
  padding: 0;
  white-space: normal;
  /* 2 */
  *margin-left: -7px; }

/* 3 */
/**
 * 1. Correct font size not being inherited in all browsers.
 * 2. Address margins set differently in IE 6/7, Firefox 3+, Safari 5,
 *    and Chrome.
 * 3. Improve appearance and consistency in all browsers. */
button, input, select, textarea {
  font-size: 100%;
  /* 1 */
  margin: 0;
  /* 2 */
  vertical-align: baseline;
  /* 3 */
  *vertical-align: middle; }

/* 3 */
/**
 * Address Firefox 3+ setting `line-height` on `input` using `!important` in
 * the UA stylesheet. */
button, input {
  line-height: normal; }

/**
 * Address inconsistent `text-transform` inheritance for `button` and `select`.
 * All other form control elements do not inherit `text-transform` values.
 * Correct `button` style inheritance in Chrome, Safari 5+, and IE 6+.
 * Correct `select` style inheritance in Firefox 4+ and Opera. */
button, select {
  text-transform: none; }

/**
 * 1. Avoid the WebKit bug in Android 4.0.* where (2) destroys native `audio`
 *    and `video` controls.
 * 2. Correct inability to style clickable `input` types in iOS.
 * 3. Improve usability and consistency of cursor style between image-type
 *    `input` and others.
 * 4. Remove inner spacing in IE 7 without affecting normal text inputs.
 *    Known issue: inner spacing remains in IE 6. */
button, html input[type="button"] {
  -webkit-appearance: button;
  /* 2 */
  cursor: pointer;
  /* 3 */
  *overflow: visible; }

/* 4 */
input[type="reset"], input[type="submit"] {
  -webkit-appearance: button;
  /* 2 */
  cursor: pointer;
  /* 3 */
  *overflow: visible; }

/* 4 */
/**
 * Re-set default cursor for disabled elements. */
button[disabled], html input[disabled] {
  cursor: default; }

/**
 * 1. Address box sizing set to content-box in IE 8/9.
 * 2. Remove excess padding in IE 8/9.
 * 3. Remove excess padding in IE 7.
 *    Known issue: excess padding remains in IE 6. */
input {
  /* 3 */ }
  input[type="checkbox"], input[type="radio"] {
    box-sizing: border-box;
    /* 1 */
    padding: 0;
    /* 2 */
    *height: 13px;
    /* 3 */
    *width: 13px; }
  input[type="search"] {
    -webkit-appearance: textfield;
    /* 1 */
    /* 2 */
    box-sizing: content-box; }
    input[type="search"]::-webkit-search-cancel-button, input[type="search"]::-webkit-search-decoration {
      -webkit-appearance: none; }

/**
 * 1. Address `appearance` set to `searchfield` in Safari 5 and Chrome.
 * 2. Address `box-sizing` set to `border-box` in Safari 5 and Chrome
 *    (include `-moz` to future-proof). */
/**
 * Remove inner padding and search cancel button in Safari 5 and Chrome
 * on OS X. */
/**
 * Remove inner padding and border in Firefox 3+. */
button::-moz-focus-inner, input::-moz-focus-inner {
  border: 0;
  padding: 0; }

/**
 * 1. Remove default vertical scrollbar in IE 6/7/8/9.
 * 2. Improve readability and alignment in all browsers. */
textarea {
  overflow: auto;
  /* 1 */
  vertical-align: top; }

/* 2 */
/* ==========================================================================
 * Tables
 * ========================================================================== */
/**
 * Remove most spacing between table cells. */
table {
  border-collapse: collapse;
  border-spacing: 0; }

/*
 *
 *Visual Studio-like style based on original C# coloring by Jason Diamond <jason@diamond.name> */
.hljs {
  display: inline-block;
  padding: 0.5em;
  background: white;
  color: black; }

.hljs-comment, .hljs-annotation, .hljs-template_comment, .diff .hljs-header, .hljs-chunk, .apache .hljs-cbracket {
  color: #008000; }

.hljs-keyword, .hljs-id, .hljs-built_in, .css .smalltalk .hljs-class, .hljs-winutils, .bash .hljs-variable, .tex .hljs-command, .hljs-request, .hljs-status, .nginx .hljs-title {
  color: #00f; }

.xml .hljs-tag {
  color: #00f; }
  .xml .hljs-tag .hljs-value {
    color: #00f; }

.hljs-string, .hljs-title, .hljs-parent, .hljs-tag .hljs-value, .hljs-rules .hljs-value {
  color: #a31515; }

.ruby .hljs-symbol {
  color: #a31515; }
  .ruby .hljs-symbol .hljs-string {
    color: #a31515; }

.hljs-template_tag, .django .hljs-variable, .hljs-addition, .hljs-flow, .hljs-stream, .apache .hljs-tag, .hljs-date, .tex .hljs-formula, .coffeescript .hljs-attribute {
  color: #a31515; }

.ruby .hljs-string, .hljs-decorator, .hljs-filter .hljs-argument, .hljs-localvars, .hljs-array, .hljs-attr_selector, .hljs-pseudo, .hljs-pi, .hljs-doctype, .hljs-deletion, .hljs-envvar, .hljs-shebang, .hljs-preprocessor, .hljs-pragma, .userType, .apache .hljs-sqbracket, .nginx .hljs-built_in, .tex .hljs-special, .hljs-prompt {
  color: #2b91af; }

.hljs-phpdoc, .hljs-javadoc, .hljs-xmlDocTag {
  color: #808080; }

.vhdl .hljs-typename {
  font-weight: bold; }

.vhdl .hljs-string {
  color: #666666; }

.vhdl .hljs-literal {
  color: #a31515; }

.vhdl .hljs-attribute {
  color: #00b0e8; }

.xml .hljs-attribute {
  color: #f00; }

.col > :first-child, .col-1 > :first-child, .col-2 > :first-child, .col-3 > :first-child, .col-4 > :first-child, .col-5 > :first-child, .col-6 > :first-child, .col-7 > :first-child, .col-8 > :first-child, .col-9 > :first-child, .col-10 > :first-child, .col-11 > :first-child, .tsd-panel > :first-child, ul.tsd-descriptions > li > :first-child,
.col > :first-child > :first-child,
.col-1 > :first-child > :first-child,
.col-2 > :first-child > :first-child,
.col-3 > :first-child > :first-child,
.col-4 > :first-child > :first-child,
.col-5 > :first-child > :first-child,
.col-6 > :first-child > :first-child,
.col-7 > :first-child > :first-child,
.col-8 > :first-child > :first-child,
.col-9 > :first-child > :first-child,
.col-10 > :first-child > :first-child,
.col-11 > :first-child > :first-child,
.tsd-panel > :first-child > :first-child,
ul.tsd-descriptions > li > :first-child > :first-child,
.col > :first-child > :first-child > :first-child,
.col-1 > :first-child > :first-child > :first-child,
.col-2 > :first-child > :first-child > :first-child,
.col-3 > :first-child > :first-child > :first-child,
.col-4 > :first-child > :first-child > :first-child,
.col-5 > :first-child > :first-child > :first-child,
.col-6 > :first-child > :first-child > :first-child,
.col-7 > :first-child > :first-child > :first-child,
.col-8 > :first-child > :first-child > :first-child,
.col-9 > :first-child > :first-child > :first-child,
.col-10 > :first-child > :first-child > :first-child,
.col-11 > :first-child > :first-child > :first-child,
.tsd-panel > :first-child > :first-child > :first-child,
ul.tsd-descriptions > li > :first-child > :first-child > :first-child {
  margin-top: 0; }

.col > :last-child, .col-1 > :last-child, .col-2 > :last-child, .col-3 > :last-child, .col-4 > :last-child, .col-5 > :last-child, .col-6 > :last-child, .col-7 > :last-child, .col-8 > :last-child, .col-9 > :last-child, .col-10 > :last-child, .col-11 > :last-child, .tsd-panel > :last-child, ul.tsd-descriptions > li > :last-child,
.col > :last-child > :last-child,
.col-1 > :last-child > :last-child,
.col-2 > :last-child > :last-child,
.col-3 > :last-child > :last-child,
.col-4 > :last-child > :last-child,
.col-5 > :last-child > :last-child,
.col-6 > :last-child > :last-child,
.col-7 > :last-child > :last-child,
.col-8 > :last-child > :last-child,
.col-9 > :last-child > :last-child,
.col-10 > :last-child > :last-child,
.col-11 > :last-child > :last-child,
.tsd-panel > :last-child > :last-child,
ul.tsd-descriptions > li > :last-child > :last-child,
.col > :last-child > :last-child > :last-child,
.col-1 > :last-child > :last-child > :last-child,
.col-2 > :last-child > :last-child > :last-child,
.col-3 > :last-child > :last-child > :last-child,
.col-4 > :last-child > :last-child > :last-child,
.col-5 > :last-child > :last-child > :last-child,
.col-6 > :last-child > :last-child > :last-child,
.col-7 > :last-child > :last-child > :last-child,
.col-8 > :last-child > :last-child > :last-child,
.col-9 > :last-child > :last-child > :last-child,
.col-10 > :last-child > :last-child > :last-child,
.col-11 > :last-child > :last-child > :last-child,
.tsd-panel > :last-child > :last-child > :last-child,
ul.tsd-descriptions > li > :last-child > :last-child > :last-child {
  margin-bottom: 0; }

.container {
  max-width: 1200px;
  margin: 0 auto;
  padding: 0 40px; }
  @media (max-width: 640px) {
    .container {
      padding: 0 20px; } }

.container-main {
  padding-bottom: 200px; }

.row {
  position: relative;
  margin: 0 -10px; }
  .row:after {
    visibility: hidden;
    display: block;
    content: "";
    clear: both;
    height: 0; }

.col, .col-1, .col-2, .col-3, .col-4, .col-5, .col-6, .col-7, .col-8, .col-9, .col-10, .col-11 {
  box-sizing: border-box;
  float: left;
  padding: 0 10px; }

.col-1 {
  width: 8.3333333333%; }

.offset-1 {
  margin-left: 8.3333333333%; }

.col-2 {
  width: 16.6666666667%; }

.offset-2 {
  margin-left: 16.6666666667%; }

.col-3 {
  width: 25%; }

.offset-3 {
  margin-left: 25%; }

.col-4 {
  width: 33.3333333333%; }

.offset-4 {
  margin-left: 33.3333333333%; }

.col-5 {
  width: 41.6666666667%; }

.offset-5 {
  margin-left: 41.6666666667%; }

.col-6 {
  width: 50%; }

.offset-6 {
  margin-left: 50%; }

.col-7 {
  width: 58.3333333333%; }

.offset-7 {
  margin-left: 58.3333333333%; }

.col-8 {
  width: 66.6666666667%; }

.offset-8 {
  margin-left: 66.6666666667%; }

.col-9 {
  width: 75%; }

.offset-9 {
  margin-left: 75%; }

.col-10 {
  width: 83.3333333333%; }

.offset-10 {
  margin-left: 83.3333333333%; }

.col-11 {
  width: 91.6666666667%; }

.offset-11 {
  margin-left: 91.6666666667%; }

.tsd-kind-icon {
  display: block;
  position: relative;
  padding-left: 20px;
  text-indent: -20px; }
  .tsd-kind-icon:before {
    content: '';
    display: inline-block;
    vertical-align: middle;
    width: 17px;
    height: 17px;
    margin: 0 3px 2px 0;
    background-image: url(data:image/png;base64,iVBORw0KGgoAAAANSUhEUgAAAO4AAADMCAYAAAB0ip8fAAAABGdBTUEAAK/INwWK6QAAABl0RVh0U29mdHdhcmUAQWRvYmUgSW1hZ2VSZWFkeXHJZTwAACUhSURBVHja7J0PjF1VncfPTEfclm7YEGtKauoWYXVdxLqyNZqyY/gT21hBRCPoaqcLoYFV10B0dXWxZWElsCYYG0wJ2CkkxSxoA8HQlbTL2ImsCLuFlVUisdC1YbItRBIoO03q7PnN+9155553/vx+55737p07v19y+vreu+8zv3vu/d1z7jnne39DMzMzSqxjF91bnfHg5e3xQ6zXrt/5x43wYwT++e5Q2o+vNmI+B2Pnzp1JjI0bN1Y+6XOf6E3xI0edNuX8ePKONMh7r5rJymiCDcs1VEyssr1Ll/t0+a0uM/h6H34es+W6LOUyfIG7UpfbdXkBIfC6HT+nWhsYn9LlPF1WiR/CcNhJunxNlx/qsk+XD+gyhK+P4Ofw/SLPbz+J//9bLsMVuBfq8gz0Ugzn4fUq/PxCwg7NdwZU0gO6nIr/f3qB+yEMt31Ll1Fd3gN3A7ocws/h9Q78HL6/zfHbW3R5DoOSzRh2XH3uw6bbZUvx+5WRK9h8Z3wFg+VB8UMYnu/XwlCGLp/Q5VXPNq/i9xfh9uZvl+myOJVhB+6XdDklcpU5Bbfz2XxnrIDBQ7z6iR/C8DGglb5Vl1cijFdwu6ut3+6qwrAD9xLifcElid/NB8aFeP8xIX4II7AddF93Exm7cXvzt49XYdiBu4wIWZb43XxgLMfXI+KHMALbLcNjQzH7GC4zPktijDi+XEGEhL4jM8z5vSXjaYzSXOVJG6vuy5RVuQOtD2P+t5IfBedSlaFO1cZGnB9rttd3nhbzvxfDaOEb32oG0mFi8B9xBGEyw25xHyRG/4OJ3yns+r1Pl7fUzPBtB0Pwx7FbUmd9cPxoep220Y8JHDCi2EW4vfnbNVUYduDeGhjdMke5bg18H2NchqNpP1OdebOfWf3/QTF8+wJXv5uMgYO66oPjR9PrtI1+FIOGSyN+LMXtvmv99pNVGHbgHtTlYyo8NP0x3M5nMQZ0Ab+PV7whfP1+DYzQvtyEI3kX1lwfVD/mQ522zY9J1V0gEZpS+iFuN2n99lUsSQzXAgzY4GzVmfydMnbiDvz8EUKzHmIUAy+3Gle+5TUwQvtyQpcNuryO5T011QfVj/lQp2304/OqMzr8n6qzaGO58bur8PPHcTvbvqjLal1uSGEMgTqohkXkrhXbQ0vGd1Zm/KA7OMUyWNyfU5XDZDn3hfmnnYxLj1ev02NjGxtxfqzZPnCRgdMPHJwyDQIQVkCtxYCbwtYRekwHIn9jBfaqzuAwhgYp6zMOXvFHoTV5qPDlaoIrxmink2GqWrg2aDmd8fec+5IYuCUGxZ9+1umgz48cZgS30w9H4A7cRmr6u3t0WWdUxp6aGMlBN4j6oPhjBH8j67TG86Nvftyw8fkkWE4t70hqN9nVHWLY+gy+r899lGoUsK/P4E8j67SNfjRBTE9pcaEPfrjKH9EXhxU6wA9X6ero7twK3WU7HOu2tUFIn/MCIkL6vEL6pjwBIySkh5vkR1VH0PuoKqsbqAG7VpdZBrzC+4SAXavLLANe4b0SE2uWNUJIXwTsftWdcB7F96QANgK2h0ENYCNgexjMABYhfT4/hFG2+oT07xjT4b7SG7C2lQL45TnNbzBgnQxfAHsC1skgBLAtlD6kqgvYqYw2+SEMt7mE9AWnipA+yhj+Q91l/9O/VkoH8H4dwKOUS5QO2NF/V+P7H1PfK32ewrA/P+OMM/affPLJJMZLL700Ojk5uT9wJbWF0ueq7hMGUgXsVEab/BCGu2fqEsHvN36TKqSPMua6ykYAFy2wK9iUDjYFAfuSer7n+xyMpUuXqjPPPBMCWOkA9gWs0gGr9u/fr44ePeo7MC6h9CHr4KQI2CmMNvkhDM+4mXKL4FdagZcipI8yhinBFwu2fjBcAUwM2MIKAfSQUVwHhyJg5zLa5Icw/LdrhQh+xiiuwKMI6VmMkVjw/dvun6vHnvpR0lBbDkYRwI8++uhswDJsmVEhlO3MUT6wIxUYbfJDGP7PjxjBHzKKkJ7FiM7j/v4N05XHykMMc34vNM974sSJ0Ai0MVbXI/qG13/UxdVE71I0IT2XYVc4mRER0pP9CAjpSYyIkH5g9RER0g/Mj4iQHu6Hz9dliYNxr6IJ6VmMOh6IPitQ/rDaMgSlCuOjH/3oEBTPNg8aJz7cK77JOBhFMbcrzCVg5zI4fmxWdCE9l5HDjxx12kY/TBF8Ic87ZgRaUZSiCelZjDoC9zIdsDGhdJShA5Yjtn6TdXCUUVlUIT2HwfGDK6TnMHL4kaNO2+iHLYI/ZgWeMkanqUJ6MsMM3A+qstg3ZJO4vW1Rhg7amEA5ytBBmyK2Lg6OeWC5QnoOg+pHipCew8jhR446bZsfLiF9EXhmwHGF9CTGsNV8nxsJnCJgz7Wa/lk75xtqQpdzCcHnFSi/+93vntClEsPqbppC6Tep6kJ6KoPqR2hfqH7kqI9+12kb/XAJ6Y+p6kL6KGPE03c/F7sFN6rOpC8E0NddweoyCGBgPLHVySgsOOoFAQyMp556KplhXFk3Y+HaPcb/UxlUP6Yz+DHdZz9y1Gmb/DiO5+P9qrMCaqsqi+Bh4cSBwG/HcYDsZi5jJDIABAG8KtLliAbw3ofUqodmthx0KERMgXIwgPfu3btq9+7dBx1qlxKjKXlhmVpacn0QrMSgiOBjdZpDwE5hxM6PHKkuKQyHgih2XA5ggKXY4RTGCPGKVMn+7udrbQZbKH3ttddWZuQItj6ZCOnnkR+NENLf8CexiFmrb4SzK+lESE/YFxHSN9OPBSOk1yfgCn1Ci5Ce6IcI6d0MEdJ3ra9Cen0CrtVllgGv8D4hYEVIL9Z0a4eQ3gjYHgY1gEVI30g/hFG2+oT055+u1LIl3oC1rRTArx89RAlYJ8MXwH0W0h9V1QXsVEab/BCG21xC+iWqupA+yhh+88lKXfA2pXQA79cBTFp6qAN29H9+Mr7/0ERZSJ/CsD/vs5D+BtVdTJ4qYKcy2uSHMNw9U5cI/kLVFQqkCumjjLmushHARQvsCjalg01BwB478nzP9zkYfRbSH7UOToqAncJokx/C8IybKbcIfokVeClC+ihjxBd8//ua7pdNKXXkWCfYjv73PmeguSwHowjgV199Vb344ovqtddemw3YX/7ylxQRPdglxv2h6+AUi8phu89bV7tCwH5LIqNNfgjDzYBe4Zfx/5d7Aq8QDOzG3pP52y/ivXQSYyQWfA9P/Fw9O5Emgs/ByCCk30XczhzlAztSgdEmP4Th/7zQx8Ym8ChCehYjOo87fKK6kD7EMOcsQ3OpFYT0sOLqg0pZj6Ts2IyiCem5DLvCyYyIkJ7sR0BIT2JEhPQDq4+IkH5gfkSE9KtwwNZ1PzykaEJ6FqM2If3bL90yBKUKgyikX6XKz+6xn+1DEdJzGRw/4GBRhfRcRg4/ctRpG/0wRfAQ/OZzquznWFGE9CxGLUJ6HbCDFtLbD95SxogdVUjPYXD84ArpOYwcfuSo0zb6YYvg7YfMKWN0miqkJzMGLqTXQVuXkL44OOaB5QrpOQyqHylCeg4jhx856rRtfriE9EXgmQHHFdKTGFmF9JefpSZ0abKQfqWqLqSnMqh+hPaF6keO+uh3nbbRD5eQ/pCqLqSPMvoipIcABsa9vxAhPcMPEdLPPz/aKaQvAvhf96lVz96/5WCKcFyE9GwTIX3AREjPsPEviJA+YiKkn0d+NEJIf+9/RbZYtla9/VIR0vc5+EVIP4/8WHBC+iotmgjp0/ZHhPQipBchvZiY20RI7whYEdKLkL6pDBHSRwLWyZCM9JJNXi3UjPQLTEgvGemFkYvRjIz0C0RILxnphZGL0ayM9K7giwVbPxiSkV4y0jec0cyM9C0S0ktG+mp+CMP/eXMz0ouQXoT0IqQXIb1SIqQXIX07/KhXSA9LHnHZ4+n6FTY63XP18baYRSEynEL6S4/vLK7ypx84cCDKECG9COlr9qMZQnodcKP4ep7nx6Y5hfQURkxIr4N2FF+9DBHSi5BeiZB+1nbocgUOiIzpwNvqCZqQkJ7KKAZeXALlEkMHbwrD7m6KkL66HznqtI1+1Cqkh0D5uC5wx/0y3n+/oANv8vJ3zfbDC0FvSEjPYRQ2TWHo4J1cvXo1leG7soqQPo8fOeq0TX7UKqS/S3VWZDyAG92HkHEdeCdO7dxrxjS5UQZBSO9l6OCFlud0EdKTTIT0AWubkH4TtnhTeBUYx26aUnQhvZfBENJ7GSKkjwa/COkH5EcjhPRWq2m+du7YT/krtfIjoUvNFhVjOKwkUIYR5aqMHCZCehHSU/xohJB+9fGoE0EhPeVE1Tu6Ql+lAkJ6UndOhPQJ+yNC+oUrpH9BJQrp9U6u1WWWAa/wnsswZH4viJBerKHWKCH93XiPuQRf76YGsBGwPQxqABsB28MQIb2I4BvCqE1IP2IF7I3oMMwt3WMMUI3j+89gIME8EwyDT9oBazN0F3mOob+fY+j/zzL095N2wNoM3W2bY+jv5xj6/7MM/b3vwekXqvLkdnGgrsJg+Jhyz/ctUt1Jb1gf+nQCo01+CMNtIKR/u+rMr5t62kIEvwv50Krac7m3YEx9LYVhtriwagTmS2+ygrawE/j5TbidS6pTYhhBq3A0js0wgra496IwigNgCqVhnu514/sUATuH0SY/hOHumdoieGipFxvbpAjpSQy7q3wNXgHgsR1jRvO8CN8/g99fE6iQOYZuVcd0WYSt8SJ4z2XoVnVMl0XYGi+C90SGLZSGq5e9CosrYKcy2uSHMDzjZqpXBH+V6l3zzBXSkxh24EKX+EzVWclxPQaI+Xozfj/uqw3dqvYwdMD2MHA734hmD0MHbA8Dt/OZSwD9JHZJ9gS2cwnYuYw2+SEMt5ki+NIAtOosU1xnfEYR0rMYLj3uCeueFtYPb/J0n33Be8K6p51j2N3nQPCesO5p5xh299ljPgE0LKdcjxWzWtEE7FxGm/wQhv/3Pr0v3N48jBeBA4ompGcxQkL6IoB3hFpYYgDvgBYW5sDseTDzvWtFihHAO6CFhXlJe24yIqR3VcjdeFCUognpuQzTWIyIkJ7sR0BIT2JEhPQDq4+IkH5gfkSE9K7g/6zqrjGmCOlZjDqE9KYN9ZHhElHDwXhClw8HtnMJ2LkMjh+zDwVQNCE9l5HDjxx12kY/TBG8aRBo5+hiPquJIqRnMezANQekfFYMVDnNHJAKGJyMXqG0OSCVylBloTQYrIH+qerMhZojdlQhPYfB8YMrpOcwcviRo07b6IctggeDZbow/3rQGp2mCunJDDsj/RWOEWXlGFm+Qvkz0l9hjyhbDLBYRvor7BFlJkOpXqH0nY5hdq6QnsOg+pEipOcwcviRo07b5odLSH+l6p1S4grpSQxXRvrNVgArK2A3K09Gen2POqFLiYFTQMqYCioGXpwCZX0fO6FLiYFTQMqYCgoyrO6mKZQuDkgVIT2VQfUjtC9UP3LUR7/rtI1+uIT0xe+qCOmjjKF/GH9rqCsazUgfkjjpYPUxXKLIIRdLByuL8YOTNqoUy724n8mayXD/72RYyqskxrGxtDqtIDJw+rFm+8BFBk4/cHDKvjf+Gp6jpgj+JuUX0he2AntVZ3AYocAtLJiRnqJN1AG8Sm930BhBLirEFCgPhVg6gFfpltgU0jsZFOG4zwYt6zP+nnNfEgO3xKD408865ZgR3E4/cgj6KWYEt9MPR+AO3AaSkR6C1vqILZSGoK3KyBl0mU2E9PPIj6YJ6QdpkpGesC8ipG+mHwsmI30hpE+9UmF3ToT0CfsjQnoR0ouQXkzMbSKkdwSsCOlFSN9UhgjpzYBVIqRvmh/CcJsI6X0MEdKLkL6hDBHShxgipBchfUMZIqR3jGj2MERIX5sfwnCbCOk9wStC+mb4IQz/70VIj9uHAliE9Aw/REif1w8R0pdNhPR+wfZDSoT0TfajViG9KTLwiQlmrOBYZHRd7aDxMnRrOmS0rqM4HL4G+/pffpvaOhFj6BZ3yGgJehiwY5Y6CHbuJ3ijDzrH7zhG7EDWddBasQTzav+iy4scRuAkCTFOw+mAnn1h+OFkXHp850RVP46NbeQwSvUBq548K6bYfqzZPpTsB6x68qyYYvuhW9vCjz/Q5f+w8fs9fgaa3s87RqefxtZz0hhVhs7QV1MZw9YNMxhoYE9WaUJ6CgMsJFDOwRjD1wuwkg4pntj627p8qCKD6kdIsE31YypDfUz1uU7b5sdl+LrJaMA4QvobqzCcGel12abLm1U3X6cZsD4hfZBBFNIHGUQhvc24AW/wnzQOSExsPUhGjn1pCqMp9TFoP76HAbbM+F1MSP/PVRjejPQY3Q8Zrd9mxcxI72EUNp2bobvJIcY5xHvmuhjTLWKoBerHHry1jGWkr8wo7nHhCnKG6maCfw6b7BMqIqS3rmReRkxIr+9xh2IMipBeB6+XEVMAGfe4IT+oFvWDIKTn+NHD0Pe4QUahAArVqb7HDTJi4nbjHjfKCAnp9T1u0I9YpnnjHjfKCAnp9T3uUL/PD8qPB5KRniGk9zIYQvrQvqiq+8IIfo4f7H1xBH+O+qilTtvkR+RRTql+eAMXzJkJ/rSx54OAF8dLziRlk9etbWWGZVSG4jKYWtm+7YvDjxLDetZUkh/Ws6b6VqcxP6xnTdXmh/XIGieDqddN3peh21X0QT5BIT3lOUC6C7RCb1dJjF8I6WPbNUXALkJ6EdL30/oqpNcHa60uswx4hfcJAStCerGmW6OE9HtVZ33yEnzdSw1gI2B7GNQANgK2hyFCehHBN4TROCH9NtzwS9hVhhMH5pJgEtorpMeAJDH0trMM3RUKCemDDBHSiwheiZC+JGDfhjfMy3AnluH7bYougq+TURwAUygNq1Hep7qrUlIE7BxGm/wQhrtnaovgi1xDxQqsFCE9ieET0v8Orybwg7fg67fwc6oIfo6hW9XKDN2qchm2UHoSW2uzdeYK2KmMNvkhDM+4meoVwa/FxsQMUq6QnsTwCekX48a348lzO75frCJCeh2kPQzdLe5h4Ha+Ec0eBgrpSwyikB6uoE9it0Th65PGlZUiYOcy2uSHMNxmiuDhfATx+2fw/WfwfdFqUoT0LIYduDuMrkHxBIqtqvvki6KLsSMwMEVi4Ha+gSkSA7fzWbHmE27yz7EOzDn4ubmdOcqnVFm4zGW0yQ9h+H9f6GMhPecTVtA9gZ/bx9D8bTLDNar8KyNAx42WeKX1fcjmGEXLiq89DJjfK4qPUbSs+NrDKMT11pwlp0JMm0o8MD5jMQJCepYfwLHmg1mMzHWazPCcHwP3A+Z/oVw8/YJKvKCGhPRshh24sAzrbCMwdhgtcREoZ+N2vq5yiVG0rPj6K+z6naLKUia7q1xiFC0rvpIYqiuUjnVBKEJ6LoPjx+OKnpGey8jhR446baMfpgg+1t2mCOlZDFdG+ueMADWteP+cCmSk1wEaY1yGFRLMSF+VoXozjq/FA2Le9HMz0lMZHD9SMtJTGTn8yFGnbfTDlU1+EoPNHODiZqQnMXwZ6YsA3WS0xEUgkTLSFwxsgYuW+DkVFyj3MLAFLlpiCgPMzji+GLtA5jA7NyM9h0H1IyUjPYeRw48cddo2P1wZ6V/H7q05pcTNSE9i+DLSTyp3RvpJFchIr4NzQpcSA1vgoiXmZqSfZUhGeslI31A/6stIHxAZkDLSh0QGOlhZ2eRdLMlIX40hGelbmpGeoA4KCumJ6qBVeruDVTKOS0Z68kkmGekrmmSk7wa3ZKQPm2Skn0d+NCIjPfUqpq9CK3SXo5KmVnd1Vjy+eZZRJeN4oQ+WjPQERg4/ajDJSF+1xdUBW6h11ur/z95j6gCeZHY95hg6eJMYhmpo7l7XpQqSjPTl/REh/QIT0kOw6fKoKieWntXD4uekgK3K8CS4ntPlKjGx+q1+Ib0j2M7EQAF94pewmzrKDFg2wxGwbAaaCOnz+SGMstUmpHe1uKYeFqRHsATMTrMZs6YwLsTfXG0ciEIo/Qx+7zKopAdURwsL/386gdEmP4Thtm9h4wHz67CqqcitW4jg34Pf3+b4LQjpn8OgZDN8XWVTDzsXKLqfP864mvWNYYkNQldSUyhtW4qAncNokx/C6DWXkN62FCE9iTHsuREvuqaLzWDT3V9TbBC7ma/MsHS5cwFriA1CVgilz1e9c6JD+DlVwM5ltMkPYXjGzVRXBL9X9S7WmMHPqUJ6FmPYc49q6mHtYDubODBVmWHpcu2AjTEKAfQ+T4Xss7Yzu0+2gJ3LaJMfwnCbKYI/zxP85+H/KUJ6FiP0eNZfWa9n61bTFBtQrC8MQ2wQsmVEfkomeM7fmu9+CMP/+REiIyUjfZDh6yqbeti5YNOt5pjqLvKPdZWjjEKcXBRHV7nEKALWFBuYgm+P6JtSIaZNJR6YlO96tosI6cl+BIT0JEbmOk1mRIT0A/MjIqSnBH9MSM9i+LrKY0aLZgZbMUBE6Sr7GB/Cm+zoTLilyzUDlsIohNLrPF2QddZ2hbkE7FwGxw8YOacK6bmMHH7kqNM2+mGK4Pd4utvFUk2KkJ7F8HWVrzda1mcco8IU8zFgTc+fqbBQOgejEEo/7KmQhxVdSM9lcPw4pOhCei4jhx856rSNfpgi+PWe4F+v6EJ6FsMXuGcaLevNjlHhVwiB28NQ3WdYxYTSORi2UNo1zM4V0nMYVD9ShPQcRg4/ctRp2/xwCeltSxHSkxi+wF1ZtKxWwD6BLQFF19TDUN1nWFGE0rMMx4PiOAwR0ufxI0edttGP+oT0MzMz9r3pjdg9gyvMGLZwF2EzfasOwmhrG2F8XXkEyuZicH0/m8QQIX2ZIUL6lgrp7cDFnYOJ52sxYO6hBmyMYXSxnQJlO6u4Dl42Q4T0IqSvavNWSI9B+g0sqVe5HoZRISShtD5hehjGSSZCeiVC+jr8aISQvqYK6bvom9N6mgGSW89L5PVdSE/U5a4ntoisbnICYz2xRWR1kxMY63MFIgR7EfCpAWxeMAYauL5K5FjGbttyY0CCY+ZEeCrD6QfzAuL0o0KvYY5RoY6z1keFrnFWPyqct307x4bVwrQ7VWcdMNdgEOJzFRlt8kMYNR3bhRi4IJKGVSuHmL+DJxHAZP1kBUab/BBGjceW8sypU/AKAHNKML+1LXGEuRIDR5hLDBy84tjt+PtvJ1Toj1Vn7u2SREab/BBGzcc29MypU3SBeaXfqM4c05X4+hv9+fXUgK3KgIDVxcnAnLmcCi30jI8wfvdOo0JHExlt8kMYDTi2w4Rg+4AlxYMlWFuZActmOAL2A5acL8ow7DtGZcAKpH2MCgUh83WqMzGewmiTH8JoyLF1tbigW4JHpnwag+14ggg+KwMD9jhTSF/YbcbNPthivH9YTrwKXof3GimMNvkhjAYdW1fgwr3k/bo8oINtr0oTwWdl6IAtMYhCerD3q07mP9vgwXO/xu999k3VSXf42wqMNvkhjAYdW9/KqU064G7GYHmHfv+sfr8INbVfUWWlg0pl2JPg9nwZBKgO2jmGfv+sfr8IdbmzDHthgTUH+Rj8TnWeqPcpy8W78HufXYy/gVVbX9DlggQGyw/P3C3LD5thzeuS/OhjnbIY9mINa153YH5EztNazjGukB6uCpu14+cSBqZ8DEge/Beqk6ozNjBVYhhCejJDddRMV6puvtHZcwIHAmK2CyttSwVGm/wQRkOOrStwP6jKiaVLAavLBMEZL0N15El/ruJC+hyMws5T3YTFUBnXMA4KcCcqMmJ+jBL2JebHaIb6GB1QnYofFc+xYUcXdwJbVAiQe5gBG2So7qM3okJ6K8H1LAPfkxlWxYDdwazQU/H+Yk8FBsWP2L5Q/MhRH4OoU/Ejwzk2Ego+5UhkzbEAwxYo3+hjQABXZaiOwuMuvAhwr8SvYKV+JZFB8SO2LxQ/ctTHIOpU/MhwjtWlDgKbHhBjJY7cXZnAh3Wj8GDspRUYVD+mM/gx3Wc/ctSp+JHhHKt7rfKGATDguT6bEtnbVOfpA1UYHD82ZPBjQx/9yFGn4keGc6yuwC2E0VVF3xTGyxX8nMrAoPgR25epDAw1IMYg6qNNfiSdY0Pj4+OV9hrm+KjJk8+aHgt+/4s3jlc+ClX0un/5T09W/vs/+fv3kreNaW5/dzDuzx+tCv895qNrstcpx2Ii+xoeXeMbu0lm53gKBgjqB3qP6wtMTvDHTq7U4OMEXD8vAuAH57e+4C72RzLS581IXyX4Uh95w+kqV8mw3TSGmFjrzA7cKhm2m8YwJ899xTWpDhPgoPRYWoHRJj+E0cBjawdulQzbTWPAZPmayIVrjeqdVIeF3aDSeLUCo01+CCPM+Co2Kr7yVcKxZTPMwHVl2N6uukuwlPJn2G4aA4wqy7K3OzUDo01+CCP8XUx3u49wbNkMM3DN7NiFweMz9qtucmml3Bm2m8YQE1sw97hmduzSgJrq5C9ZZ3y2W/kXwjeBISa2YAI3lEAZmnZ4+txqfO9LyNsUhphYq82cxy2C4LBjO1jV8VnVTT7kC64khiPreQXGWfP6gORYBGJyrliR9vvyMdlYW32Y879rttd3XErzvw3IHWS2uGZ2bNMgSM7R5UfGZ3aG7RQGBOZb+sSYTwb7C5nPh1rAaEp9tMmPaOCa2bELA4kRzJ2aCYJdGba5jJBAOQdjPtllKp6Bfb4wmlIfbfIjGriuDNv2ozR8GbY5DDBupm8uQ3m62i477OjuV2Vw/PBlPj+SgaEGzOhnfTTVj3URzjrCOcZm2AswqmTYpjKK/1fJ9E1hXKniCZemVK/+cReWFRUYXD9c+8L1I0d99KtO2+zHDhVe9bSDcI6xGbbI4LjqZHuHx6LCksKtqpwd+xMqnmE7xrgDt5vuMwMkWKcl9EKgZf+0cTVMYaT4MZ3Bj+k++JGjTsWPzOeYTx10AIO0ilEYZqbvLIzcKp9Uo/jhGEGO1QfFSgyKJM+hICoxcsjpKAyHgqjkR440rRSGQ0FU8iOnyifVRnJoLamMWDZ55kmWPWt5jUHv3Bdm8EtG+nngR66gb21G+hQbtJA+ti9MfxpZp+JH2ealkH4QrftCE9LH9keE9O0U0o9UqVj7viUHI+VEG9SjVcTEmmJtzkgvQvo8fgijgcfWFbgzhBKzJjBESJ/HD2GEGbUL6UvdcexGF8+T3YDvb+B06Wtm2JPl8HT41wnbnZqB0SY/hBFmmCJ4+4EPSvGF9CSGK3BhgQOk/TthfX4CP58kBE1TGKbBog3IPXSoQvdbGMIImeuBD31huAI3lrqSktqyKQzbYLgWnldVZT5OGMIImeuBD9kZbR6c8hloemF+7oAwhNEnhv3Ah+yMkbqjyJxCSl1aV55COotSIXdnqNS+MJhzuF4/GEJ6J4MppO9bfTCF9H3xY2j4JPUfd76xu8UbTqME/2czXEC8jIXW4sLBeEKXDzeIkSrYbiKjKfWRzQ8dtFw/XA98ULkZdQVuDhE8lwHZ7H+qy6oKfveDkSLYbiqjKfWRxQ8dtFw/XA984BqJEQvcRdZrirkYnEzfqQxbvHyn6h1md213JAOD40eKkJ7KUANm9LM+BuqHDtoUIb3rgQ9cIT2JEQrc21U3A/dt+J5rPkZMoJyDIUL6PH7kqNM2+9EIIb1p12ToEocY031miJA+jx856nRe+QGDUU0/x+oeVc4uHBchvQjpQ0ZhlEaQHX40Qkg/yINjHBivQDl2oomQ3hv8IqSfB36IkD7C4MyHmgGSW89L5PVdSE+US65ntojsiziREfSDo6n1tbAhhtFVDvrB0eWaAZtDzzvQwM3RqmfU3i4nDE64zMzikMpw+sG8gDj9qNBrmGNUqOOs9VHhfKnkx8zvj5cYFbrofTvHFqqQHob+b0ioUJigv0R1RA6pjDb5IYyaju1CXKsMC+dAZ8lVgbxLddaOTlZgtMkPYdR4bNsspHcZzAGDbGpfQoX+WJcv4tUwhdEmP4RR87Fts5DeVaFFEuxHGL97p1Gho4mMNvkhjAYc24UipP+OURmvM66GUKF7dblOl7WJjDb5IYyGHNuFIKSHZZKfM94vxvuH5cSr4HV4r5HCaJMfwmjQsW374NT7VUf1YRs8rOvX+L3Pvqk6T0T4bQVGm/wQRoOObeuE9NbU0GO6vEOXW3T5lPWzu/B7n12Mv4Fu+Rd0uSCBwfLDM3fL8sNmWPO6JD/sKbmMdcpi2NOL1vkxMD/sxRrWvG4t59hCmA6CRdy2VOq7OBAQs11YaVsqMNrkhzAacmyH4aqWmh6iuComMHpE8EvGd3IXX3CE9OeprtYSKuMa5t+ZqMiI+UHZl5gfOepjUHUqflQ8x8wWdwxfzb42V0hPZYQEyjkYrooBu4NZoafi/cWeCgyKH7F9ofiRoz4GUafiR4ZzrAjcHRgoyzFwdiDwb4xRs5iQnsPwCZRzMFy2Du8VNidciV9RXZVICoPiR2xfKH7kqI9B1Kn4keEcG8FA+bgub1WdJ8vBDfMLqjNP+iHiH09hTPeB4bKVOHJ3ZcIBhXWj56tOjpdUBtWP6Qx+TPfZjxx1Kn5kOMeGMcLv1+UBvKI8gO/HGX88lbEhM8NlkJ9lU+JB3aY6T9yrwuD4sSGDHxv66EeOOhU/MpxjxXTQJmzxpjBQoMyuWGJM0UQZBCG9l1FMSSQI6V+ucFCnMjAofsT2ZSoDQw2IMYj6aJMfSefY/wswAKmMl4i8NCtXAAAAAElFTkSuQmCC); }
    @media (-webkit-min-device-pixel-ratio: 1.5), (min-device-pixel-ratio: 1.5), (min-resolution: 144dpi) {
      .tsd-kind-icon:before {
        background-image: url(data:image/png;base64,iVBORw0KGgoAAAANSUhEUgAAAdwAAAGYCAYAAADoalOPAAAABGdBTUEAAK/INwWK6QAAABl0RVh0U29mdHdhcmUAQWRvYmUgSW1hZ2VSZWFkeXHJZTwAAG2CSURBVHja7L0PjBVHniYYVUbVx5hTrdAxwioL/2l8zHnbNn1YWG3BFsKLhUULut2M7Gaut+xtyy1atmzZwoKljmqQWVAjIyOsRo3MtBlraHPntQXXFqX2GlFDyT4j1zVtz7iXW8t/aim5tNhoasduduuafRc/8pdUVFb+iciMyIj33vdJofcqX2bEV19G5pcRGRG/jkajIQAAAACg1bDt8I3BcNnR96noxCkBAAAAAPeYBQmAPKz9tb+yj/8QeoSuBwCE2tKkFmVoQAsXAAAAAHy0cA90uC90o8Zr41B4HD582DmPvr6+IFpWzdSCgh5h1lPcP6Zj5KB7IksebTQNDw3cJNMDMq2SqVumxbz9rEwTMr0p01GZPnH87zjhgS5lAAAAwDeWyfSsTL1Zfs6fK2XaJdOwTP0yDVko97JM79TBo0yX8lx6uJPpmEzvyfQnTu/xto28j2uAh38e9OT3ED8NQg/oAR7gYYoumfbLdJpN7iJ1UMi0TqY7uVE4i7+v498usjGe4mO7KpTbw2ZbCw8Tw50t02aZPpbpFzKtZbe/htMS3vYL3mczH2Mb4OGfBx3/lEy/4y6VT6AH9AAP8Chh8r+V6TGZLsm0W6abZfqpTMdlGuHW52X+fpx/u5n3vcTH/tbwYSAud1xE3cK18dA13Pns4rv4KV7nSX8XHzPfYuUAD/884jKp2+VB7kqBHtADPMDD1OhPcGuSjG+FTFtE9H60CBO87wo+tpfzmm1QLrVOd9bNQ8dwqcn9rkxLS4i6lI/tsVA5wMM/j3lKmU/KdAZ6QA/wAI8SeJ7zGZPpLr52THGGjx3jvJ7XLJcGQD3ug0eR4VKf9GsyLagg7ALOo6tCHuDhnwftd4yPo26Vg9ADeoAHeJQ4lrqpH5VpUqb7ZRqtwGOU85jkPJdolLuPzbF2HkWG+1TJJ6C0J6KnKhwPHv550DuK7/D3Z6AH9AAP8CjJ4+f8ubdkizKthbk3kXdWufQedo8vHnmGS/31m4Q9bBJ67wnAIzwe9PtW/k7z0E5CD+gBHuBRggd159KUmgnF+GxgD+e5UkzNmU0rd1CmC7545BnuGmF3GDjltaHEceDhn8d6pcxXoQf0AA/wKMljPX++IaKBS7ZAeR1JlJFW7qBPHnmG+4Cwj9UljgEP/zzU39+BHtADPMCjJI/4NcxRBzwGE2WklTvik0ee4S5yQGRJiWPAwz+P25Tv56AH9AAP8CjJY1HiurGJkZz/Md72kU8eeYY73wGReSWOAQ//PNQyL0AP6AEe4FGSR7zvuAMeF3L4xNsmfPKoO1rQpAgD4AEe4AEe4NFaPLpC55FnuC6cf6zEMeDhn8d4TU+o0AP1FDxam4fLHqGeRBlp5Xb75JFnuC76ts/VdAx42M3zA+X7IugBPcADPErm6XLMQ961GG9b6JNHXng+mu6w1jKRwRLH2OBBT2BPiyiU0tWnsayYmRlxLp3xyIplmhF/1Md5od/jIe408u5kO9SPnJi7rvRI5ZHFJyNebzvX01a/fwStR1bM3UScXBrVv5Kvn+OW9VitlJFEXO5i/u6FR14Ll0hMWCRBeR0pcVxVHvSUcbuIhn+PVcinVXiUOS90kcZz1dajfjjRA/UU94920COet06m321RD8prQ6KMtHLX+OTRWXBCd1sksrvkia7Ko1+5OVLf+isynZepwek8b+tpEx5lzgv9vpO/0xNib5vXDxd6oJ7i/tEOetDKbENsTJst6rGZ8xziMrLKXSWicRdeeBSNUqZ1IUcskKA89lU4vgqPN/mT+tXfF9HEb7Uy9PA2+u3WNuBR9ry8IKbWG30O9cO6HqinuH+0ix5P8yetw7zEgh6UxxOJvLPK7RJT6z/XzqPIcGm497qKXSljnMelCnlU4RE/BVK80rmcFz2lXc+pn7fN5X1anUfZ8xKXOSqmR9lo1/phWw/UU9w/2kUPNbrWMVEtzF8P5zGb8xwpeFA5yAbb44NHp+YJvluUjxN4d8UKZoOH4K4EwgB3B45x2snb1H1anUfZ80JTCuKYkWocyXatH7b1QD3F/aNd9FDjR78tysflfZvzOMN5FoH2oa7e/T546C58QU/xK/jpRee9wQTvu0JUizFog0eM+MX4oZT94m1z2oBH1fMyzsfvENG7mt42rx+29EA9xf2jnfSgFvp9InrXSbF1T3GLWGcAUzfve4qPHeK8dFr9cbnUAt9aNw+TlaYu8dPLzTI9LqIoC+pL4bO87XHeZ2fFbg9bPJK4oLmtVXnYOC90PA28uFNE89oWtHn9sKEH6inuH+2mBw2+upcNejYb4Mfc+qTRxGp4u8W8bT/vs5WPOcR5mET8icu9SUTvm2vjMavECaIMX+DkE2V5NMDDapmHUD+c6IF6ivtHO+hB73sfkellmXaJaF77Y5zyQHNct3Crskq5vZyG6uAxw3A3NkQQsMUja3K6LjIm9Rsja9EAXWQsctC2sKVHzuIWTYVQ6inuH9ORWPTBG2zxyFrcwgLIsOidMo1+prnt9P63W2ldUkuburRplDTNbz1nsdzaeMwS7Yt7+PMt8ABQP1BPoUcQepCB7RRT89x9wQmPdjbcLvBAy7rMeXGhSU5LG/UU94+m12NH36dQqM0Ml4asq/OsTmTs0y48ANQP1FPoAT1guE5AL8R/JbLDMY3zPu3CA0D9QD2FHi2tR2gt63YyXIqscR14AKgfqKfQoz302Hb4xmC4kPl3NBoNVB0AAACg5RCa4TZ9C7fqsP2q0weqTqOwNZ3DFXxOmwlxwBb0AIDmML4QB2p1Vs1AGt4ySgH8L8s4gQcAAAAQHEq3cNlkaR3JXv6bJgz3yxbjsAeDu8pDRBOXaW3QluJRR8uqmVpQ0GM6qva06ECnN+ZAh/v/VadXKhQeDheKuAqdRS1C4aGBeLnFvAUnjsr0ieN/xwkP4xYut2hPya+nFXMR/P00/VZHi7eIh4gWlK6jpbmMy/LNAwAAoFkR30dpfWJaWnGliMJeXsNpCW/bxfsk77dVyv1OXTy0DTfH4JJwarymPFwZnmxRLJPJOw8FFP1io4hiMr4n0584vcfbNvI+NkFPfg/x06BPHtAjTD3AAzyKQAtm7Ffuo7Sm8wERxeulYCCzON3J2w7wPrEx7hflFiGJy6W5xO/UxaPQcA0MzqnxVuVhy/AMjLYu46VIFZv5aesXMq1NeSJby799zPvOtlAmBXH+HXepfOKJB/QIUw/wAA9dk/+tiAIExBG3KCLRT2U6LqIg7pc5jfC2n/I+u/mYxziPuSXKpbnCR+vk0enA4Kwar20eZQ2vgtG6NN75nM8uoR+/cRcfM79imfS++kERvav2wQN6hKkHeICHrtGf4PthHFOaou7oxuXdwseMcx4nNB8E4nKpdbqzbh6dDg2ukvG65qFreBaNNpUH5U1llDieukLelWlpxu87co5dysf2GJY5TynzSZnOeOIBPcLUAzzAQxfPcz60/ONdfO2kYVtOHmf42DHO63nNcmkA1OM+eMww3L94SJyes8CqsUzDRTHa+3+Ll04X7RcKj4ULF56+9tprnfH48ssve4eHh08bHkbvCl4TUaDzLAwUXDQLOI8ugzKP8XHUrXLQEw/oEaYe4AEeuqBu6kdFFJP2fplGc/bdXmB2o5zHJOe5RKPcfWyOtfOYYbj/441C/C//+orhiTkLrBqckAYn3hF/Lb4UnxbuHwqPOXPmiFtuuYWMV0jjtWm0QhqtOH36tPjiiy9MD38q58nU5KJZynnpgN5RxKP5nvHIA3qEqQd4gIcufs6fe3NalCZmd4bzUvPOKpfew+7xxaPTteGZGlyoPGwZb0WjJdB7lE0G+xddNJtE8fsb+n0rf6d5aCc98YAeYeoBHuChC+rOpWk1E4rx6aDI7PZwnivF1JzZtHJpDegLvngUjlIua3hVDS5UHmWN14LRxlgjzIfn5100lNeGguPXK2W+6pEH9AhTD/AAD12s5883RDRwyQR5Zkd5HUmUkVbuoE8e2vNwdQ3PtsGFykPXeC0abYwHEn93ZCSTi2Z1QZnq7+945AE9wtQDPMBDF/FrmKOJ7Y2MZGJ2g4ky0sod8cnDeGnH2PD+SXrY+ZNCfDU6ZXD/rzjpxNxC5hEb71dffSU+//xz8fXXX1812j/84Q+2TFbFogrHDvBnsqIsKTjuNuX7OY88oEeYeoAHeJiWf64Cj+38mXwAGMn5H+NtH/nkUXotZdXwXnrppdoMLlQeqvESDwdGG2N+yhNZVcwzKPOCRx7QI0w9wAM8TPcdT2lpV8WFHD7xtgmfPCpHCyLD82VyIfIg43Votq4wCR7gAR7g0eQ8ukLn0fTxcNsQ9ESWHBVIA3deM8zniPJ9zKDMeby/Dx7QI0w9wAM8TFp/PdzSTq7mRK9qvmXIQ40b1pNoYaaV283fvfCo3MIFakfaOwcaDXe/5TxVfKB8X+SRB/QIUw/wAA/TfRdlXFd/X4FH3rUYb1vok0e7tHDpCexpmYbXiJ9NexpLi5u5seGex/e+971pPNLimWbEH6Wn0bUZF41IeVI9osFrUOP3OH8aeXfSEw9XetC5oHWQh9Wn9ZyYu670SOWRxScjXq8zHlkxdwOqp7XqkRVzN+P+0fJ6ZMXcTcTJpVH9K7m84zkPs9/KaUFmYbVSRhJxuYv5uxce7dDCpaeM26XRHk2arQ8e0miPJs3WEMdF9sLaZZ5UJzQubrpILyYuTB88XOhx5byIaHrAmMFNy7YeZXiEokco9RR6hK9HPG+dTL87pwfJtIVJeW1IlJFW7hqfPNrBcPul0cY3R+pbf0Wm82JqftV53tbjmoc0Whs86GLZnfO76cW7WxRHxqDfd/J3ekLs9cTDhR79innqnhcXepThEYoeodRT6BG+HrQy2xAb0+acckzNbjPnOcRlZJW7SkTjLrzwaAfDfZM/qV/9fRFN/FYrQw9vo99ubRIetF7niIWLl/LYp8n/BTG13uhzHnnY1qPsebGtRyj1o9nrKfQIX4+n+ZPWYV5iwewojycSeWeV2yWm1n+unUea4a4QUd+8KwxzGUWwwkO2buOnQIpXSsuQTfJT2vWc+nnbXN7HCQ/Zuq3KQwXtt66gS6fo4h3jPC5p/gtxmaNiepSNunnY1qPsebGtRyj1o9nrKfQIXw81utaxgt6BIrPr4Txmc54jBQ8qB9lge3zwmGG4dw6IIZmWOzDeK0b7m8bPlss0VLSzAx6r+HOAuwPHOO0UUyuorEoedMcddwzJ5J1HxoV3t8iPcrE+Y/sZPtb0HQxNKYhjRqpxJOvmYVuPsufFth6h1I9mr6fQI3w91PjRb4v86EUfZGxfysf2cF5PavzftA919e73waOzBsMzMlqHPOIX44dSfou3zck62KLxVuKRwCjz6Rd673MmeN8VIj/2Y5Hp0vG0nBm9q+n1xMOWHlXPiy09QqkfrVJPoUfYelAL/T4RveukVfFPcYtYJ/JQN+97io8d4rx0Wv1xudQC31o3j8J3uBUMr5LROjTeC5rbXBtvJR6JCkRPlTfL9LiIol+oL+vP8rbHeZ+dFbuj4jJp4MWdIprXtsATDxt62DgvNvQIpX60Uj2FHmHrQYOv7mWDns0G+DG3Pmk0sRrebjFv28/7bOVjDnEeJhF/4nJvEtH75tp4aM/DJcOTH8vf237lCZ5cfVmO0fbbMFkbPFK2W5llS8ZLPH7/+9975ZGoRC9wqgsXU55wffCwqUcjED0aLaBHKPUUeoSrB73vfUSml2XaJaJ57Y9xygPNcd3Crcoq5fZyGqqDh/HCFzmG59RoTXlUOBGmuMKDT5ozHhmLHLQtbOmx9tetoUfG4hPGyFrcQhcOF43xwuNAxaXsE4s+eIMtHlmLW1i6j9I7ZRr9TO+O6f1vt9K6pJY2dWnTKGma33rOYrm18Si90lTC8ERdRltgeMLA4O7hz7dajAdgB6GcF/BA/WgnPcjAdoqpee6+4IRH5aUdyXh/M/CzEE64qeF3tTiPoFqSTYiuOjXJaWkHHwEF9QMo0mNH36dQSLTAWsp3Dkx9TzN+pUuIhqyr86xOpGRnPNz+jjvumLHt9ddfn7FN6apzwgOojFDOC3igfkAPGG7Tg16I/0rMDMAcY5z3aRceAOoH6in0aGk9QmtZt5PhUmSN68ADQP1APYUe7aHHtsM3BsOFzL+j0Wig6gAAAAAth9AMt+lbuFWndVQdAFN1GoWt6Ryh6uvz3EAPAGhf4wtxoFblaEHyBrSMUgD/yzIhwAMAAAAIE6VbuGyytNBDL/9N02H65VP4cM3/wzQeIpqWQwtOtBSPOlpWzdSCgh7TUbWnRQc6vTEHOtz/rzqLWoTCw+FCEVehs6hFKDw0EC+3mLfgxFGZPnH87zjhYWy4SaNVQH+frst4i3jUaLyh8AAAAGhWZN1Hr/o5f64U0dKLtlbyo3Ivi2iJRuc8tA03x+BEncZrysOV4ckWRRA8FMzlJ7LVIpofpz6R0Xy4QX4iu2ixTHry+z7/b5945AE9wtQDPMCjCLRgxnNias3ii1zOIJcbB1JYzLxWM0+6/54S0drPFOx9smS5w1xeLTwKDdfA4Jwab1UetgzPwGjrMl6KVPGETJtFekipJZzW8hMZRbXZJ6pFHqEyN3LlfJjNxQcP6BGmHuABHrom/xrfGy9xvpR/WqjAEU7HRRQsYDPzpmvuNpnuN3gYiMuNu4Vr4zHLgcFZNV7bPMoaXgWjdWm8NOn8mMgPmpxsge3iVtg6EU1OL1smVa4VIgq47IMH9AhTD/AAD12jP8Flj3N+ZzSPnWCze53593JeKzQeBOJyqdW6s24enWkGJ9MpNoVeYQ+x8Z7SGdXsmgd3AxTyIKOVyRkPypvN3BTUrfFuzsXyWs6xS/nYHsMy5yllPskV0wcP6BGmHuABHrp4nvMh47srx+S+lZPHGT52jPN6XrNc6hZ+3AePGYZ7z83i9Lw/s2os03Dpi9He//R3L50u2i8UHgsXLjx97bXXOuPx5Zdf9g4PD582PKyLL4gFOfu8WnDRLODfuwzKPMbHUZfKQU88oEeYeoAHeOiCuqgfFdH7TuqCHc3Z97YCsxvlPCY5zyUa5e5jc6ydxwzD/fNrhfiX37xieEIank2DE9LgxOjQX4s/Xvi0cP9QeMyZM0fccsstZLxCGq9NoxXSaMXp06fFF198YXr4U5rdQEUXzVLOSwf0juI7/P0ZjzygR5h6gAd46OLn/LlX6HXfFpndGc5LzTurXBqRvMcXj07XhmdqcKHysGW8FY2WQO9RNhnsX3TRbBLpgyWSZW7l7zRa76QnHtAjTD3AAzx0Qd25NKVmQjE+HRSZ3R7Oc6WYGmGdVi6NOr7gi0fhSlNlDa+qwYXKo6zxWjDaGGtENKpOWLpoKK8NBcevV8p81SMP6BGmHuABHrpYz59vCPMpRnlmR3kdSZSRVu6gTx7a83Bjw/vPXwvx/rh8RPhjtsF98eFJK+YWMo/YeL/66ivx+eefi6+//jrTaP/whz9UNVkVDyT+3mBw0RDuT/mN5pQdyDl2tfL9HY88oEeYeoAHeOjyiF/DHE1s113X7Tb+/PuU38hMNyplpJU74pOH8UpTWYbn2uBC5ZFlvA6MNsaiCsdmXTRLNCsX4ZxHHtAjTD3AAzxMyz9XgUeW2Y3k/I/xto988ii9lrJqeC+99FJtBhcqD9V4iYcDo42RDPh8xEKe8wzKvOCRB/QIUw/wAA/TfZNzeG2sjn4hh0+8bcInj8rRgsjwfJlciDzIeB2arStMggd4gAd4NDmPrtB5dAqg2ZC2usuATB2GScWYQZnzPPKAHmHqAR7gYdr6m5/y23aZGoZJRU+ijLRyu33ygOE2H85lVJBtlvNU8YHyfZFHHtAjTD3AAzxM912UYfw7KvDIuxbjbQt98pgl2gP0BEaRHIYX/eBn057G0uKqOoyDepXH9773vWk80uKZZsQfpYELazMuGpFSUXSCVA5q/B4PcaeRdyc98XClB52LB0W0rvVYXt1wrEcqjyw+GfXUGY+smLsB1dNa9ciKuZsRJ7fl9ciKuZuIk0uj+lfy9XM8w+xEygOATkDf1UoZScTlLubvXni0QwuXnjJul0Z7NGm2PnhIoz2aNFtDUOWYyPitzJMq5XVE4yKN56qt98jDhR5XzouIpgeMGdy0bOtRhkcoeoRST6FH+HrEI53J9LMWzCjTwqS8NiTKSCt3jU8e7WC4/dJo45sj9a2/ItN5MdX3fp639bjmIY3WBg+6WHbn/G568e7OuQDVMnfyd3pC7PXEw4Ue/Yp56p4XF3qU4RGKHqHUU+gRvh60MtsQG9PmnHJMzS4OLzgkpmLXppW7SkTjLrzwaAfDfZM/qV/9fRFN/FYrQw9vo99ubRIetF7niIWLl/LYp8mfAizH640+55GHbT3KnhfbeoRSP5q9nkKP8PV4mj9pHeYlFsyO8ngikXdWuV1iav3n2nmkGe4KYS84ehqGuYwiWOEhW7fxUyDFsqVlyCb5Ke16Tv28bS7v44SHbN1W5aGC9ltX0KVTdPGOcR66gaTjMkfF9CgbdfOwrUfZ82Jbj1DqR7PXU+gRvh5qdK1jBb0DRWbXw3nM5jxHCh5UDrLB9vjgMcNwf/gtMSTTcgfGe8Voz736s+UyDRXt7IDHKkW4nVzZ4iDEA4l9ruKOO+4Yksk7j4wL726RH+Vie8b2M3ys6TsYmlIQx4xU40jWzcO2HmXPi209QqkfzV5PoUf4eqjxo98W+dGLBjK2L+VjezivJzX+b9qHunr3++DRWYPhGRmtQx7xi/FDKb/F2+ZkHWzReCvxSGCU+fQLvfc5E7zvCpEf+7HIdFfw0x69q+n1xMOWHlXPiy09QqkfrVJPoUfYelAL/T4Rveuk2LqnuEWsE3mom/c9xccOcV46rf64XGqBb62bR+E73AqGV8loHRrvBc1tro23Eo9EBaKnyptlelxE0S/Ul/VnedvjvM/Oit1RcZk08OJOEc1rW+CJhw09bJwXG3qEUj9aqZ5Cj7D1oMFX97JBz2YD/JhbnzSaWA1vt5i37ed9tvIxhzgPk4g/cbk3ieh9c208tOfhkuHJj+W//vsrT/Dk6styjLbfhsna4JGyvWGDBxkv8fj973/vlUeiEr3AqS5cTHnC9cHDph6NQPRotIAeodRT6BGuHvS+9xGZXpZpl4jmtT/GKQ80x3ULtyqrlNvLaagOHsYLX+QYnlOjNeVR4USY4goPPmnOeDhcjKMpYUuPtb9uDT0yFp8wRtbiFrrY2AhDD1s8DnRUOz6x6IM32OKRtbiFpfsovVOm0c80t53e/3YrrUtqaVOXNo2Spvmt5yyWWxuP0itNJQxP1GW0BYYnDAzuHv58q8V4AHYQynkBD9SPdtKDDGynmJrn7gtOeFRe2vHKu9VXfxbCCTc1/K4W5xFUS7IJ0VWnJjkt7eAjoKB+AEV67Oj7FAqJFlhLWRr+1PcU41duZDRkXZ1ndSIlO+Ph9nfccceMba+//vqMbUpXnRMeQGWEcl7AA/UDesBwmx70QvxXIj0cE2Gc92kXHgDqB+op9GhpPUJrWbeT4VJkjevAA0D9QD2FHu2hx7bDNwbDhcy/o9FooOoAAAAALYfQDLfpW7hVp3VUHQBTdRqFrekcoerr89xADwBoX+MLcaBW5WhB8ga0jFIA/8syIcADAAAACBOlW7hssrTQQy//TdNh+uVT+HDN/8M0HiKalkMLTrQUjzpaVs3UgoIe01G1p0UHOr0xBzrc/686i1qEwsPhQhFXobOoRSg8NBAvt5i34MRRmT5x/O844WFsuEmjVUB/n67LeIt41Gi8ofAAAABoVmTdR6/6OX+uFNHSi7ZW8qNyL4toiUbnPLQNN8fgRJ3Ga8rDleHJFkUQPBTM5Sey1SKaH6c+kdF8uEF+IrtosUx68vs+/2+feOQBPcLUAzzAowi0YMZzYmrN4otcziCXGwdSWMy8VjNPuv+eEtHazxTsfbJkucNcXi08Cg3XwOCcGm9VHrYMz8Bo6zJeilTxhEybRXpIqSWc1vITGUW12SeqRR6hMjdy5XyYzcUHD+gRph7gAR66Jv8a3xsvcb6Uf1qowBFOx0UULGAz86Zr7jaZ7jd4GIjLjbuFa+Mxy4HBWTVe2zzKGl4Fo3VpvDTp/JjID5qcbIHt4lbYOhFNTi9bJlWuFSIKuOyDB/QIUw/wAA9doz/BZY9zfmc0j51gs3ud+fdyXis0HgTicqnVurNuHp1pBifTKTaFXmEPsfGe0hnV7JoHdwMU8iCjlckZD8qbzdwU1K3xbs7FsiPn2KV8bI9hmfOUMp/kiumDB/QIUw/wAA9dPM/5kPHdlWNy23LyOMPHjnFez2uWS93Cj/vgMcNw77lZnJ73Z1aNZRoufTHa+5/+7qXTRfuFwmPhwoWnr732Wmc8vvzyy97h4eHThod1cRfIgpx9BgoumgWcR5dBmcf4OOpSOeiJB/QIUw/wAA9dUBf1oyJ630ldsKM5+24vMLtRzmOS81yiUe4+Nsfaecww3D+/Voh/+c0rhiek4dk0OCENTowO/bX444VPC/cPhcecOXPELbfcQsYrpPHaNFohjVacPn1afPHFF6aHP6XZDVR00SzlvHRA7yi+w9+f8cgDeoSpB3iAhy5+zp97hV73bZHZneG81LyzyqURyXt88eh0bXimBhcqD1vGW9FoCfQeZZPB/kUXzSaRPlgiWeZW/k6j9U564gE9wtQDPMBDF9SdS1NqJhTj00GR2e3hPFeKqRHWaeXSqOMLvngUrjRV1vCqGlyoPMoarwWjjbFGRKPqhKWLhvLaUHD8eqXMVz3ygB5h6gEe4KGL9fz5hjCfYpRndpTXkUQZaeUO+uShvbSjruHZNrhQeegar0WjjfFA4u+OjGRy0awuKFP9/R2PPKBHmHqAB3joIn4NczSxvZGRTMxuMFFGWrkjPnkYrzQVG95//lqI98dl2/yPUwb3xYcnnZhbyDxi4/3qq6/E559/Lr7++uurRvuHP/zBlsmqWFTh2AH+TFaUJQXH3aZ8P+eRB/QIUw/wAA/T8s9V4LGdP5MPACM5/2O87SOfPEqvpawa3ksvvVSbwYXKQzVe4uHAaGPMT3kiq4p5BmVe8MgDeoSpB3iAh+m+4ykt7aq4kMMn3jbhk0flaEFkeL5MLkQeZLwOzdYVJsEDPMADPJqcR1foPDoF0GxIW91lQGS/i9F5RzNmUOY8jzygR5h6gAd4mLb+5qf8tl1kv0PVebfakygjrdxunzxguM2HcxkVZJvlPFV8oHxf5JEH9AhTD/AAD9N9F2UY/44KPPKuxXjbQp88Zon2AD2BUSSH4UU/+Nm0p7G0uKoO46Be5fG9731vGo+0eKYZ8UdpGsrajItGpFQUnXc0gxq/x0PcaeTdSU88XOlB5+JBEa1rPZZXNxzrkcoji09GPXXGIyvmbkD1tFY9smLuZsTJbXk9smLuJuLk0qj+lXz9HM8wO5HyAKDzbnW1UkYScbmL+bsXHu3QwqWnjNul0R5Nmq0PHtJojybN1hBUOSYyfivzpEp5HdG4SOO5aus98nChx5XzIqLpAWMGNy3bepThEYoeodRT6BG+HvG8dTL9rAUzyrQwKa8NiTLSyl3jk0ea4e4QM/vrqzSvy8IWj35ptPHNkfrWX5HpvJjqez/P23pc85BGW4WHeqHtzvnd9OLdnXMBqmXu5O/0hNjriYcLPfoV89Q9Ly70KMMjFD1CqafQI3w9aGW2ITamzTnlmJpdHF5wSEzFrk0rd5WIxl144TErpdtsIK3QH96W2ry2goyuO1s83uRP6ld/W8xcZYUqxgN8Ipb/YPLwh4mes1QeixcvdspDpg9z8trLLaslOReN0KgoNF9snyb/F5gfrZ9KgZrv9MTDth5lz4ttPUKpH81eT6FH+HrQa7X3RLQO86tiat5qlgcU3Wfp/3hCyTsLarlbfPBIa+F2ienDmq/8/esPKr9IjkH9/is09rPCQ7Zu46fAZ7lyTPJT2vWc+nnbXN5Hi8fZs2eNeMjWbVUeKmi/dQVdOkVPqmOch24g6bjMUTE9ykbdPGzrUfa82NYjlPrR7PUUeoSvhxpd61hB70DRfbaH85jNeY4UPKgcZIPt8cGjM8VcjikHzlb+rmq6V4z23Ks/Wy7TkIbZ2uaxShFuJ1e2OAjxQGIfLR6mpluBR9aFd7fIj3KxPWP7GT7W9B0MTSmIY0aqcSTr5mFbj7LnxbYeodSPZq+n0CN8PdT40W+L/OhFAxnbl/KxPZzXkxr/95Pc1bvfB4/OFHOhEVbUXzqfM1jM28qanYnRuuQRvxg/lPJbvG2OKY8SpmvKIw+j3FvQL/Te50zwvitEfuzHItNdwf8zvavp9cTDlh5Vz4stPUKpH61ST6FH2HpQC/0+Eb3rpNi6p7hFrBN5qJv3PcXHDnFeOq3+uFxqgW+tm0dnirnQZN17ZPpEROtO3sPbYpOZrWl2pkbrikcSFzS2GfEo2dK9oLlNpwLRU+XNMj0uougX6sv6s7ztcd5nZ8XuqLhMGnhB7y0XcmXzwcOGHjbOiw09QqkfrVRPoUfYetDgq3vZoGezAX7Mrc81Ynp4u8W8bT/vs5WPOcR5mET8icu9SUTvm2vjMSvDXNQX3R/ytrd4n9dkup/MLmMAExltv4HJ5plcZR4p5TRc8CDTzRhIVZaHKehEv8CpLlxMecL1wcOmHo1A9Gi0gB6h1FPoEa4e9L73EZlelmmXiOa1P8YpDzTHdQu3KquU28tpqA4eZLjXJLZdTtnvcsbxA4rBlDXaGFZ5VDgRofCYBoeLcTQlbOmRs7hFUyFj8QljZC1uoYuNjTD0sMXjQMWl7BOLPniDLR5Zi1tYAN0n6Z0yjX6mEdT0/rdbaV1SS5u6tGmUNI0oPmex3Np4zOIuhfu5pUYttlMi6tePW3W38jaauzTI+17p2vjht4T49d9HI44rGK3atVGKB2NFhoBZuIc/3wqUB+AXoZwX8ED9aCc9yMB2iql57r7ghMesDJN5i13+Gv6eZS5kukM/fPVntviU5lGiJdnVBDxapiXZhOiqU5OclnbwEVBQP4AiPXb0fQqFxPS1lFWTIYwrTWiRYS4uYMyDWtpXPlOMX7mR0ZB1dZ7ViZSyx6rwuOOOO658vv766zMyVrrqTHkA9SCU8wIeqB/Qow0MVzUZoZhJ8u864IIHvRD/lUgPxxQb6iOB8gDcI5TzAh6oH9DDEkJrWc/KMLu8v+s0XZs8qAv4urwdfjB5OAgegBeEcl7AA/UDeljCtsM3BsOFzL+j0Wig6gAAAAAth9AMd1a7C1q1y6HqNApb0zlcwee0mRAHbEEPAGgO4wtxoFanBSGXUQrgf1nGCTwAAACA4FC6hcsmS+tI9vLfNB2mXz5VDHswuKs8RDQthxacaCkedbSsmqkFBT2mo2pPiw50emMOdLj/X3UWtQiFh8OFIq5CZ1GLUHhoIF5uMW/BiaMiWmrXJZzwMDbcpNGKqQWt6e/TdRlvEY8ajTcUHgAAAM2K5H10hp/z50oRLb1oayU/KpdWDnynDh7aXcrcdXyKTaSXjYVW4biB007eFhvvKRddzaY8RLQqlHUeskWxTCbvPBRQ9IuNIloHmoIq/4nTe7xto5gZLLoq6MnvIX4a9MkDeoSpB3iARxFowYz9yn2U1nQ+IKJ4vXdyo3AWf1/Hv13ke+kpPrarQrk9bLa18Chs4Wa0JGmB6z2yFauGa+qX++6Rn5tEtOCz1RZvHg8xPWxUP2+bxsNWS5OMNgQeCihSxRMybRbpIaWWcFrLT2QU1WafqDa9aTZfgPR/PczdKj54QI8w9QAP8NA1+df43niJ890t0kMFjnA6LqJgAZuZN11zFL7mfqEfMSguN+4Wro1HZ5mWpDTP/oTZXgFto9+4hbfDRou3iEeGKHH8yBk8yrY0C1q0tfFIYD7ns0vox2/cxcfMr1gmPXQ8yA8QPnhAjzD1AA/w0DX6E3w/jGNKbxH6cXm38DHjnMcJzlO33It8/66VR6cNo80w3oEqxmuDBx8zUMXw8oy2r6/PJHBzKg/Km1vNpqCukHdlWlri2KV8bI/hcfOUMp+U6YwnHtAjTD3AAzx08TznQ8s/3sXXjinO8LFjnNfzmuXSAKjHffBIa+GeVrpLqWvsdgODyzLe20UUvF0ohlcEazwUw7PCg4xWprp5qOjiLpAFKb/9RLO7ZwHn0WVQ5jE+jrpUDnriAT3C1AM8wEMX1EX9qIhi0lIX7GjKPr/UbLGOch6TnOcSjXL3sTnWzqNo0BQN/nhftjS3ytRtqiodQ8dSHjItrFBBKvHgrhBrPGSLdKtMPnk8lfNkSjf+5RmVJ+1J9SnNMukdxXf4+zMeeUCPMPUAD/DQxc/5c29Oi/JRbogs0Gxh7k3knVUujUje44tHnuHGo2zJJOj91Ge6hqcY7Wd8bLeY6oo1RWkeisE54UHGK/TffdjiQcduKtiHWlzfFtF6p0XYpPE/xPwJNA/tpCce0CNMPcADPHRB3bkr+f63R6Ml/DsRhUgtQjxodaWYmjObVi79Txd88cg0XGXwU5rhbUszvAKjjQc5GaGIR8bJzjO4eJCTEfh9bSoP+tfr4iGxRugNz6dBAfeJ6J1xHiivDQX7rFfKfNUjD+gRph7gAR66WM+fbwi9UcWU/wm+xxbxPZIoI63cQZ88OgvMLm3UMZnGdtV4dYy25LtXLR6K4ekYXGke9N5WMV5fPB4w3J/eGX+3oFIVPbmpv7/jkQf0CFMP8AAPXcSvYY4a8qB77G8KHhYGE2WklTvik4fWwhcZo45Vo3FitLZ4VDXaDOP1xWNRiWPoKY4mbJ/N6TLJw23K93MeeUCPMPUAD/AwLf9cydY5LcSxOOP3kZz/Md72kU8eRsELcgzPqdGW5WHbaNOMV8yc7uOaR9n5bzTC+m6ZDqX8Ns+gzAseeUCPMPUAD/DQRbzveEkeNHD1bZl+nPLbhRw+8bYJnzxKBS9gMx3YdvhGGpH1j7z5Bpcmm8VDciDDm8bDpclmIDZe3zx0cDll2yR4gAd4gEcT8bgmZVtX6DwqhedTDbZus00xvLTvrcij7BMZDWun4e2Ppvw2ZlDmPI88oEeYeoAHeOiiao8QTVeiaUsHU37rSZSRVm63Tx6V4+ECtaPMOwcKMUXD2peUzPMD5fsijzygR5h6gAd4mJZf5l0yrX1M05VGMn7PuxbjbQt98igdD7cFcCVA5LbDN6a13GvnkRbPNCP+KE1DWWuQP42c3l6wz6DG7/EQdxp5d9ITD1d60BP60yIKKHH1aT0n5q4rPVJ5ZPHJiNfrjEdWzN2A6mmtemTF3M2Ik9vyemTF3E3EyaVR/Sv5+jluwIPGyAwU7LNaKSOJuNzF/N0LD7Rwmw9UOXS6q2nY+m80LlrK64jGRRpPC1jvkYcLPegplJbaPCr0u8Zc6FGGRyh6hFJPoUf4esTz1sn0dRbMoOvsuxomR3ltSJSRVu4anzzyogV1C8souzykRQrUt/6KTOdlanA6z9tyF+IuuZSjdR58sewu2Iee4t5TKlcedmtcgOqqWJR3ryceLvToV8xT97y40KMMj1D0CKWeQo/w9aCpRUNsTJsLeNC+NB3pDY3/Kw4vOCTSpy/F5VL3+DxfPPJauJ9VWLt4hmkqC2OYwhYP6lenNYwfSFSGHt5Gv92ax6PCGso2eRBoNHTW+wMapk7D1W/S4EJ57NPkTTF/4/VGn/PIw7Yeb5Y8L7b1eDOQ+vFmk9dT6BG+Hk/zJ63DnPVemKYf0TSkTzT+H8rjiUTeWeV2ian1n2vnkWa4K0TUN19m7eI8o40XghjmMopgjQfjWe4mmeSntOs59fO2ubxPIY+KxluWhwrab11Gl86LQi+6xRjnoRtIOi5zVEyPslE3D9t6TJQ8L7b1mAikfkw0eT2FHuHroUbXOpbRGn5E83/s4Txmc54jBQ8qB9lge3zwmGG4O/o+HZJpeYbhbasQvOCK0VLeVEZRHjZ4iOl986v4c4C7A8c47RRT/fKrkhn09fUNybQ8w3iz1lC2ziPjwrtblI/feLcwfwdDUwrimJFqHMm6edjWo+x5sa1HKPWj2esp9AhfDzV+9NuifFzetzmPM5xnEZ7krt79Pnh0GhredmEevMDIaE15iOKgAUnTO5TRbUCYk8Ujw3iTayg755HAKPPRXclqgvddIfTCb2WZLh1Po/XoXU2vJx629Kh6XmzpEUr9aJV6Cj3C1oNajRQcgTyB5vieUjxDpwHzLB+zgPO4T7MlGpc7l+/NtfLoaDQaut3DvZz5MkX8vWJqFBudNDVUE5lSfxmTtcwjHqveSPydxNXfdaYFydatcx7qdIucKSox4qgdq/lJK17n8yw/edIUAhrVmLkIedo0k4Jyqczvi+i9zqgtHnl8HOqhfV4c66HNQ9Una8pOHXqo9fRAh/t6ulHjluWAh7YeKr+sqTI29UhMu0nvS7XPQ1sP4pc2/ZJB3bm/EFNLJMbRdga53Hjg0WLmtZp5zlXM/aciZbUruo9rlEvX6lGXPFQ+2oabY3hJODHasjz4qUOtAEXoMJmHm2K81ngYGm5llDDc2vk45KV9Xhz/29o8DA3XGQ9Dw60MS4brTA9Dw60MS4brTI8Cw41B99FdIj3STxpojusW5b4qDA1XLVco+VjnofIxXviCjXR5iuHVYrS6PHQEsIQrPPhEOeORZz7tCFt6+HygsImMxSeMUdW4NzbC0MMWj6rGrWOGdcAWD4cPEHSfpHfKNPqZ5rbT+9/uREt7glukNL/1nMVya+NReqWphOGJuoy2wPCEgcHdw59vtRgPwA5COS/ggfrRTnqQge0UU/PcfcEJj8pLO3o02qInlSJ0tTiPoFqSTYiuOjXJaWl3ha4H6gdQpEfNy+UGi6ZfS7noRCp9+PTiW51ndSJld+Ph9rpdeUpXnRMeQGWEcl7AA/UDesBwmx40gflXIjsc0zjv0y48ANQP1FPo0dJ6hNaybifDpeHd14EHgPqBego92kMPjVHKtZq/8bQgAAAAAGgGhGa4s9pd0KpdDlWnUdiazuEKoc7DhR4AAONzeW93gU4LQi6jFMD/skxkLz7RjjwAAACAgFC6hcsmSws99PLfNB2GFr4Y9mBwV3mIaFoOLTjRUjx8rTTVzi3vZtLDwUpTM6DTG9PCK02V4tHCK02V4qEBCgtI4f3yFpygpRg/cfzvOOFhbLhJoxVTC1rT36frMt4iHjUabyg8AAAAmhXJ++gMP+fPlSJaetHWSn5U7mURLdHonId2lzJ3HZ9iE+llY6FVOG7gtJO3xcZ7ykVXsykPEUVysM5DtiiWyeSdhwJaRHujiGIyvifTnzi9x9s2iqmFtm2BnvweEtODVfvgAT3C1AM8wKMItGDGfuU+SkEDDogoXu+d3Cicxd/X8W8X+V56io/tqlBuD5ttLTwKW7gZLckXZNojW7FquKZ+ue8eEUXIecx2izePh5geNqqft03jYaulSUYbAg8FFPD4CZk2i/SQUks4reUnst0y7RPVAljP5guQ/q+HuVvFBw/oEaYe4AEeuib/Gt8bL3G+u0V6qMARTsdFFCxgM/Oma+42me4XGhHIEuXG3cK18egs05KU5tmfMNsroG30G7fwdtho8RbxyBAljh85g0fZlmZBi7Y2HgnM53x2Cf34jbv4mPkVy6SHjgf5AcIHD+gRph7gAR66Rn+C74dxTOktQj8u7xY+ZpzzOMF56pZ7ke/ftfLotGG0GcY7UMV4bfDgYwaqGF6e0fb19ZkEbk7lQXlzq9kU1BXyrkxLSxy7lI/tMTxunlLmkzKd8cQDeoSpB3iAhy6e53xo+ce7+NoxxRk+dozzel6zXBoA9bgPHmkt3NNKdyl1jd1uYHBZxnu7TB/x5tjwimCNh2J4VniQ0cpUNw8VXdwFsiDlt59odvcs4Dy6DMo8xsdRl8pBTzygR5h6gAd46IK6qB8VUbB26oIdTdnnl5ot1lHOY5LzXKJR7j42x9p5FA2aosEf78uW5laZuk1VpWPoWMpDpoUVKkglHtwVYo2HbJFulcknj6dynkzpxr88o/KkPak+pVkmvaOIgzI/45EH9AhTD/AAD138nD/35rQoH+WGyALNFubeRN5Z5dKI5D2+eOQZbjzKlkyC3k99pmt4itF+xsd2i6muWFOU5qEYnBMeZLxC/92HLR507KaCfajF9W0RrXdahE0a/0PMn0Dz0E564gE9wtQDPMBDF9Sdu5Lvf3s0WsK/k2m1Rr7xoNWVYmrObFq59D9d8MUj03CVwU9phrctzfAKjDYe5GSEIh4ZJzvP4OJBTkbg97WpPOhfr4uHxBqhNzyfBgXcJ6J3xnmgvDYU7LNeKfNVjzygR5h6gAd46GI9f74h9EYVU/4n+B5bxPdIooy0cgd98ugsMLu0UcdkGttV49Ux2pLvXrV4KIanY3CledB7W8V4ffF4wHB/emf83YJKVfTkpv7+jkce0CNMPcADPHQRv4Y5asiD7rG/KXhYGEyUkVbuiE8eWgtfZIw6Vo3GidHa4lHVaDOM1xePRSWOoac4mrB9NqfLJA+3Kd/PeeQBPcLUAzzAw7T8cyVb57QQx+KM30dy/sd420c+eRgFL8gxPKdGW5aHbaNNM14xc7qPax5l57/RCOu7ZTqU8ts8gzIveOQBPcLUAzzAQxfxvuMledDA1bdl+nHKbxdy+MTbJnzyKBW8gM10YNvhG2lE1j/y5htcmmwWD8mBDG8aD5cmm4HYeH3z0MHllG2T4AEe4AEeTcTjmpRtXaHzqBSeTzXYus02xfDSvrcij7JPZDSsnYa3P5ry25hBmfM88oAeYeoBHuChi6o9QjRdiaYtHUz5rSdRRlq53T55VI6HC9SOMu8cKMQUDWtfUjLPD5TvizzygB5h6gEe4GFafpl3ybT2MU1XGsn4Pe9ajLct9MmjdDzcFsCVAJHbDt+Y1nKvnUdaPNOM+KM0DWWtQf40cnp7wT6DGr/HQ9xp5N1JTzxc6UFP6E+LKKDE1af1nJi7rvRI5ZHFJyNerzMeWTF3A6qnteqRFXM3I05uy+uRFXM3ESeXRvWv5OvnuAEPGiMzULDPaqWMJOJyF/N3LzzQwm0+UOXQ6a6mYeu/0bhoKa8jGhdpPC1gvUceLvSgp1BaavOo0O8a+z8c6FGGRyh6hFJPoUf4esTz1sn0dRbMoOvsuxomR3ltSJSRVu4anzw6Mxy8I63lVxWGyzK64EF966/IdF6mBqfzvK0nj0fW032NPNQL7Z9xyzhrUjo9xb2nVK487Na4ANVVsY575OFCj37FPHXPyz850KMMj1D0CKWeQo/w9TjLZf8zDf60L01HekPj/4rDCw6J9OlLZ/k36h6f54tHx//+0g2lXYO6XqUhNvh7R4HR0tqzV5cBU/e3ZKpxv0UWD+pXf1tkT1imSrT8m2L7hyHwkOnDf9fVp1PedjF99ZNHRBQMWWfB7REu68pi5ckuykQXJo28e0ikDxKwyuPqo/gPU3nY1iO+4LTPiyM9jHj8YPLwhyHo8ceH+lzxyKwfyS7bAx3h1I+lv+yoXY9El21m164PPY5944ay99MXRRTRRyeQAr1bPs2c72R9Yn9K7vcem+6/r4uH6pdpLdwuMX1Yc/JvoxZtygpU1O+/QuNwazwYz3LlmOSntOs59fO2ubxPs/EYSDypvqh50VJ30DqhH0h6UkxFxPHJw7YeEyXPi209JgKpHxNNXk+hR3PqkcQjmv8jtaSPMeeDInsgU/ygspbN1guPWSliHOPv9/Pna/y5joX8H2T6rxpdx9NatGy0tCDGkGblqMxDTC1AIfipRnAF263sQ12DNLdsl7JPs/GI3yts07z4KKrFXwrzdzCtyiOU8wIeqB/trIfpfF6KVvR/stmRNk9qHPN/+eTRmSIGjbCiPvz5nMFi3naM9/mv3ELVDV5wpUUrjXa5odmW5iGmr2WsbiOkrZQSb5vTxDyST6pZT6f9zHe05EXbajxCOS/ggfoBPfQQB445JaL5weQr92m2RL3y6EwhQZN17xHRUl4f8fcLCpnZXMBPOVpPbLZVjbY0j8STWZJHEhc0tjUrD7po/jcx/WU9fX+D30PczE+glypctK3GI5TzAh6oH9Bjqjv7fxbT1yqm7zSIi94vf8z319ls7vcKvYg/3nnQoKk0Eh8k9qPF2t8S0eiuQW6G08nfntINYdJ1HJt1lhiVefBTB6Ghw+WbYvs3QuDx77r6qvAohYxBU11180jyqYlHQ3O/b4TA4weTh4Pg8ceH6q+nGYOmgqgfS3/ZUbseGYOmgtDj2DdusH0/jUFzXLco99UZSAya6vLFQ+VD73CTa0GmrZV5OSOPAYWIsdEmYJWHjgCtyiNjQQThQY8geOTpYTgCuiX0yFio4gpKTH8rzWNjIww98ngYjoCuxCNpnL70yONhOALa5v30LHdp0ypPNL/1XDPy6GQHv58dfR53j96q7HMrb5vxFMQrMq0o0XWchtI8GCs4Ldc0uXs4BclDtmCq8rCFduXhqn6AB+oH9NDn0cHp23xf3SnKLU8ZBI9ZCTKvcZObmtV381NBbpdDRZPNEsWYR4mWZFeL8xC+z4vllnbdenTVqUdOS7urVfUIpZ5CjzD1cLDErvfzMiuDDGFcaUKLGipHaR55J0bpw6eh9OrqJydSdh+rwkOzq845j1DOS5PxCOW8gAfqB/Ro0fvYrAwyQik0+beoURSbPGgC869Edjimcd6nXXiEcl5QP8AD9QN6ONEjZbUpYx42W9qzMk5O3t91VhKbPKir4Lq8Hb6Zvl547Txq0iOU89I09SMUHj+YPBwEjz8+1If6oWDpLzugh4Jj37jBux45ywZr87C1nj8Zd0ej0RAAAAAA0GpwEYSniuE2fTzcEsP2p6Hq1ISqUYTy3vuGgBLTZqzBwaAr6AEAbWJ8Ncc110LleLjS8JZRCuB/WcYJPAAAAIDgULqFyyZLyxb28t80HaZfthiHPRjcVR4impZDC060FI86WlbN1IKCHtNhOV5zKnR6Y6r2OOlAp1cqFB4lFoowhs6CGaHw0MBNMj0gosAHtCRuvKyiuuDEUREtyegSTngYG27SaMXUgtb09+m6jLeIR43GGwoPAACAZkXyPjrDz/lzpYgiEVVdyU8tl1aYeqcOHtpdytx1fIpNpJeNhVbbuIHTTt4WG+8pF13NpjxEtHqIdR6yRbFMJu88FFD8yY0iWi+Ugiz/idN7vG2jyA4WXRb05PcQPw365AE9wtQDPMCjCLRgxn7lPkqL/x8QUZi8O7lROIu/r+PfLvK99BQf21Wh3B4221p4FLZwU1qSgpvRK2QrVg0V1S/3pcC7tGLHQtst3jweYnrIKnramMHDVkuTjDYEHgooUsUTMm0W6VGJlnBay09kFLtyn6g2HH82X4AU8/hh/v998IAeYeoBHuCha/Kv8b3xEue7W0wPAxhjhNNxEQUL2My86ZqjoAP3C72IQWq5cbdwbTw6DVuSZ/hneoJ/X/6+TaZuThSm6H02F8H7Vm7x6vAQ0cLS3WIq/mwmj7ItzYwWbe08EpjP+ezKuFjSWmC7+Jj5Fcukh44H+QHCBw/oEaYe4AEeukZ/gu+H49xg2ZJhcklM8L4r+Nhezmu2QbkXuReyVh6dJl22spV6F2c+zOLTShGfiZQ4uLxv6a5mWzxkuqtKF29e13FfX19lHpQ3t5pNQV0h78q0tMSxS/nYHsPj5illPskPET54QI8w9QAP8NDF85zPGN8bz5TI4wwfO8Z5Pa9ZLg2AetwHj7QW7mmlu5S6xm6XBkddwlccX37SE/x3RbTSiFBadIK3fZf3oX0n6FjKQ0RBfoVieEWozENMvcie4G5cKzyk0fbLFD8B1cVDRRd3gSzI2eevOGVhAefRZVDmMT6OulQOeuIBPcLUAzzAQxfURf2oTJPcBTuas+/fcsrCKOcxyXku0Sh3H5tj7TyKBk1ldR1TC2417zMspt5H0rbPCrqay6AUD5HfxVuah2yRbpOpmxLnWzePpwqeTMnMj3D6qOBJ9SnNMukdxXf4+zMeeUCPMPUAD/DQxc/5c29Bi5LukRs4LSxoYe5N5J1VLo1I3uOLR57hxl2fRV3HyymJ4q7VuCvWFFo8RBR/th140LGbCvY5nvE9DZtE8fub+EGBQPPQTnriAT3C1AM8wEMX1J27ku9/ewr2XZvxPQ17OM+VYmrObFq51Ot4wRePTMPlrmB657hDMZrUrmPeP6trVX332m9aO3R4iOlzoAp5CGHOg7qRQ+AhsUYUD88fUb6fLdh3Lj+55WG9UuarHnlAjzD1AA/w0MV6/nxDFI8qXpIwzDxc5Ba5WkZauYM+eXQWmB29gx1gc1CR1XWsdq3GuEF991oGRTzEzC7bVB5scKV50HtbmXzzeEBjn3PK9w819l9t8Ps7HnlAjzD1AA/w0EX8Guaoxr6LlO+3auw/mCgjrdwRnzy0Vpoiw1OWSqPW2WNiqqv0KaUFJ9hIXoi73KoYrU0eVYw2zXiVpfTq5rEoZdtH3PVzli8Q9SL5QESTtW/lpzPqElmY8wSXhttSLkYfPKBHmHqAB3iYln8u5beFnP9iLu/WxDX3HnM7y3w/ymiZL8op9yOfPPLm4W6llmuK6WV1reZ2HSutYCNU4SHSu2zV92/akAa7lQdJJVErDzFz/hsttHCLTE/L9DKfbHVS+iRve5n3uYWPUTHPoMwLHnlAjzD1AA/w0EW873hiOwWz/48yPSfTj9jE1fmsXbztR7zPf+RjRMq1OC+n3AmfPPJauDS4Z5M0Oxp1tS/Z0pQfA/zbP8ZdpWmtWTZLagGWfcmfy0Nupy7eaTwyWpFWeEjTncGDy6uLRxKzLRwzCR7gAR7g4ZHHJQvHdIXOI89wJ1K6SUWK4akmnIbPEt2rpiZTyCNhbK3OYzxxzC+Yz+vcxXGOuzsuKSf/Nu7eoC6S76d0CY0ZlDmP9/fBA3qEqQd4gIcuqPXXwy1t9R75U26wfJ/LWcRdubMVU/+A+Z1lvsmu3J5ECzOt3G7+7oVHnuHewK2wx9QTxN3CL2QZrNKiVVt08XvMPUoLUBe5PHKMrRYeQtTO45yY+W5goZg+1P9OMfUeIX7nUJRnHj5QylzEF5gPHtAjTD3AAzxMyu9hDsnjPhLTp+hQuUuUa+7Ogrzz3svG5S5kI/TCI9Nw2VApIMEefgLaxj+ldvHmdB3Te8w9sUGbxqks4sFPI/tSDE7lQTfE+2T6B5n+O2/ryOKTFueSV5bqP3z4sBMeafFMM+KP0jSUtRonPG8AQRKDGr/HQ9xp5N1JTzxc6UHnhd5PDatP6zkxd13pkcoji09GvF5nPLJi7gZUT2vVI+telhEnt+X1yIq5m4iTS6P6V/L1UzTH95xidDqmvlopI4m43MX83QuPwvB8ypSctK7VzxJdpeqiDvHx/TZGKlfgQQLdzk8m/70qD2VqkC8ex0XxSOclGd/TQHkd0bhI47lq6z3ycKFHfF6OGnSNudCjDI9Q9AilnkKP8PWI562vFcWv00Yyvmf1JG5IlJFW7hqfPPJGKWeRUBfg707pKo1H5prkKRzy6FdujtSF8IpM52VqcDrP23IX4s4YoVw7D85zd8E+Jiuj7Na4ANVVsegJsdcTDxd6lDkvLvQIpX40cz2FHuHrQe89h/j+uFnj4SDtexri8IJDIn2xjrjcVSIad+GFR14L97O0KTlKQIJ4KkyMq1OCki3axMIYpijFQ0wtLvGm0jVCaxg/kKgMPbyNfsub1PxZxtSgOCBBXTwIewuetOK1PzeK/LU/KY99mueB3jnH640+55GHbT3KnhfbeoRSP5q9nkKP8PV4mj+fKmjJx2s6HxD5azpTHk8k8s4qt0tMDXqtnUea4a4QU2sAP8uGt62oizer61gx2uSaw0XQ4iGmpuSoT2Bpo4UpD1qGbJL3uZ5TP2+by/sU8qDgBR54qKD91hV06VBki1/k/D7GeegOg4/LHBXTo2zUzcO2HmXPi209QqkfzV5PoUf4eqjRtY4V9A5QxKKf5vzew3nM5jxHCh5UDrLB9vjg0ZlipEMZwQi0u4UT+6QFOxgqysMGj0QX7yr+HODW5xinnYpRrkpm0NfXNyRTJg8h6uGRceHdLcrHb7xbmL+DoSkFccxINY5k3Txs61H2vNjWI5T60ez1FHqEr4caP/ptUT4u79ucxxnOswhPclfvfh88Og0ML7eLN6fr2MhoTXlkGJ66lnHS9A6l7B9vm5PFI8V4r/LgsmrhkcAo89Fdmznu/l4h8mM/FpkuHU/d5/SuptcTD1t6VD0vtvQIpX60Sj2FHmHrQS10mrFBnkCxdU8pjTOdBsyzfMwCzuM+zVZ/XO5cvjfXykNnlHJaS3NGF29W13FZozXhIcS0ruYkjyQuaG7TNV4vPBIViJ4qb5bpcRFFv1Bf1p/lbY/zPjsrdkfFZdLAC5qPtpArmw8eNvSwcV5s6BFK/Wilego9wtaDBl/dywY9m++ZH3Prk0YTq5F5FvO2/bzPVj7mEOdx0eB/jsul+OYP1Mmjo9FoGJ0daay9bCLLMnYhE+q3YbI2eIipkHm6/2jHRgNJDh8+7IyHOr8xZ06oNaTN66yjXBM+DnlpnxfH/7Y2D1WfrDmydfBQ6+mBDvf1Quf6dMCj1P0ja26qTSTmuabCAQ9tPYjftsM3Fu1H99FdIj3STxpojusWIbJ9Zkffp7rlCiUf6zxUPrNKVHbKeHmK4dVitLo8dASwhCs8+EQ545FnPu0IW3r4fKCwiYzFJ4xR1bg3NsLQwxaPqsatY4Z1wBYPhw8QdJ+kd8o0+pnmttP7326ldUkt7Xi2B81vPWex3Np4zKpQoVXDE3UZbYHhCQODu4c/32oxHoAdhHJewAP1o530IAPbKabmufuCEx6zqmbg0WiLnlSK0NXiPIJqSTYhuurUJKel3RW6HqgfQJEe1J0KWDBc3yjqOlK6hGjIujrP6kTK7sbD7XW78pSuOic8gMoI5byAB+oH9IDhNj0eEVGg4PkZv4/zPu3CA0D9QD2FHi2tR2gt63YyXIqscZ3tTEsMMnHCAwizfoAH6gf08AeNUcq1mr/xtKAijBzsuDJKd8mjjWGf/1xdPDQMVx21PAO2RpcCAAAAYRuutRYuGxxNi+nlv2nwUH/dxhsKDzbaqzxENJiqP8t4Q0Wo83ChBwDA+IoMLjR0Vs2ADE6mU/LraTEVpmyCv5+m3+LWpmujDYEHG20mD/5tGS5BAACA9kLpFm6yJcmmQiHL9vDfm2R6TDE8Jy3NUHiktGhzeZi2eH2tNNXOLe9m0sPBSlMzoPP6o4VXmirFo4VXmirFQwPxcot5C04clekTx/+OEx7GhptncFJwdXHrfrkvhSmiidALFaOxcuZD4VFgtNN4iChskyseAAAAzYrkfXSGn/PnShEtvWhrJT8q97KIlmh0zkPbcA0Mjvbt5tbcJqEXdUE0Gw/ZotA1WsFlO+GhYC4/ka0W0fw49YmM5sMN8hPZRYtl0v/yfa5sn3jkAT3C1AM8wKMItGDGc3x/FJz/US5vTEwFUljMvFYzz/jVHd1zKdj7ZMlyh7m8WngUGq4Fg4v33+rZaK3wsGC0VngooEgVT8i0OcPMl3Bay09kFNVmn6gWeYTK3Mj/28NsLj54QI8w9QAP8NA1+df4XnqJ890t0kMFjnA6LqJgAZuZN11zt8l0v8HDQFxu3C1cGw+dFu5p5TvdSFZIgxs1MLgrhij3qWowwfIQM2NU5vLg7zYMlyadHxP6QZO7+aKhVtg6EU1OL1vmbfy/n/HEA3qEqQd4gIeu0Z/gssc5vzOax06w2b3O/Hs5rxUaDwJxudRq3Vk3D9N3uPQi+X1pWnv5KUAUGZyj7o+geMikxUPoBXnWBXVrvC2i2KumoMr1roiiYpgsvzaPj6Myf8IV0wcP6BGmHuABHrp4nvMZ43xGS+RB19td/H8s5Tx/olHuYm6J1s7DZFrQTjYMMpLtIgqurgZYn+B9bpAG1+/Q5JqOh4heqtvk0cVdIAsq5LGA8+gyKPMYH0ddKgc98YAeYeoBHuChC+qiflRE7zvvL2lyMUY5j0nOc4lGufvYYGvnoW24ZF5sHjsUoyk0OOrmtdCNGxyPvr6+Qh4ZRkv7VOXxlEE3UNGT6lOa+1LLPQ7K/IxHHtAjTD3AAzx08XP+3Cv0u2+LWph7E3lnlUsjkvf44mG08AWZmEwDbCYxigwubvVZQyg8pOlSWTN4FBhtVR6Uzybl7yHuzugQ+VOM4t/vEtOHsOuMnFYfEmi03klPPKBHmHqAB3jogrpzV/L9cY+ynd5/Ujd1g1MW4t/fFdOn7sSv7FaKqRHWaeXSqOMLvniUWmlKNTUNg+sWdrtTg+ORyLfIaKvyWCOiUXUxHjR8OjvDx8SgvDYUHLNeKfNVjzygR5h6gAd46GI9f74hpo/mfcWw1b2Uj4lBeR1JlJFW7qBPHtqGS+bFo4Czfs8yuJ2JFmAlhMLj8OHDW2Xq1mgF2ebxQOLv8cQTV9ETmXpMjNUFZaq/v+ORB/QIUw/wAA9dxK9hjia2z0+0pIta2uoxImGm38kpd8QnD5NRymQamxIjg7Wm4vB+trwuKB5i+gjl2GhdjlRe5KKzoOD325Tv5zzygB5h6gEe4GFa/jkHPEZy/sd420c+eZgYrjoiV31R/pmodypOU/IQ9rqz5zv4X+YZlHnBIw/oEaYe4AEepvuOO+BxIYfPPOWe7I2HieHeIKYW4O9OtOhyDS6vC7gEmopHhtG6Wt6xLCbBAzzAAzyanEdX6DxMpgVNJKbkxNCZivOZtb6LQHjQCOXE1KBpPETxSOWycPFENmZQ5jyPPKBHmHqAB3iYtv5ctLR7EmWkldvtk4fxKGVlSk78d7/mCGGrCIUHm+qA8rfOlKAqPFy8cyjK8wPl+yKPPKBHmHqAB3iY7uviXXLetRhvW+iTh0m0oO6i96EugwZU5EFPYP9apn8v03/hffLMvJAHjVDmebh5KOSRF8c0I/4oTUNZm3iaonzjfyiLfEfKE1iMwYL/g36Ph7jTyLuTnni40oOecmmqw7D6tJ4Tc9eVHqk8svhkxOt1xiOrrgZUT2vVIyvmbkac3JbXI+uemrif0qj+lXz9HE+0knuU8rNu0I2clvVqpYwk4nIX83cvPExauJ9lTckpmorDXcC2YMrjPZluEdEyZP/FJg+aGpTRWk1r0dricTzRgn7RsFtkPh+jttCPaFyk8Vy19R55uNDjf5LpaxFNDxgzuGnZ1qMMj1D0CKWeQo/w9Yjnra9N3DsfEWbd3eN8jHrP3ZAoI63cNT55mBhuN5sHGd42xeRyjdbBKGFTHrQg9SXlaY4mKZ8XU/PKzvO2nrI8ZNqmbHfNg/LbnXia+lzoz6P7XEyfN5cVhipZ5k7+Tk+IvZ54uNBjhUz/ZHheXOhRhkcoeoRST6FH+HrQymxDfG/cnGitXyf0579el2jhx+EFh8RU7Nq0cleJaNyFFx5VghfE8B00IJeH/Pz/+HfqV6fIPg8kKkMPb6PfbnXBQ0TvdW3yoLm/Ixa0pDz2ae5LrwXiFWme88jDth5vljwvtvV4M5D68WaT11PoEb4eT/MnTadcYkEPyuOJRN5Z5XaJqWmctfOoErwg+bTvK3iBFg82QlqGbJIN8HpO/bxtrjBY4zgleMEMHiJ9AJUNHrTfuopdXGOch24g6bjMUTE9ykbdPGzrMVHyvNjWYyKQ+jHR5PUUeoSvhxpd61iJ3kWRMHjKYzbnOVLwoHKQDbbHB4+6gxcMWzJdbR4KVvHnABvimJgKQjyQ2EfXdE2CF9jmEcdvLBPl4owoF8uS3lfcxccn40jWycO2HmXPi209QqkfzV5PoUf4ejwppsePLhO9aCkf28N5PalxDO1DXb37ffCoK3gBGe0Kue9yYRGaPGLEL8YPpWQVb5tTkopO8AIXPKh1tULox9ud4H1XiPKxH8f5eGrZ07uaXk88bOlR9bzY0iOU+tEq9RR6hK0HtdDvE9G7Toqte0roT5mMx8+c4mOHOC+dVn9c7ly+L9fKw3XwgqtGK9OQjRpSgkcSFzS35aJE8AInPPjk0lPlzTI9LqLoF+rL+rO87XHeZ2fF7qi4TBp4caeI5rUt8MTDhh42zosNPUKpH61UT6FH2HrQSP972aBn8/3yY2590mhiNbzdYt62n/fZyscc4jwuGvzPcbk3ieh9c208dObhkmkuE2ZBA+iYflsmW5FHEg2bPIRe8AIXPNIq0Quc6sLFlCdcHzxs6tEIRI9GC+gRSj2FHuHqQe97aVrNyzLtEtG89sc45YHmuG4R02Pzlim3l9NQHTw6Go1ivaSZ9bLBLFO6FrpTvrsw2ko8lMnYuhWjo2jhC9myNeKROBnaPDIWFKgVOYs/OEfGwg6u/j/t8+KYkjYPF/ooi1s0VT11BWVxC209NjZaVg5R9n667fCNukXQ6Gea276K76OLlZY23VtplDTNby1c3WpH36cm5TrjofLRWmmKDXR5iuHFLTqnRuuIxz38+ZYpD3mDucIjxXin8dB86inNA3CKUM4LeKB+tJMeZGA7xdQ8d19wwsMkWlCa4Yk6jNYRj8qRJch4peku5y6JqzwMuzm6Qr6K6mhlBoquOjXJ6UkIPgIK6gdQpAe17gBDw00anm/yhjziNTJjnMjYpwxC4QGURyjnBTxQP6AHDLfpQS/EfyWy1w1Nromp28rV2k95N+aEBxBm/QAP1A/o4Q+htazbyXDjNTLBA0D9QD2FHtCjdmiNUgYAAAAAAC3ctoPtqTo6g4DqmB5UdjAS9JiOvBjLZVB22s8ByxOoyk63CYVHXgzuMtCJ2x0yjwpTdlKh031su0xTHp0CaCfQSML1AZTpgwf0CFMP8ACPtrluYbjtZbaviHqnM6SV6YMH9AhTD/AAj7a6bmG47YFrZPpbmb4vLEVsKlmmDx7QI0w9wAM82u66xTvciqj6vqyGZfGu4Scx6vr4QNiNNmJSpg8e0CNMPcADPNryukULtz1atvF7hsGay6Q1Rx/xxAN6hKkHeIBH2163Vlu4Iwc74ig6BFpq0Uv3Qyg8xFRUoSs8au6OiSvHA8q2oRrLpEpK4apGPPCAHmHqAR7g0dbXrRXDVQyuV9l8Wm4fqtPwQuGhGO00HnyC6jBeqjB/k6gcFPfyZE1lfiWiQMwjHnhAjzD1AA/waPvrtpLhphgcPQ3E8RQf4+3ODS8UHilGm8rDsfFShaEl1zYktg8JNwGsk2V+xU+EZzzwgB5h6gEe4IHrVpR8h0sGJ9MpNo9eNhYKY3SDNDMyNDKTG2Tawb/FhnfKttGGwIONNpUHG2sqDz7GRYX5UcpvQ44r6Y+4At6nVNI6eUCPMPUAD/DAdVumhZvTktwjzW0i5ZDJxN+9jlu0tfI4fPhwJg/+XgsPBS9mVA7CG44q6otKJb2XW+2/8sADeoSpB3iAB65bE8M1MTi5LwVgp+7TTSIKxh7v312n0brkYWi0zngkQJXjoYzfKHLHBw4qaVxm/EQ47IkH9AhTD/AAD1y3Cgq7lAu6bCdUg5Npq/z6GZtRt5jetVrVbIPgIc02lYeIuo0nEkbrjEfK09lDOb/P533mOyiTKul3uYvFBw/oEaYe4AEeuG5NDVfM7Pa8lGxJ5hlc0hAroCl4aBhtv0jvbq5SYX6ssR/t8x9kekpUXxYtLpP+93UiGq3ngwf0CFMP8AAPXLclDTdG3A1KJvKZNLdtNRlcU/CQaVvNRkv4pWblUB8GnpPpH2RaU7HMuJK+6YkH9AhTD/AAD1y3Fgz3BjaP2Gi26xocv0+1habikWG0tni8LtNHJY5bKNPaimXOFtG8tPmeeECPMPUAD/DAdVvVcMm8EtNsYuQanNL6tIJQePT19U3IlMkjx2ht8qClxf65TE8btp4PyfQTC2Wu526VW2X6ds08oEeYeoAHeOC6tdDCVQ1vQPm7yODiVh+N/Fph2Xi98+ATM6D8XWS0tnnQVKO9Mv0Fn/givCSidUFtlfkqd6v8TqZzNfOAHmHqAR7gges2BdrzcMm8it6FZkzFIWMhM7QyYbkkjzGZfsBc/hvvk2fmhTwOHz7cTa3cgt0KeeRFGzKMJDTOJ36NyB49R5XjYYsXiVomdavQ8md/7oGHVT3W/jo/4+M/rEePCjys6lEUEasJ6qlVHgc68jPe2BBtpUfevVT3ftou9zGThS9ogBLNM31Bc86rVaOtwOMI3RNk+pNtHvJGdIWH0Jt764qHitsKKscjjsukbprLnnhAjzD1AA/wwHXL0OlSXsHmOW1ksGJyqV2l0gyXWzbbUjxk+ivF5HpEFMvwvEwNTud5W09ZHiIaoRyjLh5pyBop9zJXjssOKqpa5pBHHjb0sHFebOgRSv1opXoKPaCH9/tYoeGSaZJ5Joxmu7KLa6O1xWORTO+LaERaT6LSPMC/3VrEo6+vb0gmbR4yLRfT1920wiMDvRmV42GHF61a5qBHHlX1sHVequoRSv1otXoKPaCH9/uYySjlpOHFcGq0FnmQEc4V0YtyGth0Pad+3jZXTMWuLUSK8U7jkWK0TngomJ1SQY46rqRqmbTU2agnHjb0sHFebOgRSv1opXoKPaBHEPcx4/B8bGbLRw529Cp/144SPFbxJ40o3q1s38kC7lL2McEQm2tvojuibh4ruZKoleOvHF+0apnDHnnY0MPGebGhRyj1o5XqKfSAHkHcxzrLHsgtTS9mW5JHPHgpbah3vG1OBSpDQi9kkysey5Tvr9Z00aplvuGRhw09bJwXG3qEUj9aqZ5CD+gRxH1slmg/XNDcpgXdKREpUyus8hBTL/ipcjxY00WrljnokYdNPaqcF5t6hFI/WqGeQg/oEcR9rB0Nt9GCPBaIaAj76zU+IaeV6YOHbT0agejRaHI9Qqmn0AN6BHMf6xRAK2AZVw56Epv0WKYPHtAjTD3AAzxw3cJwr+IeTq3A47KHiyWtzMsBXLS2eJieF1d6hFI/mrWeQg/oEcx9rB27lGN0tRCPox54Hw2Ehys9ugLRo6tJ9RCoH9AD97Hp6Gg0Qnml6QbKOp+0AkrR6ie01vH1hmt/akEZNKXNw3CNWqAElPWKtc+L4RrGTcUD9XQ6lHWTtfXY2MK31FDup82KdupSpqW4xnN+jxewbhceAOoH6in0gB41op26lGm493XgAaB+oJ5CD+jhAy3fpQwAAAAAQbVwi2JeukDaux/wCAf/4t+OeC3/7/7NEugRsB4A0AzYdvhGr+Xv6Pv06nfMwwUAAACAOlu4BrhJROGXaGFqWk9zMW8/K6JA7G+KaFj1J465txWPOlpXzdSCgh7TUUePjE4PjDKq1xl0RgGHwkMZ1esMOqOAQ+FRR2tTbVE2s+HS6hsUbqk3S2/+pCgLFCmCoi5QqCbbAQ7AAwAAAGg66HQp04Tm/TKdZnO5SA+QMq2T6U427Vn8fR3/dpEN6RQfa2NSNHhMgea/vSKiuXCNkuk859FjWOZ3PPOAHmHqAR7ggeu2gEeR4VIQ4d/K9JhMl0QU9/BmmX4q03HqqRDRMliX+ftx/u1m3vcSH/tbzqsswGMKi2R6X0Td2FUr+wOc160GZX7okQf0CFMP8AAPXLcaPPIMl4LvnuBWHE1iXiHTFhG9lyzCBO+7go/t5bxml/hHwGM6nq340JD2EPGsQZkTHnlAjzD1AA/wKMuDXrHdJVNHyXQX51H1uq2FR57hPi/TUhEtz0WZnSkh6hk+dozzer5EHuAxHauEfawq8bsPHtAjTD3AAzzKHvNgyXupek990MJ1WwuPLMOlAT+Piihawv0yjabs80vNFtoo5zHJeZoM/QSPmeh2cMHMKVGmDx7QI0w9wAM8yvIYt1D+uIXrthYeWYb7c/7cm+P6ZBY0cGiBpvvvTeStA/AAAAAAWgJphkvzSGkqC/Vx79Fo+f1OptUaZe3hPFeKqbmqeQAPAAAAoKUNdz1/viGi6SxFoJfENABoW8F+lNeRRBl5AA8AAACgpQ03np9kGoR3u0y/Efkj4AYTZeQBPAAAAICWNtxF/HmuRH5rZHpPZHeRjiTKyAN4AAAAAC1tuPP4s+yoLVpb+G2Zfpzy24VEGXkADwAAAKClDdcWrknZ1uXhfwQPAAAAIEjDjVtd80vmSfNMl8t0MOW3nkQZeQAPAAAAoKUNN35XWea9IoWi+7aYejeZhMn7UPAAAAAAWgZp4fneEdHcUJqqctwgrx0yDRTss1opowgueVB+VwNEJmOJJuJ+hsIDcAdaavNpEYVQHIs31hFzV4dHFh+H8XpTeWTF3G2DepqqR1bMXZ04ua2oR1bMXZ04ue1suK/KtFWmtSJa9qpocX6aT/qvRDRPNQ+U1waljCK44mGKUHgAbkC9C3cLvTnW4IH6AT2gR2mkdSmfFVHUAzKXzQXH0753aprLZs5ziI8TGnnb5pEW97AojmEoPAA36FduHj7PC3igfkCPNjRcwd0FhKdE9uL6h/hJ5xONciiPJxJ568Amj6y4hzpxDEPhAdjHm4GcF/BA/YAebWq49LKIRtXStJVjGU8rj4gooHoRejiP2ZynyYsxmzziuIeT/JR2Pad+3pYXxzAUHoQJB/Xgq4LfJwLh4UKPiRLnZSIQHqKFeTRz/YAe+nrYaAn3WLiP1cIjbx7ukyKKakOZ0MINS0sQWMrH9nBeT5bIwwYPQhyjkAYy7RTRy/4x/j6Q2CdkHicdPrWalOmDh0s9TM7LyUB4iDbg0Yz1A3ro6/GiKD/lUvCxL1q4j9XCI89wqbV2n4jeX1LIuVP8xKITT7Gb9z3Fxw5xXpdK/CNVeSS/H0rZL942pwl4qO9QbOAi5yk0y+z2yMOlHibnxaUeodSPZqyn0KP59KCZK5+LqXfApulzzqPqfawWHp0aJ/VeFpC6hGm07scy7RfROsHqGsGLedt+3mcrH3OI87hYsXKV5ZHEBc1tofL4UKbbRTR6ukrQ5HHO43bOU7fMWz3ycKmHyXlxqUco9aMZ6yn0gB5B38dmaWRE/fH0fvJlmXaJKLLNY5zyQPNXt3CL0AbK8kii0QI8qOvmL0W9SCvTBw/XejQC0aPRZHqEUk+hB/QI9j42y2BfMk4ahUuj02gRiFXcLI9bdTQlhl5Av8lO72r1JFMeohV4OFzkoClhSw8Pi1s4ga3FJ7IWt9BFKIs+2OKRtbiFLkJZ9MEWj6zFLXSxo+/Ttr5vzSpxDBnpTk4+UZXHPfz5VovwAOwilPMCHqgf0KPVDDeU5dls88h5Yu9qBh6t0IpsUnTVqUtOS7srdD1QP4CQ9QipVT2rjSoE9dOrc61OZOzTLjwA1A/UU+gBPWpEZxv9rzTQKW8U2jjv0y48ANQP1FPoAT3QwnWCQZmuAw8A9QP1FHpADx/oaDQQOgkAAAAA0MIFvMH3lJnQBm1BDwBoPmw7fKPX8tVBW504HQAAAACAFi5QY+uqmVpQ0GM6qi5YoQOdqXJVF4rQgc6iFqHwqLpQhA50FrUIhUcdrc2QF9dACxcAAAAAfLZwXT0hmi65FgoPVy2Ikgts0Py352RaJsrHcaQ5csMyPS305svFZe4T0TrZvnhAjzD1AA/wwHVbwAMt3OYDrd38vkwPiGpBk3s4D8rrVoMyP/TIA3qEqQd4gAeuWw0eOobbsJSqAjwiUAzeuRYNfC7nqVvmhEce0CNMPcADPMryoCAwd8nUUTLdxXlUvW5r4YFBU82HVR7yXBUID+gRph7gAR5lj3lQVItDe4bz+LzidVsLD9Mu5R0y3aC4+m7ltwPK9r/gfS87Mp125tFd8PtPZLpkmOecEmX64AE9wtQDPMCjLI8sk/ulTLM18xq3cN3WwsPEcCmY/IBMoxr7nuN9n3RgcuCRj4MyLdfkBR7gAR7gESKPR2U6LdOCVuKha7jDidabLl7gY20BPPRAk1S/LaL1Tn0CPMADPMCjLGgi/O9kWt0qPHQNd0uFMp6x3KoEDz1clOk+EXVl+wR4gAd4gEdZ0CAkCv23rRV46BhuR8VW2TucR1WARzlQV/Z3+QLyCfAAD/AAj7LYLtNvhN0R1rXzwDzc9sAbMt0p01nwAA/wAI8m5bFGpvdkWtysPGC47YNPZLpbpkPgAR7gAR5NyuMmmd6W6cfNyAOG2364DB7gAR7g0eQ8rmlGHlj4on1Aw9pfE9GIO/AAD/AAj2bkQdOV7hfRSOqm44EWbnuAVj75XQAXC3iAB3iAR1m8KaLpSiPNyqNtW7h5UYg2NurjkReFqGQkoSRoGPv2ACQPmQdF96AoH8NCifThOOauNo8sPpbi9WrzyKqrbVBPU/XIuodYun80hR4dnV1X9fh/XvxGagb/6yP/zQYPmp40EIAelXigS7l1QcPW/0ZEI+rAI5sHrQJGg0EugkdQPFA/AtZDGm1delA5/0pEI6V9wgqPdutSphBKr8h0XkxF7TnP23paiAcNV38vgIu2GXj0KzdTn+cFPFA/mkIPxWxd60HTkO4MwGyt8Wgnw82Ke1g1rmNoPGiYOg1Xv8mz3s3C481Azgt4oH5Ajykc4p6FTzzrYZVHOxluHPdwkp9ar+fUz9vKxnWsm8dEQf4vCv3oFjG+Kvh9IhAeLvSYKHFeJgLhIVqYRzPXj5bVQ7ZubeuR1RJ+ROhHLeqxcB+rhUdVw1XDEM0W/qDDI45RSC+8d4roxf8Yfx9I7BMyj5MO9Huz4PeTgfBwqYfJeTkZCA/RBjyasX5AD309yODnV+Axn/Ooeh+rhUdZw6U5WRtk+pGyjf7eKtPSGs3XhEe30kWQ1m2QNMxQeajvlGzgIucpNMvs9sjDpR4m58WlHqHUj2asp9Cj+fSgCDwUtL1RMn3OeVS9j9XCo4zhUuafyfS3YnpA3y7uQnhXpj/WYLZleVzQ3BYqjw9lul2mV0V20GQdjHMet3OeumXe6pGHSz1MzotLPUKpH81YT6EH9Aj6PlZmWlCdkW5c8Gi0AA/quvnLmvVOK9MHD9d6NALRo9FkeoRST6EH9Aj2PoZ5uE0CS4scQI8EHC9uURssLT6RuxCLDupcNKYOHgcqNi+WPBqGILZ4ZC1uoYsdfZ+29X1rVqtfODkXzD38+VYdN7ScG5kRD6A2hHJewAP1A3q0uuG2AbrAA63qMufFhS45LW3UU9w/oEeLtKrbyXCpn16da3UiY5924QGgfqCeQg/oUSPaaeELmsCcNwptnPdpFx4A6gfqKfSAHmjhOsGgTNeBB4D6gXoKPaCHD3Q0Gg2oAAAAAABo4QJJ2J7KojMIqI7pM2UHI0GP6ag6tSeJsiP0D1iesV92xkIoPEYO2iVSdqpPKDy2Hb7RKg+dwVG2yzTl0W7h+dodNJJwfQBl+uABPcLUAzzAo22uWxhue5ntK6Le4ftpZfrgAT3C1AM8wKOtrlsYbnvgGhGt9fx9mYY9lumDB/QIUw/wAI+2u24z3+EecLRisun7j1B42H4vFsPWknwFFeYV7vr4QKbRmippskwfPKBHmHqAB3i05XWLFm57tGzj9wyDNZdJwZ0f8cQDeoSpB3iAR9tetzqjlG3NG6raVgWPchXmAWXbUI1lUiW9V6YRDzygR5h6gAd4tPV1ixZu67Zs/yZROS7JdLKmMr+S6T6upHXzgB5h6gEe4NH2162p4e6Q6QZunVHarfx2QNn+F7zvZUeigEd+hfmVTBsS24e4krgu8yt+IjzjgQf0CFMP8AAPXLfCbOGLLQlDycM5mQZkuiDTfsuigEdxhflRym9DNZR5iZ8Iz3jgAT3C1AM8wAPXrWELd9jAXFS8IOwO3waPfLyYUTkIbzgu8xI/EQ574gE9wtQDPMAD162h4W6p8I88Y7lVCR7poCexhzJ+o8gdHzgsM34iHPbEA3qEqQd4gAeuW0PD7ajYKntH2BmRCx75T2cP5fw+n/eZ76BMqqTf5S4WHzygR5h6gAd44Lot2cIFwgWd+B9r7Ef7/AeZnhLVl0WLy6RKuk5Eo/V88IAeYeoBHuCB6xaG23L4pWbliNEt03My/YNMayqWGVfSNz3xgB5h6gEe4IHrFobbknhdpo9KHLdQprUVy5wtonlp8z3xgB5h6gEe4IHrFobbkqClxf65TE+LaEUUXRyS6ScWylzP3Sq3yvTtmnlAjzD1AA/wwHULw21ZTMq0V0SLaxzS2P8lEa0LaqvMV7lb5Xcimm9cJw/oEaYe4AEeuG5TMEu0KfKiEG1s1McjLwqRYSShcT7xa0T26DmqHA9bpK+WSd0qtPzZn3vgYVWPf/FvR3Iz/rt/s6QWPSrwsKpHUaSsJqinVnkURTAzvH80vR4jB/MFWfJoA/cxtHBbErcVVI5HHJdJ3TSXPfGAHmHqAR7ggeu2TQ23R0SxDM+LKOpPg7+/wr81O4+skXIvc+VwsZazWuaQRx429LBxXmzoEUr9aKV6Cj2gh/f72KwDHcI7auKwSKa3ZZqbUmlolNoqmZb/2UuHP3QUa96Ih0wflsi7N6NyPOzwolXLHPTIo6oets5LVT1CqR+tVk+hB/Twfh9La+F2iekTeZN/1wXbPJ7lykEvyvtlup5TP2+by/uEyqMIs1MqyFHHlVQtk5Y6G/XEw4YeNs6LDT1CqR+tVE+hB/QI4j42K8VcjvH3+/nzNf5cx0KqmJMgbdNsbfNYxZ8UtUcNPLCTBdyl7BMaDx2sTJRJleOvHF+0apnDHnnY0MPGebGhRyj1o5XqKfSAHkHcxzpTzGW1TItF9LK4h7+v5t/ilh2tsEHxAdVICvT3VpmWVjRfVzy6+TNtqPehFMMMhYculinfX63polXLfMMjDxt62DgvNvQIpX60Uj2FHtAjiPtYZ4q5UMzWe2T6RESrbtzD22KTIfOgScGLFNHjPKgL4V2Z/mjBbF3xuKCxLRQeJlijVI4Ha7po1TIHPfKwqUeV82JTj1DqRyvUU+gBPYK4j3VmmIv6ovvDhMm8xiZDXQkdOcmG2brg0chIofEwwQIRDWF/vcYn5LQyffCwrUfZ82Jbj1DqR7PXU+gBPYK5j5HhXpPYlpZ5Hf84eFTrEnmdn8QmPZbpgwf0CFMP8AAPXLcJ0KApipZwP7fUqMV2SqYVSqvuVt42j5vb9/MxtldkcsIjZ8rRPfz5li0eeSvu5KzWk8XDBJc9XCxpZV4O4KK1xcP0vLjSI5T60az1FHpAj2DuY50JkxlkIyHRbhLRMldvpZmLI9TJI296Tyg8dHHUw0WbVubRAG4etniYnhdXeoRSP5q1nkIP6BHMfWxWRsuOMM6fZ/nTtdm65jEmpq9+ciJjn9B4zIDhGrpW4KPMOrgp6xUbnRfbepTlkQbDtY2zemIq86hzTXJXPJQessp6GK4p7AxVeCjrJlfWY0ffp7X/7z7KTGvhJk0mNpPk33XBBY9HFNNMQ7yAdYg8APcI5byAB+oH9GhR/P8CDADf08qDYpVhFgAAAABJRU5ErkJggg==);
        background-size: 238px 204px; } }

.tsd-signature.tsd-kind-icon:before {
  background-position: 0 -153px; }

.tsd-kind-object-literal > .tsd-kind-icon:before {
  background-position: 0px -17px; }

.tsd-kind-object-literal.tsd-is-protected > .tsd-kind-icon:before {
  background-position: -17px -17px; }

.tsd-kind-object-literal.tsd-is-private > .tsd-kind-icon:before {
  background-position: -34px -17px; }

.tsd-kind-class > .tsd-kind-icon:before {
  background-position: 0px -34px; }

.tsd-kind-class.tsd-is-protected > .tsd-kind-icon:before {
  background-position: -17px -34px; }

.tsd-kind-class.tsd-is-private > .tsd-kind-icon:before {
  background-position: -34px -34px; }

.tsd-kind-class.tsd-has-type-parameter > .tsd-kind-icon:before {
  background-position: 0px -51px; }

.tsd-kind-class.tsd-has-type-parameter.tsd-is-protected > .tsd-kind-icon:before {
  background-position: -17px -51px; }

.tsd-kind-class.tsd-has-type-parameter.tsd-is-private > .tsd-kind-icon:before {
  background-position: -34px -51px; }

.tsd-kind-interface > .tsd-kind-icon:before {
  background-position: 0px -68px; }

.tsd-kind-interface.tsd-is-protected > .tsd-kind-icon:before {
  background-position: -17px -68px; }

.tsd-kind-interface.tsd-is-private > .tsd-kind-icon:before {
  background-position: -34px -68px; }

.tsd-kind-interface.tsd-has-type-parameter > .tsd-kind-icon:before {
  background-position: 0px -85px; }

.tsd-kind-interface.tsd-has-type-parameter.tsd-is-protected > .tsd-kind-icon:before {
  background-position: -17px -85px; }

.tsd-kind-interface.tsd-has-type-parameter.tsd-is-private > .tsd-kind-icon:before {
  background-position: -34px -85px; }

.tsd-kind-module > .tsd-kind-icon:before {
  background-position: 0px -102px; }

.tsd-kind-module.tsd-is-protected > .tsd-kind-icon:before {
  background-position: -17px -102px; }

.tsd-kind-module.tsd-is-private > .tsd-kind-icon:before {
  background-position: -34px -102px; }

.tsd-kind-external-module > .tsd-kind-icon:before {
  background-position: 0px -102px; }

.tsd-kind-external-module.tsd-is-protected > .tsd-kind-icon:before {
  background-position: -17px -102px; }

.tsd-kind-external-module.tsd-is-private > .tsd-kind-icon:before {
  background-position: -34px -102px; }

.tsd-kind-enum > .tsd-kind-icon:before {
  background-position: 0px -119px; }

.tsd-kind-enum.tsd-is-protected > .tsd-kind-icon:before {
  background-position: -17px -119px; }

.tsd-kind-enum.tsd-is-private > .tsd-kind-icon:before {
  background-position: -34px -119px; }

.tsd-kind-enum-member > .tsd-kind-icon:before {
  background-position: 0px -136px; }

.tsd-kind-enum-member.tsd-is-protected > .tsd-kind-icon:before {
  background-position: -17px -136px; }

.tsd-kind-enum-member.tsd-is-private > .tsd-kind-icon:before {
  background-position: -34px -136px; }

.tsd-kind-signature > .tsd-kind-icon:before {
  background-position: 0px -153px; }

.tsd-kind-signature.tsd-is-protected > .tsd-kind-icon:before {
  background-position: -17px -153px; }

.tsd-kind-signature.tsd-is-private > .tsd-kind-icon:before {
  background-position: -34px -153px; }

.tsd-kind-type-alias > .tsd-kind-icon:before {
  background-position: 0px -170px; }

.tsd-kind-type-alias.tsd-is-protected > .tsd-kind-icon:before {
  background-position: -17px -170px; }

.tsd-kind-type-alias.tsd-is-private > .tsd-kind-icon:before {
  background-position: -34px -170px; }

.tsd-kind-type-alias.tsd-has-type-parameter > .tsd-kind-icon:before {
  background-position: 0px -187px; }

.tsd-kind-type-alias.tsd-has-type-parameter.tsd-is-protected > .tsd-kind-icon:before {
  background-position: -17px -187px; }

.tsd-kind-type-alias.tsd-has-type-parameter.tsd-is-private > .tsd-kind-icon:before {
  background-position: -34px -187px; }

.tsd-kind-variable > .tsd-kind-icon:before {
  background-position: -136px -0px; }

.tsd-kind-variable.tsd-is-protected > .tsd-kind-icon:before {
  background-position: -153px -0px; }

.tsd-kind-variable.tsd-is-private > .tsd-kind-icon:before {
  background-position: -119px -0px; }

.tsd-kind-variable.tsd-parent-kind-class > .tsd-kind-icon:before {
  background-position: -51px -0px; }

.tsd-kind-variable.tsd-parent-kind-class.tsd-is-inherited > .tsd-kind-icon:before {
  background-position: -68px -0px; }

.tsd-kind-variable.tsd-parent-kind-class.tsd-is-protected > .tsd-kind-icon:before {
  background-position: -85px -0px; }

.tsd-kind-variable.tsd-parent-kind-class.tsd-is-protected.tsd-is-inherited > .tsd-kind-icon:before {
  background-position: -102px -0px; }

.tsd-kind-variable.tsd-parent-kind-class.tsd-is-private > .tsd-kind-icon:before {
  background-position: -119px -0px; }

.tsd-kind-variable.tsd-parent-kind-enum > .tsd-kind-icon:before {
  background-position: -170px -0px; }

.tsd-kind-variable.tsd-parent-kind-enum.tsd-is-protected > .tsd-kind-icon:before {
  background-position: -187px -0px; }

.tsd-kind-variable.tsd-parent-kind-enum.tsd-is-private > .tsd-kind-icon:before {
  background-position: -119px -0px; }

.tsd-kind-variable.tsd-parent-kind-interface > .tsd-kind-icon:before {
  background-position: -204px -0px; }

.tsd-kind-variable.tsd-parent-kind-interface.tsd-is-inherited > .tsd-kind-icon:before {
  background-position: -221px -0px; }

.tsd-kind-property > .tsd-kind-icon:before {
  background-position: -136px -0px; }

.tsd-kind-property.tsd-is-protected > .tsd-kind-icon:before {
  background-position: -153px -0px; }

.tsd-kind-property.tsd-is-private > .tsd-kind-icon:before {
  background-position: -119px -0px; }

.tsd-kind-property.tsd-parent-kind-class > .tsd-kind-icon:before {
  background-position: -51px -0px; }

.tsd-kind-property.tsd-parent-kind-class.tsd-is-inherited > .tsd-kind-icon:before {
  background-position: -68px -0px; }

.tsd-kind-property.tsd-parent-kind-class.tsd-is-protected > .tsd-kind-icon:before {
  background-position: -85px -0px; }

.tsd-kind-property.tsd-parent-kind-class.tsd-is-protected.tsd-is-inherited > .tsd-kind-icon:before {
  background-position: -102px -0px; }

.tsd-kind-property.tsd-parent-kind-class.tsd-is-private > .tsd-kind-icon:before {
  background-position: -119px -0px; }

.tsd-kind-property.tsd-parent-kind-enum > .tsd-kind-icon:before {
  background-position: -170px -0px; }

.tsd-kind-property.tsd-parent-kind-enum.tsd-is-protected > .tsd-kind-icon:before {
  background-position: -187px -0px; }

.tsd-kind-property.tsd-parent-kind-enum.tsd-is-private > .tsd-kind-icon:before {
  background-position: -119px -0px; }

.tsd-kind-property.tsd-parent-kind-interface > .tsd-kind-icon:before {
  background-position: -204px -0px; }

.tsd-kind-property.tsd-parent-kind-interface.tsd-is-inherited > .tsd-kind-icon:before {
  background-position: -221px -0px; }

.tsd-kind-get-signature > .tsd-kind-icon:before {
  background-position: -136px -17px; }

.tsd-kind-get-signature.tsd-is-protected > .tsd-kind-icon:before {
  background-position: -153px -17px; }

.tsd-kind-get-signature.tsd-is-private > .tsd-kind-icon:before {
  background-position: -119px -17px; }

.tsd-kind-get-signature.tsd-parent-kind-class > .tsd-kind-icon:before {
  background-position: -51px -17px; }

.tsd-kind-get-signature.tsd-parent-kind-class.tsd-is-inherited > .tsd-kind-icon:before {
  background-position: -68px -17px; }

.tsd-kind-get-signature.tsd-parent-kind-class.tsd-is-protected > .tsd-kind-icon:before {
  background-position: -85px -17px; }

.tsd-kind-get-signature.tsd-parent-kind-class.tsd-is-protected.tsd-is-inherited > .tsd-kind-icon:before {
  background-position: -102px -17px; }

.tsd-kind-get-signature.tsd-parent-kind-class.tsd-is-private > .tsd-kind-icon:before {
  background-position: -119px -17px; }

.tsd-kind-get-signature.tsd-parent-kind-enum > .tsd-kind-icon:before {
  background-position: -170px -17px; }

.tsd-kind-get-signature.tsd-parent-kind-enum.tsd-is-protected > .tsd-kind-icon:before {
  background-position: -187px -17px; }

.tsd-kind-get-signature.tsd-parent-kind-enum.tsd-is-private > .tsd-kind-icon:before {
  background-position: -119px -17px; }

.tsd-kind-get-signature.tsd-parent-kind-interface > .tsd-kind-icon:before {
  background-position: -204px -17px; }

.tsd-kind-get-signature.tsd-parent-kind-interface.tsd-is-inherited > .tsd-kind-icon:before {
  background-position: -221px -17px; }

.tsd-kind-set-signature > .tsd-kind-icon:before {
  background-position: -136px -34px; }

.tsd-kind-set-signature.tsd-is-protected > .tsd-kind-icon:before {
  background-position: -153px -34px; }

.tsd-kind-set-signature.tsd-is-private > .tsd-kind-icon:before {
  background-position: -119px -34px; }

.tsd-kind-set-signature.tsd-parent-kind-class > .tsd-kind-icon:before {
  background-position: -51px -34px; }

.tsd-kind-set-signature.tsd-parent-kind-class.tsd-is-inherited > .tsd-kind-icon:before {
  background-position: -68px -34px; }

.tsd-kind-set-signature.tsd-parent-kind-class.tsd-is-protected > .tsd-kind-icon:before {
  background-position: -85px -34px; }

.tsd-kind-set-signature.tsd-parent-kind-class.tsd-is-protected.tsd-is-inherited > .tsd-kind-icon:before {
  background-position: -102px -34px; }

.tsd-kind-set-signature.tsd-parent-kind-class.tsd-is-private > .tsd-kind-icon:before {
  background-position: -119px -34px; }

.tsd-kind-set-signature.tsd-parent-kind-enum > .tsd-kind-icon:before {
  background-position: -170px -34px; }

.tsd-kind-set-signature.tsd-parent-kind-enum.tsd-is-protected > .tsd-kind-icon:before {
  background-position: -187px -34px; }

.tsd-kind-set-signature.tsd-parent-kind-enum.tsd-is-private > .tsd-kind-icon:before {
  background-position: -119px -34px; }

.tsd-kind-set-signature.tsd-parent-kind-interface > .tsd-kind-icon:before {
  background-position: -204px -34px; }

.tsd-kind-set-signature.tsd-parent-kind-interface.tsd-is-inherited > .tsd-kind-icon:before {
  background-position: -221px -34px; }

.tsd-kind-accessor > .tsd-kind-icon:before {
  background-position: -136px -51px; }

.tsd-kind-accessor.tsd-is-protected > .tsd-kind-icon:before {
  background-position: -153px -51px; }

.tsd-kind-accessor.tsd-is-private > .tsd-kind-icon:before {
  background-position: -119px -51px; }

.tsd-kind-accessor.tsd-parent-kind-class > .tsd-kind-icon:before {
  background-position: -51px -51px; }

.tsd-kind-accessor.tsd-parent-kind-class.tsd-is-inherited > .tsd-kind-icon:before {
  background-position: -68px -51px; }

.tsd-kind-accessor.tsd-parent-kind-class.tsd-is-protected > .tsd-kind-icon:before {
  background-position: -85px -51px; }

.tsd-kind-accessor.tsd-parent-kind-class.tsd-is-protected.tsd-is-inherited > .tsd-kind-icon:before {
  background-position: -102px -51px; }

.tsd-kind-accessor.tsd-parent-kind-class.tsd-is-private > .tsd-kind-icon:before {
  background-position: -119px -51px; }

.tsd-kind-accessor.tsd-parent-kind-enum > .tsd-kind-icon:before {
  background-position: -170px -51px; }

.tsd-kind-accessor.tsd-parent-kind-enum.tsd-is-protected > .tsd-kind-icon:before {
  background-position: -187px -51px; }

.tsd-kind-accessor.tsd-parent-kind-enum.tsd-is-private > .tsd-kind-icon:before {
  background-position: -119px -51px; }

.tsd-kind-accessor.tsd-parent-kind-interface > .tsd-kind-icon:before {
  background-position: -204px -51px; }

.tsd-kind-accessor.tsd-parent-kind-interface.tsd-is-inherited > .tsd-kind-icon:before {
  background-position: -221px -51px; }

.tsd-kind-function > .tsd-kind-icon:before {
  background-position: -136px -68px; }

.tsd-kind-function.tsd-is-protected > .tsd-kind-icon:before {
  background-position: -153px -68px; }

.tsd-kind-function.tsd-is-private > .tsd-kind-icon:before {
  background-position: -119px -68px; }

.tsd-kind-function.tsd-parent-kind-class > .tsd-kind-icon:before {
  background-position: -51px -68px; }

.tsd-kind-function.tsd-parent-kind-class.tsd-is-inherited > .tsd-kind-icon:before {
  background-position: -68px -68px; }

.tsd-kind-function.tsd-parent-kind-class.tsd-is-protected > .tsd-kind-icon:before {
  background-position: -85px -68px; }

.tsd-kind-function.tsd-parent-kind-class.tsd-is-protected.tsd-is-inherited > .tsd-kind-icon:before {
  background-position: -102px -68px; }

.tsd-kind-function.tsd-parent-kind-class.tsd-is-private > .tsd-kind-icon:before {
  background-position: -119px -68px; }

.tsd-kind-function.tsd-parent-kind-enum > .tsd-kind-icon:before {
  background-position: -170px -68px; }

.tsd-kind-function.tsd-parent-kind-enum.tsd-is-protected > .tsd-kind-icon:before {
  background-position: -187px -68px; }

.tsd-kind-function.tsd-parent-kind-enum.tsd-is-private > .tsd-kind-icon:before {
  background-position: -119px -68px; }

.tsd-kind-function.tsd-parent-kind-interface > .tsd-kind-icon:before {
  background-position: -204px -68px; }

.tsd-kind-function.tsd-parent-kind-interface.tsd-is-inherited > .tsd-kind-icon:before {
  background-position: -221px -68px; }

.tsd-kind-method > .tsd-kind-icon:before {
  background-position: -136px -68px; }

.tsd-kind-method.tsd-is-protected > .tsd-kind-icon:before {
  background-position: -153px -68px; }

.tsd-kind-method.tsd-is-private > .tsd-kind-icon:before {
  background-position: -119px -68px; }

.tsd-kind-method.tsd-parent-kind-class > .tsd-kind-icon:before {
  background-position: -51px -68px; }

.tsd-kind-method.tsd-parent-kind-class.tsd-is-inherited > .tsd-kind-icon:before {
  background-position: -68px -68px; }

.tsd-kind-method.tsd-parent-kind-class.tsd-is-protected > .tsd-kind-icon:before {
  background-position: -85px -68px; }

.tsd-kind-method.tsd-parent-kind-class.tsd-is-protected.tsd-is-inherited > .tsd-kind-icon:before {
  background-position: -102px -68px; }

.tsd-kind-method.tsd-parent-kind-class.tsd-is-private > .tsd-kind-icon:before {
  background-position: -119px -68px; }

.tsd-kind-method.tsd-parent-kind-enum > .tsd-kind-icon:before {
  background-position: -170px -68px; }

.tsd-kind-method.tsd-parent-kind-enum.tsd-is-protected > .tsd-kind-icon:before {
  background-position: -187px -68px; }

.tsd-kind-method.tsd-parent-kind-enum.tsd-is-private > .tsd-kind-icon:before {
  background-position: -119px -68px; }

.tsd-kind-method.tsd-parent-kind-interface > .tsd-kind-icon:before {
  background-position: -204px -68px; }

.tsd-kind-method.tsd-parent-kind-interface.tsd-is-inherited > .tsd-kind-icon:before {
  background-position: -221px -68px; }

.tsd-kind-call-signature > .tsd-kind-icon:before {
  background-position: -136px -68px; }

.tsd-kind-call-signature.tsd-is-protected > .tsd-kind-icon:before {
  background-position: -153px -68px; }

.tsd-kind-call-signature.tsd-is-private > .tsd-kind-icon:before {
  background-position: -119px -68px; }

.tsd-kind-call-signature.tsd-parent-kind-class > .tsd-kind-icon:before {
  background-position: -51px -68px; }

.tsd-kind-call-signature.tsd-parent-kind-class.tsd-is-inherited > .tsd-kind-icon:before {
  background-position: -68px -68px; }

.tsd-kind-call-signature.tsd-parent-kind-class.tsd-is-protected > .tsd-kind-icon:before {
  background-position: -85px -68px; }

.tsd-kind-call-signature.tsd-parent-kind-class.tsd-is-protected.tsd-is-inherited > .tsd-kind-icon:before {
  background-position: -102px -68px; }

.tsd-kind-call-signature.tsd-parent-kind-class.tsd-is-private > .tsd-kind-icon:before {
  background-position: -119px -68px; }

.tsd-kind-call-signature.tsd-parent-kind-enum > .tsd-kind-icon:before {
  background-position: -170px -68px; }

.tsd-kind-call-signature.tsd-parent-kind-enum.tsd-is-protected > .tsd-kind-icon:before {
  background-position: -187px -68px; }

.tsd-kind-call-signature.tsd-parent-kind-enum.tsd-is-private > .tsd-kind-icon:before {
  background-position: -119px -68px; }

.tsd-kind-call-signature.tsd-parent-kind-interface > .tsd-kind-icon:before {
  background-position: -204px -68px; }

.tsd-kind-call-signature.tsd-parent-kind-interface.tsd-is-inherited > .tsd-kind-icon:before {
  background-position: -221px -68px; }

.tsd-kind-function.tsd-has-type-parameter > .tsd-kind-icon:before {
  background-position: -136px -85px; }

.tsd-kind-function.tsd-has-type-parameter.tsd-is-protected > .tsd-kind-icon:before {
  background-position: -153px -85px; }

.tsd-kind-function.tsd-has-type-parameter.tsd-is-private > .tsd-kind-icon:before {
  background-position: -119px -85px; }

.tsd-kind-function.tsd-has-type-parameter.tsd-parent-kind-class > .tsd-kind-icon:before {
  background-position: -51px -85px; }

.tsd-kind-function.tsd-has-type-parameter.tsd-parent-kind-class.tsd-is-inherited > .tsd-kind-icon:before {
  background-position: -68px -85px; }

.tsd-kind-function.tsd-has-type-parameter.tsd-parent-kind-class.tsd-is-protected > .tsd-kind-icon:before {
  background-position: -85px -85px; }

.tsd-kind-function.tsd-has-type-parameter.tsd-parent-kind-class.tsd-is-protected.tsd-is-inherited > .tsd-kind-icon:before {
  background-position: -102px -85px; }

.tsd-kind-function.tsd-has-type-parameter.tsd-parent-kind-class.tsd-is-private > .tsd-kind-icon:before {
  background-position: -119px -85px; }

.tsd-kind-function.tsd-has-type-parameter.tsd-parent-kind-enum > .tsd-kind-icon:before {
  background-position: -170px -85px; }

.tsd-kind-function.tsd-has-type-parameter.tsd-parent-kind-enum.tsd-is-protected > .tsd-kind-icon:before {
  background-position: -187px -85px; }

.tsd-kind-function.tsd-has-type-parameter.tsd-parent-kind-enum.tsd-is-private > .tsd-kind-icon:before {
  background-position: -119px -85px; }

.tsd-kind-function.tsd-has-type-parameter.tsd-parent-kind-interface > .tsd-kind-icon:before {
  background-position: -204px -85px; }

.tsd-kind-function.tsd-has-type-parameter.tsd-parent-kind-interface.tsd-is-inherited > .tsd-kind-icon:before {
  background-position: -221px -85px; }

.tsd-kind-method.tsd-has-type-parameter > .tsd-kind-icon:before {
  background-position: -136px -85px; }

.tsd-kind-method.tsd-has-type-parameter.tsd-is-protected > .tsd-kind-icon:before {
  background-position: -153px -85px; }

.tsd-kind-method.tsd-has-type-parameter.tsd-is-private > .tsd-kind-icon:before {
  background-position: -119px -85px; }

.tsd-kind-method.tsd-has-type-parameter.tsd-parent-kind-class > .tsd-kind-icon:before {
  background-position: -51px -85px; }

.tsd-kind-method.tsd-has-type-parameter.tsd-parent-kind-class.tsd-is-inherited > .tsd-kind-icon:before {
  background-position: -68px -85px; }

.tsd-kind-method.tsd-has-type-parameter.tsd-parent-kind-class.tsd-is-protected > .tsd-kind-icon:before {
  background-position: -85px -85px; }

.tsd-kind-method.tsd-has-type-parameter.tsd-parent-kind-class.tsd-is-protected.tsd-is-inherited > .tsd-kind-icon:before {
  background-position: -102px -85px; }

.tsd-kind-method.tsd-has-type-parameter.tsd-parent-kind-class.tsd-is-private > .tsd-kind-icon:before {
  background-position: -119px -85px; }

.tsd-kind-method.tsd-has-type-parameter.tsd-parent-kind-enum > .tsd-kind-icon:before {
  background-position: -170px -85px; }

.tsd-kind-method.tsd-has-type-parameter.tsd-parent-kind-enum.tsd-is-protected > .tsd-kind-icon:before {
  background-position: -187px -85px; }

.tsd-kind-method.tsd-has-type-parameter.tsd-parent-kind-enum.tsd-is-private > .tsd-kind-icon:before {
  background-position: -119px -85px; }

.tsd-kind-method.tsd-has-type-parameter.tsd-parent-kind-interface > .tsd-kind-icon:before {
  background-position: -204px -85px; }

.tsd-kind-method.tsd-has-type-parameter.tsd-parent-kind-interface.tsd-is-inherited > .tsd-kind-icon:before {
  background-position: -221px -85px; }

.tsd-kind-constructor > .tsd-kind-icon:before {
  background-position: -136px -102px; }

.tsd-kind-constructor.tsd-is-protected > .tsd-kind-icon:before {
  background-position: -153px -102px; }

.tsd-kind-constructor.tsd-is-private > .tsd-kind-icon:before {
  background-position: -119px -102px; }

.tsd-kind-constructor.tsd-parent-kind-class > .tsd-kind-icon:before {
  background-position: -51px -102px; }

.tsd-kind-constructor.tsd-parent-kind-class.tsd-is-inherited > .tsd-kind-icon:before {
  background-position: -68px -102px; }

.tsd-kind-constructor.tsd-parent-kind-class.tsd-is-protected > .tsd-kind-icon:before {
  background-position: -85px -102px; }

.tsd-kind-constructor.tsd-parent-kind-class.tsd-is-protected.tsd-is-inherited > .tsd-kind-icon:before {
  background-position: -102px -102px; }

.tsd-kind-constructor.tsd-parent-kind-class.tsd-is-private > .tsd-kind-icon:before {
  background-position: -119px -102px; }

.tsd-kind-constructor.tsd-parent-kind-enum > .tsd-kind-icon:before {
  background-position: -170px -102px; }

.tsd-kind-constructor.tsd-parent-kind-enum.tsd-is-protected > .tsd-kind-icon:before {
  background-position: -187px -102px; }

.tsd-kind-constructor.tsd-parent-kind-enum.tsd-is-private > .tsd-kind-icon:before {
  background-position: -119px -102px; }

.tsd-kind-constructor.tsd-parent-kind-interface > .tsd-kind-icon:before {
  background-position: -204px -102px; }

.tsd-kind-constructor.tsd-parent-kind-interface.tsd-is-inherited > .tsd-kind-icon:before {
  background-position: -221px -102px; }

.tsd-kind-constructor-signature > .tsd-kind-icon:before {
  background-position: -136px -102px; }

.tsd-kind-constructor-signature.tsd-is-protected > .tsd-kind-icon:before {
  background-position: -153px -102px; }

.tsd-kind-constructor-signature.tsd-is-private > .tsd-kind-icon:before {
  background-position: -119px -102px; }

.tsd-kind-constructor-signature.tsd-parent-kind-class > .tsd-kind-icon:before {
  background-position: -51px -102px; }

.tsd-kind-constructor-signature.tsd-parent-kind-class.tsd-is-inherited > .tsd-kind-icon:before {
  background-position: -68px -102px; }

.tsd-kind-constructor-signature.tsd-parent-kind-class.tsd-is-protected > .tsd-kind-icon:before {
  background-position: -85px -102px; }

.tsd-kind-constructor-signature.tsd-parent-kind-class.tsd-is-protected.tsd-is-inherited > .tsd-kind-icon:before {
  background-position: -102px -102px; }

.tsd-kind-constructor-signature.tsd-parent-kind-class.tsd-is-private > .tsd-kind-icon:before {
  background-position: -119px -102px; }

.tsd-kind-constructor-signature.tsd-parent-kind-enum > .tsd-kind-icon:before {
  background-position: -170px -102px; }

.tsd-kind-constructor-signature.tsd-parent-kind-enum.tsd-is-protected > .tsd-kind-icon:before {
  background-position: -187px -102px; }

.tsd-kind-constructor-signature.tsd-parent-kind-enum.tsd-is-private > .tsd-kind-icon:before {
  background-position: -119px -102px; }

.tsd-kind-constructor-signature.tsd-parent-kind-interface > .tsd-kind-icon:before {
  background-position: -204px -102px; }

.tsd-kind-constructor-signature.tsd-parent-kind-interface.tsd-is-inherited > .tsd-kind-icon:before {
  background-position: -221px -102px; }

.tsd-kind-index-signature > .tsd-kind-icon:before {
  background-position: -136px -119px; }

.tsd-kind-index-signature.tsd-is-protected > .tsd-kind-icon:before {
  background-position: -153px -119px; }

.tsd-kind-index-signature.tsd-is-private > .tsd-kind-icon:before {
  background-position: -119px -119px; }

.tsd-kind-index-signature.tsd-parent-kind-class > .tsd-kind-icon:before {
  background-position: -51px -119px; }

.tsd-kind-index-signature.tsd-parent-kind-class.tsd-is-inherited > .tsd-kind-icon:before {
  background-position: -68px -119px; }

.tsd-kind-index-signature.tsd-parent-kind-class.tsd-is-protected > .tsd-kind-icon:before {
  background-position: -85px -119px; }

.tsd-kind-index-signature.tsd-parent-kind-class.tsd-is-protected.tsd-is-inherited > .tsd-kind-icon:before {
  background-position: -102px -119px; }

.tsd-kind-index-signature.tsd-parent-kind-class.tsd-is-private > .tsd-kind-icon:before {
  background-position: -119px -119px; }

.tsd-kind-index-signature.tsd-parent-kind-enum > .tsd-kind-icon:before {
  background-position: -170px -119px; }

.tsd-kind-index-signature.tsd-parent-kind-enum.tsd-is-protected > .tsd-kind-icon:before {
  background-position: -187px -119px; }

.tsd-kind-index-signature.tsd-parent-kind-enum.tsd-is-private > .tsd-kind-icon:before {
  background-position: -119px -119px; }

.tsd-kind-index-signature.tsd-parent-kind-interface > .tsd-kind-icon:before {
  background-position: -204px -119px; }

.tsd-kind-index-signature.tsd-parent-kind-interface.tsd-is-inherited > .tsd-kind-icon:before {
  background-position: -221px -119px; }

.tsd-kind-event > .tsd-kind-icon:before {
  background-position: -136px -136px; }

.tsd-kind-event.tsd-is-protected > .tsd-kind-icon:before {
  background-position: -153px -136px; }

.tsd-kind-event.tsd-is-private > .tsd-kind-icon:before {
  background-position: -119px -136px; }

.tsd-kind-event.tsd-parent-kind-class > .tsd-kind-icon:before {
  background-position: -51px -136px; }

.tsd-kind-event.tsd-parent-kind-class.tsd-is-inherited > .tsd-kind-icon:before {
  background-position: -68px -136px; }

.tsd-kind-event.tsd-parent-kind-class.tsd-is-protected > .tsd-kind-icon:before {
  background-position: -85px -136px; }

.tsd-kind-event.tsd-parent-kind-class.tsd-is-protected.tsd-is-inherited > .tsd-kind-icon:before {
  background-position: -102px -136px; }

.tsd-kind-event.tsd-parent-kind-class.tsd-is-private > .tsd-kind-icon:before {
  background-position: -119px -136px; }

.tsd-kind-event.tsd-parent-kind-enum > .tsd-kind-icon:before {
  background-position: -170px -136px; }

.tsd-kind-event.tsd-parent-kind-enum.tsd-is-protected > .tsd-kind-icon:before {
  background-position: -187px -136px; }

.tsd-kind-event.tsd-parent-kind-enum.tsd-is-private > .tsd-kind-icon:before {
  background-position: -119px -136px; }

.tsd-kind-event.tsd-parent-kind-interface > .tsd-kind-icon:before {
  background-position: -204px -136px; }

.tsd-kind-event.tsd-parent-kind-interface.tsd-is-inherited > .tsd-kind-icon:before {
  background-position: -221px -136px; }

.tsd-is-static > .tsd-kind-icon:before {
  background-position: -136px -153px; }

.tsd-is-static.tsd-is-protected > .tsd-kind-icon:before {
  background-position: -153px -153px; }

.tsd-is-static.tsd-is-private > .tsd-kind-icon:before {
  background-position: -119px -153px; }

.tsd-is-static.tsd-parent-kind-class > .tsd-kind-icon:before {
  background-position: -51px -153px; }

.tsd-is-static.tsd-parent-kind-class.tsd-is-inherited > .tsd-kind-icon:before {
  background-position: -68px -153px; }

.tsd-is-static.tsd-parent-kind-class.tsd-is-protected > .tsd-kind-icon:before {
  background-position: -85px -153px; }

.tsd-is-static.tsd-parent-kind-class.tsd-is-protected.tsd-is-inherited > .tsd-kind-icon:before {
  background-position: -102px -153px; }

.tsd-is-static.tsd-parent-kind-class.tsd-is-private > .tsd-kind-icon:before {
  background-position: -119px -153px; }

.tsd-is-static.tsd-parent-kind-enum > .tsd-kind-icon:before {
  background-position: -170px -153px; }

.tsd-is-static.tsd-parent-kind-enum.tsd-is-protected > .tsd-kind-icon:before {
  background-position: -187px -153px; }

.tsd-is-static.tsd-parent-kind-enum.tsd-is-private > .tsd-kind-icon:before {
  background-position: -119px -153px; }

.tsd-is-static.tsd-parent-kind-interface > .tsd-kind-icon:before {
  background-position: -204px -153px; }

.tsd-is-static.tsd-parent-kind-interface.tsd-is-inherited > .tsd-kind-icon:before {
  background-position: -221px -153px; }

.tsd-is-static.tsd-kind-function > .tsd-kind-icon:before {
  background-position: -136px -170px; }

.tsd-is-static.tsd-kind-function.tsd-is-protected > .tsd-kind-icon:before {
  background-position: -153px -170px; }

.tsd-is-static.tsd-kind-function.tsd-is-private > .tsd-kind-icon:before {
  background-position: -119px -170px; }

.tsd-is-static.tsd-kind-function.tsd-parent-kind-class > .tsd-kind-icon:before {
  background-position: -51px -170px; }

.tsd-is-static.tsd-kind-function.tsd-parent-kind-class.tsd-is-inherited > .tsd-kind-icon:before {
  background-position: -68px -170px; }

.tsd-is-static.tsd-kind-function.tsd-parent-kind-class.tsd-is-protected > .tsd-kind-icon:before {
  background-position: -85px -170px; }

.tsd-is-static.tsd-kind-function.tsd-parent-kind-class.tsd-is-protected.tsd-is-inherited > .tsd-kind-icon:before {
  background-position: -102px -170px; }

.tsd-is-static.tsd-kind-function.tsd-parent-kind-class.tsd-is-private > .tsd-kind-icon:before {
  background-position: -119px -170px; }

.tsd-is-static.tsd-kind-function.tsd-parent-kind-enum > .tsd-kind-icon:before {
  background-position: -170px -170px; }

.tsd-is-static.tsd-kind-function.tsd-parent-kind-enum.tsd-is-protected > .tsd-kind-icon:before {
  background-position: -187px -170px; }

.tsd-is-static.tsd-kind-function.tsd-parent-kind-enum.tsd-is-private > .tsd-kind-icon:before {
  background-position: -119px -170px; }

.tsd-is-static.tsd-kind-function.tsd-parent-kind-interface > .tsd-kind-icon:before {
  background-position: -204px -170px; }

.tsd-is-static.tsd-kind-function.tsd-parent-kind-interface.tsd-is-inherited > .tsd-kind-icon:before {
  background-position: -221px -170px; }

.tsd-is-static.tsd-kind-method > .tsd-kind-icon:before {
  background-position: -136px -170px; }

.tsd-is-static.tsd-kind-method.tsd-is-protected > .tsd-kind-icon:before {
  background-position: -153px -170px; }

.tsd-is-static.tsd-kind-method.tsd-is-private > .tsd-kind-icon:before {
  background-position: -119px -170px; }

.tsd-is-static.tsd-kind-method.tsd-parent-kind-class > .tsd-kind-icon:before {
  background-position: -51px -170px; }

.tsd-is-static.tsd-kind-method.tsd-parent-kind-class.tsd-is-inherited > .tsd-kind-icon:before {
  background-position: -68px -170px; }

.tsd-is-static.tsd-kind-method.tsd-parent-kind-class.tsd-is-protected > .tsd-kind-icon:before {
  background-position: -85px -170px; }

.tsd-is-static.tsd-kind-method.tsd-parent-kind-class.tsd-is-protected.tsd-is-inherited > .tsd-kind-icon:before {
  background-position: -102px -170px; }

.tsd-is-static.tsd-kind-method.tsd-parent-kind-class.tsd-is-private > .tsd-kind-icon:before {
  background-position: -119px -170px; }

.tsd-is-static.tsd-kind-method.tsd-parent-kind-enum > .tsd-kind-icon:before {
  background-position: -170px -170px; }

.tsd-is-static.tsd-kind-method.tsd-parent-kind-enum.tsd-is-protected > .tsd-kind-icon:before {
  background-position: -187px -170px; }

.tsd-is-static.tsd-kind-method.tsd-parent-kind-enum.tsd-is-private > .tsd-kind-icon:before {
  background-position: -119px -170px; }

.tsd-is-static.tsd-kind-method.tsd-parent-kind-interface > .tsd-kind-icon:before {
  background-position: -204px -170px; }

.tsd-is-static.tsd-kind-method.tsd-parent-kind-interface.tsd-is-inherited > .tsd-kind-icon:before {
  background-position: -221px -170px; }

.tsd-is-static.tsd-kind-call-signature > .tsd-kind-icon:before {
  background-position: -136px -170px; }

.tsd-is-static.tsd-kind-call-signature.tsd-is-protected > .tsd-kind-icon:before {
  background-position: -153px -170px; }

.tsd-is-static.tsd-kind-call-signature.tsd-is-private > .tsd-kind-icon:before {
  background-position: -119px -170px; }

.tsd-is-static.tsd-kind-call-signature.tsd-parent-kind-class > .tsd-kind-icon:before {
  background-position: -51px -170px; }

.tsd-is-static.tsd-kind-call-signature.tsd-parent-kind-class.tsd-is-inherited > .tsd-kind-icon:before {
  background-position: -68px -170px; }

.tsd-is-static.tsd-kind-call-signature.tsd-parent-kind-class.tsd-is-protected > .tsd-kind-icon:before {
  background-position: -85px -170px; }

.tsd-is-static.tsd-kind-call-signature.tsd-parent-kind-class.tsd-is-protected.tsd-is-inherited > .tsd-kind-icon:before {
  background-position: -102px -170px; }

.tsd-is-static.tsd-kind-call-signature.tsd-parent-kind-class.tsd-is-private > .tsd-kind-icon:before {
  background-position: -119px -170px; }

.tsd-is-static.tsd-kind-call-signature.tsd-parent-kind-enum > .tsd-kind-icon:before {
  background-position: -170px -170px; }

.tsd-is-static.tsd-kind-call-signature.tsd-parent-kind-enum.tsd-is-protected > .tsd-kind-icon:before {
  background-position: -187px -170px; }

.tsd-is-static.tsd-kind-call-signature.tsd-parent-kind-enum.tsd-is-private > .tsd-kind-icon:before {
  background-position: -119px -170px; }

.tsd-is-static.tsd-kind-call-signature.tsd-parent-kind-interface > .tsd-kind-icon:before {
  background-position: -204px -170px; }

.tsd-is-static.tsd-kind-call-signature.tsd-parent-kind-interface.tsd-is-inherited > .tsd-kind-icon:before {
  background-position: -221px -170px; }

.tsd-is-static.tsd-kind-event > .tsd-kind-icon:before {
  background-position: -136px -187px; }

.tsd-is-static.tsd-kind-event.tsd-is-protected > .tsd-kind-icon:before {
  background-position: -153px -187px; }

.tsd-is-static.tsd-kind-event.tsd-is-private > .tsd-kind-icon:before {
  background-position: -119px -187px; }

.tsd-is-static.tsd-kind-event.tsd-parent-kind-class > .tsd-kind-icon:before {
  background-position: -51px -187px; }

.tsd-is-static.tsd-kind-event.tsd-parent-kind-class.tsd-is-inherited > .tsd-kind-icon:before {
  background-position: -68px -187px; }

.tsd-is-static.tsd-kind-event.tsd-parent-kind-class.tsd-is-protected > .tsd-kind-icon:before {
  background-position: -85px -187px; }

.tsd-is-static.tsd-kind-event.tsd-parent-kind-class.tsd-is-protected.tsd-is-inherited > .tsd-kind-icon:before {
  background-position: -102px -187px; }

.tsd-is-static.tsd-kind-event.tsd-parent-kind-class.tsd-is-private > .tsd-kind-icon:before {
  background-position: -119px -187px; }

.tsd-is-static.tsd-kind-event.tsd-parent-kind-enum > .tsd-kind-icon:before {
  background-position: -170px -187px; }

.tsd-is-static.tsd-kind-event.tsd-parent-kind-enum.tsd-is-protected > .tsd-kind-icon:before {
  background-position: -187px -187px; }

.tsd-is-static.tsd-kind-event.tsd-parent-kind-enum.tsd-is-private > .tsd-kind-icon:before {
  background-position: -119px -187px; }

.tsd-is-static.tsd-kind-event.tsd-parent-kind-interface > .tsd-kind-icon:before {
  background-position: -204px -187px; }

.tsd-is-static.tsd-kind-event.tsd-parent-kind-interface.tsd-is-inherited > .tsd-kind-icon:before {
  background-position: -221px -187px; }

.no-transition {
  transition: none !important; }

@keyframes fade-in {
  from {
    opacity: 0; }
  to {
    opacity: 1; } }

@keyframes fade-out {
  from {
    opacity: 1;
    visibility: visible; }
  to {
    opacity: 0; } }

@keyframes fade-in-delayed {
  0% {
    opacity: 0; }
  33% {
    opacity: 0; }
  100% {
    opacity: 1; } }

@keyframes fade-out-delayed {
  0% {
    opacity: 1;
    visibility: visible; }
  66% {
    opacity: 0; }
  100% {
    opacity: 0; } }

@keyframes shift-to-left {
  from {
    transform: translate(0, 0); }
  to {
    transform: translate(-25%, 0); } }

@keyframes unshift-to-left {
  from {
    transform: translate(-25%, 0); }
  to {
    transform: translate(0, 0); } }

@keyframes pop-in-from-right {
  from {
    transform: translate(100%, 0); }
  to {
    transform: translate(0, 0); } }

@keyframes pop-out-to-right {
  from {
    transform: translate(0, 0);
    visibility: visible; }
  to {
    transform: translate(100%, 0); } }

body {
  background: #fdfdfd;
  font-family: "Segoe UI", sans-serif;
  font-size: 16px;
  color: #222; }

a {
  color: #4da6ff;
  text-decoration: none; }
  a:hover {
    text-decoration: underline; }

code, pre {
  font-family: Menlo, Monaco, Consolas, "Courier New", monospace;
  padding: 0.2em;
  margin: 0;
  font-size: 14px;
  background-color: rgba(0, 0, 0, 0.04); }

pre {
  padding: 10px; }
  pre code {
    padding: 0;
    font-size: 100%;
    background-color: transparent; }

.tsd-typography {
  line-height: 1.333em; }
  .tsd-typography ul {
    list-style: square;
    padding: 0 0 0 20px;
    margin: 0; }
  .tsd-typography h4, .tsd-typography .tsd-index-panel h3, .tsd-index-panel .tsd-typography h3, .tsd-typography h5, .tsd-typography h6 {
    font-size: 1em;
    margin: 0; }
  .tsd-typography h5, .tsd-typography h6 {
    font-weight: normal; }
  .tsd-typography p, .tsd-typography ul, .tsd-typography ol {
    margin: 1em 0; }

@media (min-width: 901px) and (max-width: 1024px) {
  html.default .col-content {
    width: 72%; }
  html.default .col-menu {
    width: 28%; }
  html.default .tsd-navigation {
    padding-left: 10px; } }

@media (max-width: 900px) {
  html.default .col-content {
    float: none;
    width: 100%; }
  html.default .col-menu {
    position: fixed !important;
    overflow: auto;
    -webkit-overflow-scrolling: touch;
    overflow-scrolling: touch;
    z-index: 1024;
    top: 0 !important;
    bottom: 0 !important;
    left: auto !important;
    right: 0 !important;
    width: 100%;
    padding: 20px 20px 0 0;
    max-width: 450px;
    visibility: hidden;
    background-color: #fff;
    transform: translate(100%, 0); }
    html.default .col-menu > *:last-child {
      padding-bottom: 20px; }
  html.default .overlay {
    content: '';
    display: block;
    position: fixed;
    z-index: 1023;
    top: 0;
    left: 0;
    right: 0;
    bottom: 0;
    background-color: rgba(0, 0, 0, 0.75);
    visibility: hidden; }
  html.default.to-has-menu .overlay {
    animation: fade-in 0.4s; }
  html.default.to-has-menu header,
  html.default.to-has-menu footer,
  html.default.to-has-menu .col-content {
    animation: shift-to-left 0.4s; }
  html.default.to-has-menu .col-menu {
    animation: pop-in-from-right 0.4s; }
  html.default.from-has-menu .overlay {
    animation: fade-out 0.4s; }
  html.default.from-has-menu header,
  html.default.from-has-menu footer,
  html.default.from-has-menu .col-content {
    animation: unshift-to-left 0.4s; }
  html.default.from-has-menu .col-menu {
    animation: pop-out-to-right 0.4s; }
  html.default.has-menu body {
    overflow: hidden; }
  html.default.has-menu .overlay {
    visibility: visible; }
  html.default.has-menu header,
  html.default.has-menu footer,
  html.default.has-menu .col-content {
    transform: translate(-25%, 0); }
  html.default.has-menu .col-menu {
    visibility: visible;
    transform: translate(0, 0); } }

.tsd-page-title {
  padding: 70px 0 20px 0;
  margin: 0 0 40px 0;
  background: #fff;
  box-shadow: 0 0 5px rgba(0, 0, 0, 0.35); }
  .tsd-page-title h1 {
    margin: 0; }

.tsd-breadcrumb {
  margin: 0;
  padding: 0;
  color: #808080; }
  .tsd-breadcrumb a {
    color: #808080;
    text-decoration: none; }
    .tsd-breadcrumb a:hover {
      text-decoration: underline; }
  .tsd-breadcrumb li {
    display: inline; }
    .tsd-breadcrumb li:after {
      content: ' / '; }

html.minimal .container {
  margin: 0; }

html.minimal .container-main {
  padding-top: 50px;
  padding-bottom: 0; }

html.minimal .content-wrap {
  padding-left: 300px; }

html.minimal .tsd-navigation {
  position: fixed !important;
  overflow: auto;
  -webkit-overflow-scrolling: touch;
  overflow-scrolling: touch;
  box-sizing: border-box;
  z-index: 1;
  left: 0;
  top: 40px;
  bottom: 0;
  width: 300px;
  padding: 20px;
  margin: 0; }

html.minimal .tsd-member .tsd-member {
  margin-left: 0; }

html.minimal .tsd-page-toolbar {
  position: fixed;
  z-index: 2; }

html.minimal #tsd-filter .tsd-filter-group {
  right: 0;
  transform: none; }

html.minimal footer {
  background-color: transparent; }
  html.minimal footer .container {
    padding: 0; }

html.minimal .tsd-generator {
  padding: 0; }

@media (max-width: 900px) {
  html.minimal .tsd-navigation {
    display: none; }
  html.minimal .content-wrap {
    padding-left: 0; } }

dl.tsd-comment-tags {
  overflow: hidden; }
  dl.tsd-comment-tags dt {
    float: left;
    padding: 1px 5px;
    margin: 0 10px 0 0;
    border-radius: 4px;
    border: 1px solid #808080;
    color: #808080;
    font-size: 0.8em;
    font-weight: normal; }
  dl.tsd-comment-tags dd {
    margin: 0 0 10px 0; }
    dl.tsd-comment-tags dd:before, dl.tsd-comment-tags dd:after {
      display: table;
      content: " "; }
    dl.tsd-comment-tags dd pre, dl.tsd-comment-tags dd:after {
      clear: both; }
  dl.tsd-comment-tags p {
    margin: 0; }

.tsd-panel.tsd-comment .lead {
  font-size: 1.1em;
  line-height: 1.333em;
  margin-bottom: 2em; }
  .tsd-panel.tsd-comment .lead:last-child {
    margin-bottom: 0; }

.toggle-protected .tsd-is-private {
  display: none; }

.toggle-public .tsd-is-private,
.toggle-public .tsd-is-protected,
.toggle-public .tsd-is-private-protected {
  display: none; }

.toggle-inherited .tsd-is-inherited {
  display: none; }

.toggle-only-exported .tsd-is-not-exported {
  display: none; }

.toggle-externals .tsd-is-external {
  display: none; }

#tsd-filter {
  position: relative;
  display: inline-block;
  height: 40px;
  vertical-align: bottom; }
  .no-filter #tsd-filter {
    display: none; }
  #tsd-filter .tsd-filter-group {
    display: inline-block;
    height: 40px;
    vertical-align: bottom;
    white-space: nowrap; }
  #tsd-filter input {
    display: none; }
  @media (max-width: 900px) {
    #tsd-filter .tsd-filter-group {
      display: block;
      position: absolute;
      top: 40px;
      right: 20px;
      height: auto;
      background-color: #fff;
      visibility: hidden;
      transform: translate(50%, 0);
      box-shadow: 0 0 4px rgba(0, 0, 0, 0.25); }
      .has-options #tsd-filter .tsd-filter-group {
        visibility: visible; }
      .to-has-options #tsd-filter .tsd-filter-group {
        animation: fade-in 0.2s; }
      .from-has-options #tsd-filter .tsd-filter-group {
        animation: fade-out 0.2s; }
    #tsd-filter label,
    #tsd-filter .tsd-select {
      display: block;
      padding-right: 20px; } }

footer {
  border-top: 1px solid #eee;
  background-color: #fff; }
  footer.with-border-bottom {
    border-bottom: 1px solid #eee; }
  footer .tsd-legend-group {
    font-size: 0; }
  footer .tsd-legend {
    display: inline-block;
    width: 25%;
    padding: 0;
    font-size: 16px;
    list-style: none;
    line-height: 1.333em;
    vertical-align: top; }
    @media (max-width: 900px) {
      footer .tsd-legend {
        width: 50%; } }

.tsd-hierarchy {
  list-style: square;
  padding: 0 0 0 20px;
  margin: 0; }
  .tsd-hierarchy .target {
    font-weight: bold; }

.tsd-index-panel .tsd-index-content {
  margin-bottom: -30px !important; }

.tsd-index-panel .tsd-index-section {
  margin-bottom: 30px !important; }

.tsd-index-panel h3 {
  margin: 0 -20px 10px -20px;
  padding: 0 20px 10px 20px;
  border-bottom: 1px solid #eee; }

.tsd-index-panel ul.tsd-index-list {
  -moz-column-count: 3;
  -ms-column-count: 3;
  -o-column-count: 3;
  column-count: 3;
  -moz-column-gap: 20px;
  -ms-column-gap: 20px;
  -o-column-gap: 20px;
  column-gap: 20px;
  padding: 0;
  list-style: none;
  line-height: 1.333em; }
  @media (max-width: 900px) {
    .tsd-index-panel ul.tsd-index-list {
      -moz-column-count: 1;
      -ms-column-count: 1;
      -o-column-count: 1;
      column-count: 1; } }
  @media (min-width: 901px) and (max-width: 1024px) {
    .tsd-index-panel ul.tsd-index-list {
      -moz-column-count: 2;
      -ms-column-count: 2;
      -o-column-count: 2;
      column-count: 2; } }
  .tsd-index-panel ul.tsd-index-list li {
    -webkit-column-break-inside: avoid;
    -moz-column-break-inside: avoid;
    -ms-column-break-inside: avoid;
    -o-column-break-inside: avoid;
    column-break-inside: avoid;
    -webkit-page-break-inside: avoid;
    -moz-page-break-inside: avoid;
    -ms-page-break-inside: avoid;
    -o-page-break-inside: avoid;
    page-break-inside: avoid; }

.tsd-index-panel a,
.tsd-index-panel .tsd-parent-kind-module a {
  color: #9600ff; }

.tsd-index-panel .tsd-parent-kind-interface a {
  color: #7da01f; }

.tsd-index-panel .tsd-parent-kind-enum a {
  color: #cc9900; }

.tsd-index-panel .tsd-parent-kind-class a {
  color: #4da6ff; }

.tsd-index-panel .tsd-kind-module a {
  color: #9600ff; }

.tsd-index-panel .tsd-kind-interface a {
  color: #7da01f; }

.tsd-index-panel .tsd-kind-enum a {
  color: #cc9900; }

.tsd-index-panel .tsd-kind-class a {
  color: #4da6ff; }

.tsd-index-panel .tsd-is-private a {
  color: #808080; }

.tsd-flag {
  display: inline-block;
  padding: 1px 5px;
  border-radius: 4px;
  color: #fff;
  background-color: #808080;
  text-indent: 0;
  font-size: 14px;
  font-weight: normal; }

.tsd-anchor {
  position: absolute;
  top: -100px; }

.tsd-member {
  position: relative; }
  .tsd-member .tsd-anchor + h3 {
    margin-top: 0;
    margin-bottom: 0;
    border-bottom: none; }

.tsd-navigation {
  padding: 0 0 0 40px; }
  .tsd-navigation a {
    display: block;
    padding-top: 2px;
    padding-bottom: 2px;
    border-left: 2px solid transparent;
    color: #222;
    text-decoration: none;
    transition: border-left-color 0.1s; }
    .tsd-navigation a:hover {
      text-decoration: underline; }
  .tsd-navigation ul {
    margin: 0;
    padding: 0;
    list-style: none; }
  .tsd-navigation li {
    padding: 0; }

.tsd-navigation.primary {
  padding-bottom: 40px; }
  .tsd-navigation.primary a {
    display: block;
    padding-top: 6px;
    padding-bottom: 6px; }
  .tsd-navigation.primary ul li a {
    padding-left: 5px; }
  .tsd-navigation.primary ul li li a {
    padding-left: 25px; }
  .tsd-navigation.primary ul li li li a {
    padding-left: 45px; }
  .tsd-navigation.primary ul li li li li a {
    padding-left: 65px; }
  .tsd-navigation.primary ul li li li li li a {
    padding-left: 85px; }
  .tsd-navigation.primary ul li li li li li li a {
    padding-left: 105px; }
  .tsd-navigation.primary > ul {
    border-bottom: 1px solid #eee; }
  .tsd-navigation.primary li {
    border-top: 1px solid #eee; }
    .tsd-navigation.primary li.current > a {
      font-weight: bold; }
    .tsd-navigation.primary li.label span {
      display: block;
      padding: 20px 0 6px 5px;
      color: #808080; }
    .tsd-navigation.primary li.globals + li > span,
    .tsd-navigation.primary li.globals + li > a {
      padding-top: 20px; }

.tsd-navigation.secondary ul {
  transition: opacity 0.2s; }
  .tsd-navigation.secondary ul li a {
    padding-left: 25px; }
  .tsd-navigation.secondary ul li li a {
    padding-left: 45px; }
  .tsd-navigation.secondary ul li li li a {
    padding-left: 65px; }
  .tsd-navigation.secondary ul li li li li a {
    padding-left: 85px; }
  .tsd-navigation.secondary ul li li li li li a {
    padding-left: 105px; }
  .tsd-navigation.secondary ul li li li li li li a {
    padding-left: 125px; }
  .tsd-navigation.secondary ul.current a {
    border-left-color: #eee; }

.tsd-navigation.secondary li.focus > a,
.tsd-navigation.secondary ul.current li.focus > a {
  border-left-color: #000; }

.tsd-navigation.secondary li.current {
  margin-top: 20px;
  margin-bottom: 20px;
  border-left-color: #eee; }
  .tsd-navigation.secondary li.current > a {
    font-weight: bold; }

@media (min-width: 901px) {
  .menu-sticky-wrap {
    position: static; }
    .no-csspositionsticky .menu-sticky-wrap.sticky {
      position: fixed; }
    .no-csspositionsticky .menu-sticky-wrap.sticky-current {
      position: fixed; }
      .no-csspositionsticky .menu-sticky-wrap.sticky-current ul.before-current,
      .no-csspositionsticky .menu-sticky-wrap.sticky-current ul.after-current {
        opacity: 0; }
    .no-csspositionsticky .menu-sticky-wrap.sticky-bottom {
      position: absolute;
      top: auto !important;
      left: auto !important;
      bottom: 0;
      right: 0; }
    .csspositionsticky .menu-sticky-wrap.sticky {
      position: -webkit-sticky;
      position: sticky; }
    .csspositionsticky .menu-sticky-wrap.sticky-current {
      position: -webkit-sticky;
      position: sticky; } }

.tsd-panel {
  margin: 20px 0;
  padding: 20px;
  background-color: #fff;
  box-shadow: 0 0 4px rgba(0, 0, 0, 0.25); }
  .tsd-panel:empty {
    display: none; }
  .tsd-panel > h1, .tsd-panel > h2, .tsd-panel > h3 {
    margin: 1.5em -20px 10px -20px;
    padding: 0 20px 10px 20px;
    border-bottom: 1px solid #eee; }
    .tsd-panel > h1.tsd-before-signature, .tsd-panel > h2.tsd-before-signature, .tsd-panel > h3.tsd-before-signature {
      margin-bottom: 0;
      border-bottom: 0; }
  .tsd-panel table {
    display: block;
    width: 100%;
    overflow: auto;
    margin-top: 10px;
    word-break: normal;
    word-break: keep-all; }
    .tsd-panel table th {
      font-weight: bold; }
    .tsd-panel table th, .tsd-panel table td {
      padding: 6px 13px;
      border: 1px solid #ddd; }
    .tsd-panel table tr {
      background-color: #fff;
      border-top: 1px solid #ccc; }
      .tsd-panel table tr:nth-child(2n) {
        background-color: #f8f8f8; }

.tsd-panel-group {
  margin: 60px 0; }
  .tsd-panel-group > h1, .tsd-panel-group > h2, .tsd-panel-group > h3 {
    padding-left: 20px;
    padding-right: 20px; }

#tsd-search {
  transition: background-color 0.2s; }
  #tsd-search .title {
    position: relative;
    z-index: 2; }
  #tsd-search .field {
    position: absolute;
    left: 0;
    top: 0;
    right: 40px;
    height: 40px; }
    #tsd-search .field input {
      box-sizing: border-box;
      position: relative;
      top: -50px;
      z-index: 1;
      width: 100%;
      padding: 0 10px;
      opacity: 0;
      outline: 0;
      border: 0;
      background: transparent;
      color: #222; }
    #tsd-search .field label {
      position: absolute;
      overflow: hidden;
      right: -40px; }
  #tsd-search .field input,
  #tsd-search .title {
    transition: opacity 0.2s; }
  #tsd-search .results {
    position: absolute;
    visibility: hidden;
    top: 40px;
    width: 100%;
    margin: 0;
    padding: 0;
    list-style: none;
    box-shadow: 0 0 4px rgba(0, 0, 0, 0.25); }
    #tsd-search .results li {
      padding: 0 10px;
      background-color: #fdfdfd; }
    #tsd-search .results li:nth-child(even) {
      background-color: #fff; }
    #tsd-search .results li.state {
      display: none; }
    #tsd-search .results li.current,
    #tsd-search .results li:hover {
      background-color: #eee; }
    #tsd-search .results a {
      display: block; }
      #tsd-search .results a:before {
        top: 10px; }
    #tsd-search .results span.parent {
      color: #808080;
      font-weight: normal; }
  #tsd-search.has-focus {
    background-color: #eee; }
    #tsd-search.has-focus .field input {
      top: 0;
      opacity: 1; }
    #tsd-search.has-focus .title {
      z-index: 0;
      opacity: 0; }
    #tsd-search.has-focus .results {
      visibility: visible; }
  #tsd-search.loading .results li.state.loading {
    display: block; }
  #tsd-search.failure .results li.state.failure {
    display: block; }

.tsd-signature {
  margin: 0 0 1em 0;
  padding: 10px;
  border: 1px solid #eee;
  font-family: Menlo, Monaco, Consolas, "Courier New", monospace;
  font-size: 14px; }
  .tsd-signature.tsd-kind-icon {
    padding-left: 30px; }
    .tsd-signature.tsd-kind-icon:before {
      top: 10px;
      left: 10px; }
  .tsd-panel > .tsd-signature {
    margin-left: -20px;
    margin-right: -20px;
    border-width: 1px 0; }
    .tsd-panel > .tsd-signature.tsd-kind-icon {
      padding-left: 40px; }
      .tsd-panel > .tsd-signature.tsd-kind-icon:before {
        left: 20px; }

.tsd-signature-symbol {
  color: #808080;
  font-weight: normal; }

.tsd-signature-type {
  font-style: italic;
  font-weight: normal; }

.tsd-signatures {
  padding: 0;
  margin: 0 0 1em 0;
  border: 1px solid #eee; }
  .tsd-signatures .tsd-signature {
    margin: 0;
    border-width: 1px 0 0 0;
    transition: background-color 0.1s; }
    .tsd-signatures .tsd-signature:first-child {
      border-top-width: 0; }
    .tsd-signatures .tsd-signature.current {
      background-color: #eee; }
  .tsd-signatures.active > .tsd-signature {
    cursor: pointer; }
  .tsd-panel > .tsd-signatures {
    margin-left: -20px;
    margin-right: -20px;
    border-width: 1px 0; }
    .tsd-panel > .tsd-signatures .tsd-signature.tsd-kind-icon {
      padding-left: 40px; }
      .tsd-panel > .tsd-signatures .tsd-signature.tsd-kind-icon:before {
        left: 20px; }
  .tsd-panel > a.anchor + .tsd-signatures {
    border-top-width: 0;
    margin-top: -20px; }

ul.tsd-descriptions {
  position: relative;
  overflow: hidden;
  transition: height 0.3s;
  padding: 0;
  list-style: none; }
  ul.tsd-descriptions.active > .tsd-description {
    display: none; }
    ul.tsd-descriptions.active > .tsd-description.current {
      display: block; }
    ul.tsd-descriptions.active > .tsd-description.fade-in {
      animation: fade-in-delayed 0.3s; }
    ul.tsd-descriptions.active > .tsd-description.fade-out {
      animation: fade-out-delayed 0.3s;
      position: absolute;
      display: block;
      top: 0;
      left: 0;
      right: 0;
      opacity: 0;
      visibility: hidden; }
  ul.tsd-descriptions h4, ul.tsd-descriptions .tsd-index-panel h3, .tsd-index-panel ul.tsd-descriptions h3 {
    font-size: 16px;
    margin: 1em 0 0.5em 0; }

ul.tsd-parameters,
ul.tsd-type-parameters {
  list-style: square;
  margin: 0;
  padding-left: 20px; }
  ul.tsd-parameters > li.tsd-parameter-siganture,
  ul.tsd-type-parameters > li.tsd-parameter-siganture {
    list-style: none;
    margin-left: -20px; }
  ul.tsd-parameters h5,
  ul.tsd-type-parameters h5 {
    font-size: 16px;
    margin: 1em 0 0.5em 0; }
  ul.tsd-parameters .tsd-comment,
  ul.tsd-type-parameters .tsd-comment {
    margin-top: -0.5em; }

.tsd-sources {
  font-size: 14px;
  color: #808080;
  margin: 0 0 1em 0; }
  .tsd-sources a {
    color: #808080;
    text-decoration: underline; }
  .tsd-sources ul, .tsd-sources p {
    margin: 0 !important; }
  .tsd-sources ul {
    list-style: none;
    padding: 0; }

.tsd-page-toolbar {
  position: absolute;
  z-index: 1;
  top: 0;
  left: 0;
  width: 100%;
  height: 40px;
  color: #333;
  background: #fff;
  border-bottom: 1px solid #eee; }
  .tsd-page-toolbar a {
    color: #333;
    text-decoration: none; }
    .tsd-page-toolbar a.title {
      font-weight: bold; }
    .tsd-page-toolbar a.title:hover {
      text-decoration: underline; }
  .tsd-page-toolbar .table-wrap {
    display: table;
    width: 100%;
    height: 40px; }
  .tsd-page-toolbar .table-cell {
    display: table-cell;
    position: relative;
    white-space: nowrap;
    line-height: 40px; }
    .tsd-page-toolbar .table-cell:first-child {
      width: 100%; }

.tsd-widget:before, .tsd-select .tsd-select-label:before, .tsd-select .tsd-select-list li:before {
  content: '';
  display: inline-block;
  width: 40px;
  height: 40px;
  margin: 0 -8px 0 0;
  background-image: url(data:image/png;base64,iVBORw0KGgoAAAANSUhEUgAAAUAAAAAoCAQAAAAlSeuiAAABp0lEQVR4Ae3aUa3jQAyF4QNhIBTCQiiEQlgIhRAGhTAQBkIgBEIgDITZZGXNjZTePiSWYqn/54dGfbAq+SiTutWXAgAAAAAAAAAAAAA8NCz1UFSD2lKDS5d3NVzZj/BVNasaLoRZRUmj2lLrVVHWMUntQ13Wj/i1pWa9lprX6xMRnH4dx6Rjsn26+v+12ms+EcB37P0r+qH+DNQGXgMFcHzbregQ78B8eQCTJk0e979ZW7PdA2O49ceDsYexKgUNoI3EKYDWL3D8miaPh/uXtl6BHqEHFQvgXau/FsCiIWAAbST2fpQRT0sl70j3z5ZiBdD7CG5WZX8kxwmgjbiP5GQA9/3O2XaxnnHi53AEE0AbRh+JQwC3/fzC4hcb6xPvS4i3QaMdwX+0utsRPEY6gm2wNhKHAG77eUi7SIcK4G4NY4GMIan2u2Cxqzncl5DUn7Q8ArjvZ8JFOsl/Ed0jyBom+BomQKSto+9PcblHMM4iuu4X0QQw5hrGQY/gUxFkjZuf4m4alXVU+1De/VhEn5CvDSB/RsBzqWgAAAAAAAAAAAAAAACAfyyYJ5nhVuwIAAAAAElFTkSuQmCC);
  background-repeat: no-repeat;
  text-indent: -1024px;
  vertical-align: bottom; }
  @media (-webkit-min-device-pixel-ratio: 1.5), (min-device-pixel-ratio: 1.5), (min-resolution: 144dpi) {
    .tsd-widget:before, .tsd-select .tsd-select-label:before, .tsd-select .tsd-select-list li:before {
      background-image: url(data:image/png;base64,iVBORw0KGgoAAAANSUhEUgAAAoAAAABQCAMAAAC+sjQXAAAAM1BMVEUAAAAAAAAAAAAAAAAAAAAAAAAAAAAAAAAAAAAAAAAAAAAAAAAAAAAAAAAAAAAAAAAAAACjBUbJAAAAEXRSTlMA3/+/UCBw7xCPYIBAMM+vn1qYQ7QAAALCSURBVHgB7MGBAAAAAICg/akXqQIAAAAAAAAAAAAAAAAAAJids9mdE4bhoDNZCITP93/aSmhV/9uwPWyi8jtkblws2IxsYpz9LwSAaJW8AreE16PxOsMYE6Q4DiYKF7X+8ZHXc/E608xv5snEyIuZrVwMZjbnujR6T3gsXmcLOIRNzD+Ig2UuVtt2+NbAiX/wVLzOlviD9L2BOfGBlL/3D1I+uDjGBJArBPxU3x+K15kCQFo2s21JAOHrKpz4SPrWv4IKA+uFaR6vMwMcb+emA2DWEfDglrkLqEBOKVslA8Dx14oPMiV4CtywWxdQgAwkq2QE0uTXUwJGk2G9s3mTFNBzAkC7HKPsX72AEVjMnAWIpsPCRRjXdQxcjCYpoOcEgHY5Rtk/slWSgM3M2aSeeVgjAOeVpKcdgGMdNAXMuIAqOcZzqF8L+WcAsi8wkTeheCWMegL6mgCorHHyEJ5TVfxrLWDrTUjZdhnhjYqAnlN8TaoELOLVC0gucmoz/3RKcPs2jAs4+J5ET8AEZF+TSgGLeC1V8YuGQQU2IV1Asq9JCwE9XitZVPxr34bpJRj8PqsFLOK108W9aVrWZRrR7Sm2HL4JCToCujHZ6gUs4jUz0P1TEvD+U5wMa363YeziBODIq1YbJrsv9QKW8Ry1nNp+GAHvuingRTfmYcjBf0QpAS37bdUL6PFKtHJq63EsZ5cxcKMkDVIClu1dAK1PcJ5TFQ0M9wZKDCPs3BD7MIJGTs3WfiTfDVQYx5q5ZekCauTU3P5Q0ukGCgh49oFURdobWBY9N/CxEuwGjpGLuPhTdwH1x7HqDDxNgRP2zQ8lraFyF/yJ9vH6QGqtgSbBOU8/j2VORz+Wqfle2d5Ae4R+ML0z7Y+W4P7XHN3AU+tzyK/24EAGAAAAYJC/9T2+CgAAAAAAAAAAAAAAAAAAAADgJpfzHyIKFFBKAAAAAElFTkSuQmCC);
      background-size: 320px 40px; } }

.tsd-widget {
  display: inline-block;
  overflow: hidden;
  opacity: 0.6;
  height: 40px;
  transition: opacity 0.1s, background-color 0.2s;
  vertical-align: bottom;
  cursor: pointer; }
  .tsd-widget:hover {
    opacity: 0.8; }
  .tsd-widget.active {
    opacity: 1;
    background-color: #eee; }
  .tsd-widget.no-caption {
    width: 40px; }
    .tsd-widget.no-caption:before {
      margin: 0; }
  .tsd-widget.search:before {
    background-position: 0 0; }
  .tsd-widget.menu:before {
    background-position: -40px 0; }
  .tsd-widget.options:before {
    background-position: -80px 0; }
  .tsd-widget.options, .tsd-widget.menu {
    display: none; }
    @media (max-width: 900px) {
      .tsd-widget.options, .tsd-widget.menu {
        display: inline-block; } }
  input[type=checkbox] + .tsd-widget:before {
    background-position: -120px 0; }
  input[type=checkbox]:checked + .tsd-widget:before {
    background-position: -160px 0; }

.tsd-select {
  position: relative;
  display: inline-block;
  height: 40px;
  transition: opacity 0.1s, background-color 0.2s;
  vertical-align: bottom;
  cursor: pointer; }
  .tsd-select .tsd-select-label {
    opacity: 0.6;
    transition: opacity 0.2s; }
    .tsd-select .tsd-select-label:before {
      background-position: -240px 0; }
  .tsd-select.active .tsd-select-label {
    opacity: 0.8; }
  .tsd-select.active .tsd-select-list {
    visibility: visible;
    opacity: 1;
    transition-delay: 0s; }
  .tsd-select .tsd-select-list {
    position: absolute;
    visibility: hidden;
    top: 40px;
    left: 0;
    margin: 0;
    padding: 0;
    opacity: 0;
    list-style: none;
    box-shadow: 0 0 4px rgba(0, 0, 0, 0.25);
    transition: visibility 0s 0.2s, opacity 0.2s; }
    .tsd-select .tsd-select-list li {
      padding: 0 20px 0 0;
      background-color: #fdfdfd; }
      .tsd-select .tsd-select-list li:before {
        background-position: 40px 0; }
      .tsd-select .tsd-select-list li:nth-child(even) {
        background-color: #fff; }
      .tsd-select .tsd-select-list li:hover {
        background-color: #eee; }
      .tsd-select .tsd-select-list li.selected:before {
        background-position: -200px 0; }
  @media (max-width: 900px) {
    .tsd-select .tsd-select-list {
      top: 0;
      left: auto;
      right: 100%;
      margin-right: -5px; }
    .tsd-select .tsd-select-label:before {
      background-position: -280px 0; } }

img {
  max-width: 100%; }
</style>
</head>
<body>
<header>
	<div class="tsd-page-toolbar">
		<div class="container">
			<div class="table-wrap">
				<div class="table-cell">
					<strong><a href="../index.html">@auth0/auth0-spa-js</a></strong>
				</div>
				<div class="table-cell" id="tsd-widgets">
					<div id="tsd-filter">
						<a href="#" class="tsd-widget options no-caption" data-toggle="options">Options</a>
						<div class="tsd-filter-group">
							<div class="tsd-select" id="tsd-filter-visibility">
								<span class="tsd-select-label">All</span>
								<ul class="tsd-select-list">
									<li data-value="public">Public</li>
									<li data-value="protected">Public/Protected</li>
									<li data-value="private" class="selected">All</li>
								</ul>
							</div>
							<input type="checkbox" id="tsd-filter-inherited" checked />
							<label class="tsd-widget" for="tsd-filter-inherited">Inherited</label>
							<input type="checkbox" id="tsd-filter-only-exported" />
							<label class="tsd-widget" for="tsd-filter-only-exported">Only exported</label>
						</div>
					</div>
					<a href="#typedoc-main-index" class="tsd-widget menu no-caption">Menu</a>
				</div>
			</div>
		</div>
	</div>
</header>
<nav class="tsd-navigation secondary">
	<ul>
		<li class=" tsd-kind-class">
			<a href="../classes/auth0client.html" class="tsd-kind-icon">Auth0<wbr>Client</a>
		</li>
		<li class=" tsd-kind-class">
			<a href="../classes/authenticationerror.html" class="tsd-kind-icon">Authentication<wbr>Error</a>
		</li>
		<li class=" tsd-kind-class">
			<a href="../classes/fakelock.html" class="tsd-kind-icon">Fake<wbr>Lock</a>
		</li>
		<li class=" tsd-kind-class">
			<a href="../classes/genericerror.html" class="tsd-kind-icon">Generic<wbr>Error</a>
		</li>
		<li class="current tsd-kind-interface tsd-is-not-exported">
			<a href="auth0clientoptions.html" class="tsd-kind-icon">Auth0<wbr>Client<wbr>Options</a>
			<ul>
				<li class=" tsd-kind-property tsd-parent-kind-interface tsd-is-inherited tsd-is-not-exported">
					<a href="auth0clientoptions.html#acr_values" class="tsd-kind-icon">acr_<wbr>values</a>
				</li>
				<li class=" tsd-kind-property tsd-parent-kind-interface tsd-is-inherited tsd-is-not-exported">
					<a href="auth0clientoptions.html#audience" class="tsd-kind-icon">audience</a>
				</li>
				<li class=" tsd-kind-property tsd-parent-kind-interface tsd-is-not-exported">
					<a href="auth0clientoptions.html#cachelocation" class="tsd-kind-icon">cache<wbr>Location</a>
				</li>
				<li class=" tsd-kind-property tsd-parent-kind-interface tsd-is-not-exported">
					<a href="auth0clientoptions.html#client_id" class="tsd-kind-icon">client_<wbr>id</a>
				</li>
				<li class=" tsd-kind-property tsd-parent-kind-interface tsd-is-inherited tsd-is-not-exported">
					<a href="auth0clientoptions.html#connection" class="tsd-kind-icon">connection</a>
				</li>
				<li class=" tsd-kind-property tsd-parent-kind-interface tsd-is-inherited tsd-is-not-exported">
					<a href="auth0clientoptions.html#display" class="tsd-kind-icon">display</a>
				</li>
				<li class=" tsd-kind-property tsd-parent-kind-interface tsd-is-not-exported">
					<a href="auth0clientoptions.html#domain" class="tsd-kind-icon">domain</a>
				</li>
				<li class=" tsd-kind-property tsd-parent-kind-interface tsd-is-inherited tsd-is-not-exported">
					<a href="auth0clientoptions.html#id_token_hint" class="tsd-kind-icon">id_<wbr>token_<wbr>hint</a>
				</li>
				<li class=" tsd-kind-property tsd-parent-kind-interface tsd-is-not-exported">
					<a href="auth0clientoptions.html#issuer" class="tsd-kind-icon">issuer</a>
				</li>
				<li class=" tsd-kind-property tsd-parent-kind-interface tsd-is-not-exported">
					<a href="auth0clientoptions.html#leeway" class="tsd-kind-icon">leeway</a>
				</li>
				<li class=" tsd-kind-property tsd-parent-kind-interface tsd-is-inherited tsd-is-not-exported">
					<a href="auth0clientoptions.html#login_hint" class="tsd-kind-icon">login_<wbr>hint</a>
				</li>
				<li class=" tsd-kind-property tsd-parent-kind-interface tsd-is-inherited tsd-is-not-exported">
					<a href="auth0clientoptions.html#max_age" class="tsd-kind-icon">max_<wbr>age</a>
				</li>
				<li class=" tsd-kind-property tsd-parent-kind-interface tsd-is-inherited tsd-is-not-exported">
					<a href="auth0clientoptions.html#prompt" class="tsd-kind-icon">prompt</a>
				</li>
				<li class=" tsd-kind-property tsd-parent-kind-interface tsd-is-not-exported">
					<a href="auth0clientoptions.html#redirect_uri" class="tsd-kind-icon">redirect_<wbr>uri</a>
				</li>
				<li class=" tsd-kind-property tsd-parent-kind-interface tsd-is-inherited tsd-is-not-exported">
					<a href="auth0clientoptions.html#scope" class="tsd-kind-icon">scope</a>
				</li>
				<li class=" tsd-kind-property tsd-parent-kind-interface tsd-is-inherited tsd-is-not-exported">
					<a href="auth0clientoptions.html#ui_locales" class="tsd-kind-icon">ui_<wbr>locales</a>
				</li>
				<li class=" tsd-kind-property tsd-parent-kind-interface tsd-is-not-exported">
					<a href="auth0clientoptions.html#userefreshtokens" class="tsd-kind-icon">use<wbr>Refresh<wbr>Tokens</a>
				</li>
			</ul>
		</li>
		<li class=" tsd-kind-interface tsd-is-not-exported">
			<a href="gettokensilentlyoptions.html" class="tsd-kind-icon">Get<wbr>Token<wbr>Silently<wbr>Options</a>
		</li>
		<li class=" tsd-kind-interface tsd-is-not-exported">
			<a href="gettokenwithpopupoptions.html" class="tsd-kind-icon">Get<wbr>Token<wbr>With<wbr>Popup<wbr>Options</a>
		</li>
		<li class=" tsd-kind-interface tsd-is-not-exported">
			<a href="getuseroptions.html" class="tsd-kind-icon">Get<wbr>User<wbr>Options</a>
		</li>
		<li class=" tsd-kind-interface tsd-is-not-exported">
			<a href="logoutoptions.html" class="tsd-kind-icon">Logout<wbr>Options</a>
		</li>
		<li class=" tsd-kind-interface tsd-is-not-exported">
			<a href="popupconfigoptions.html" class="tsd-kind-icon">Popup<wbr>Config<wbr>Options</a>
		</li>
		<li class=" tsd-kind-interface tsd-is-not-exported">
			<a href="popuploginoptions.html" class="tsd-kind-icon">Popup<wbr>Login<wbr>Options</a>
		</li>
		<li class=" tsd-kind-interface tsd-is-not-exported">
			<a href="redirectloginoptions.html" class="tsd-kind-icon">Redirect<wbr>Login<wbr>Options</a>
		</li>
		<li class=" tsd-kind-interface tsd-is-not-exported">
			<a href="redirectloginresult.html" class="tsd-kind-icon">Redirect<wbr>Login<wbr>Result</a>
		</li>
		<li class=" tsd-kind-interface tsd-is-not-exported">
			<a href="tokenendpointoptions.html" class="tsd-kind-icon">Token<wbr>Endpoint<wbr>Options</a>
		</li>
		<li class=" tsd-kind-interface tsd-is-not-exported">
			<a href="getidtokenclaimsoptions.html" class="tsd-kind-icon">get<wbr>IdToken<wbr>Claims<wbr>Options</a>
		</li>
		<li class=" tsd-kind-variable tsd-is-not-exported">
			<a href="../globals.html#get_token_silently_lock_key" class="tsd-kind-icon">GET_<wbr>TOKEN_<wbr>SILENTLY_<wbr>LOCK_<wbr>KEY</a>
		</li>
		<li class=" tsd-kind-variable">
			<a href="../globals.html#acquirelockmock" class="tsd-kind-icon">acquire<wbr>Lock<wbr>Mock</a>
		</li>
		<li class=" tsd-kind-variable tsd-is-not-exported">
			<a href="../globals.html#lock" class="tsd-kind-icon">lock</a>
		</li>
		<li class=" tsd-kind-variable">
			<a href="../globals.html#releaselockmock" class="tsd-kind-icon">release<wbr>Lock<wbr>Mock</a>
		</li>
		<li class=" tsd-kind-function tsd-is-not-exported">
			<a href="../globals.html#cachefactory" class="tsd-kind-icon">cache<wbr>Factory</a>
		</li>
		<li class=" tsd-kind-function">
			<a href="../globals.html#createauth0client" class="tsd-kind-icon">create<wbr>Auth0<wbr>Client</a>
		</li>
	</ul>
</nav>
<div class="container container-main">
	<div class="content-wrap">
		<section class="tsd-panel tsd-hierarchy">
			<h3>Hierarchy</h3>
			<ul class="tsd-hierarchy">
				<li>
					<span class="tsd-signature-type">BaseLoginOptions</span>
					<ul class="tsd-hierarchy">
						<li>
							<span class="target">Auth0ClientOptions</span>
						</li>
					</ul>
				</li>
			</ul>
		</section>
		<section class="tsd-panel tsd-kind-interface tsd-is-not-exported">
			<h3 class="tsd-before-signature">Indexable</h3>
			<div class="tsd-signature tsd-kind-icon"><span class="tsd-signature-symbol">[</span>key: <span class="tsd-signature-type">string</span><span class="tsd-signature-symbol">]: </span><span class="tsd-signature-type">any</span></div>
			<div class="tsd-comment tsd-typography">
				<div class="lead">
					<p>If you need to send custom parameters to the Authorization Server,
					make sure to use the original parameter name.</p>
				</div>
			</div>
		</section>
		<section class="tsd-panel-group tsd-index-group">
			<h2>Index</h2>
			<section class="tsd-panel tsd-index-panel">
				<div class="tsd-index-content">
					<section class="tsd-index-section tsd-is-not-exported">
						<h3>Properties</h3>
						<ul class="tsd-index-list">
							<li class="tsd-kind-property tsd-parent-kind-interface tsd-is-inherited tsd-is-not-exported"><a href="auth0clientoptions.html#acr_values" class="tsd-kind-icon">acr_<wbr>values</a></li>
							<li class="tsd-kind-property tsd-parent-kind-interface tsd-is-inherited tsd-is-not-exported"><a href="auth0clientoptions.html#audience" class="tsd-kind-icon">audience</a></li>
							<li class="tsd-kind-property tsd-parent-kind-interface tsd-is-not-exported"><a href="auth0clientoptions.html#cachelocation" class="tsd-kind-icon">cache<wbr>Location</a></li>
							<li class="tsd-kind-property tsd-parent-kind-interface tsd-is-not-exported"><a href="auth0clientoptions.html#client_id" class="tsd-kind-icon">client_<wbr>id</a></li>
							<li class="tsd-kind-property tsd-parent-kind-interface tsd-is-inherited tsd-is-not-exported"><a href="auth0clientoptions.html#connection" class="tsd-kind-icon">connection</a></li>
							<li class="tsd-kind-property tsd-parent-kind-interface tsd-is-inherited tsd-is-not-exported"><a href="auth0clientoptions.html#display" class="tsd-kind-icon">display</a></li>
							<li class="tsd-kind-property tsd-parent-kind-interface tsd-is-not-exported"><a href="auth0clientoptions.html#domain" class="tsd-kind-icon">domain</a></li>
							<li class="tsd-kind-property tsd-parent-kind-interface tsd-is-inherited tsd-is-not-exported"><a href="auth0clientoptions.html#id_token_hint" class="tsd-kind-icon">id_<wbr>token_<wbr>hint</a></li>
							<li class="tsd-kind-property tsd-parent-kind-interface tsd-is-not-exported"><a href="auth0clientoptions.html#issuer" class="tsd-kind-icon">issuer</a></li>
							<li class="tsd-kind-property tsd-parent-kind-interface tsd-is-not-exported"><a href="auth0clientoptions.html#leeway" class="tsd-kind-icon">leeway</a></li>
							<li class="tsd-kind-property tsd-parent-kind-interface tsd-is-inherited tsd-is-not-exported"><a href="auth0clientoptions.html#login_hint" class="tsd-kind-icon">login_<wbr>hint</a></li>
							<li class="tsd-kind-property tsd-parent-kind-interface tsd-is-inherited tsd-is-not-exported"><a href="auth0clientoptions.html#max_age" class="tsd-kind-icon">max_<wbr>age</a></li>
							<li class="tsd-kind-property tsd-parent-kind-interface tsd-is-inherited tsd-is-not-exported"><a href="auth0clientoptions.html#prompt" class="tsd-kind-icon">prompt</a></li>
							<li class="tsd-kind-property tsd-parent-kind-interface tsd-is-not-exported"><a href="auth0clientoptions.html#redirect_uri" class="tsd-kind-icon">redirect_<wbr>uri</a></li>
							<li class="tsd-kind-property tsd-parent-kind-interface tsd-is-inherited tsd-is-not-exported"><a href="auth0clientoptions.html#scope" class="tsd-kind-icon">scope</a></li>
							<li class="tsd-kind-property tsd-parent-kind-interface tsd-is-inherited tsd-is-not-exported"><a href="auth0clientoptions.html#ui_locales" class="tsd-kind-icon">ui_<wbr>locales</a></li>
							<li class="tsd-kind-property tsd-parent-kind-interface tsd-is-not-exported"><a href="auth0clientoptions.html#userefreshtokens" class="tsd-kind-icon">use<wbr>Refresh<wbr>Tokens</a></li>
						</ul>
					</section>
				</div>
			</section>
		</section>
		<section class="tsd-panel-group tsd-member-group tsd-is-not-exported">
			<h2>Properties</h2>
			<section class="tsd-panel tsd-member tsd-kind-property tsd-parent-kind-interface tsd-is-inherited tsd-is-not-exported">
				<a name="acr_values" class="tsd-anchor"></a>
				<h3><span class="tsd-flag ts-flagOptional">Optional</span> acr_<wbr>values</h3>
				<div class="tsd-signature tsd-kind-icon">acr_<wbr>values<span class="tsd-signature-symbol">:</span> <span class="tsd-signature-type">string</span></div>
				<aside class="tsd-sources">
					<p>Inherited from BaseLoginOptions.acr_values</p>
					<ul>
<<<<<<< HEAD
						<li>Defined in <a href="https://github.com/auth0/auth0-spa-js/blob/5ece8d2/src/global.ts#L40">src/global.ts:40</a></li>
=======
						<li>Defined in <a href="https://github.com/auth0/auth0-spa-js/blob/8d810ea/src/global.ts#L40">src/global.ts:40</a></li>
>>>>>>> 2b410d15
					</ul>
				</aside>
			</section>
			<section class="tsd-panel tsd-member tsd-kind-property tsd-parent-kind-interface tsd-is-inherited tsd-is-not-exported">
				<a name="audience" class="tsd-anchor"></a>
				<h3><span class="tsd-flag ts-flagOptional">Optional</span> audience</h3>
				<div class="tsd-signature tsd-kind-icon">audience<span class="tsd-signature-symbol">:</span> <span class="tsd-signature-type">string</span></div>
				<aside class="tsd-sources">
					<p>Inherited from BaseLoginOptions.audience</p>
					<ul>
<<<<<<< HEAD
						<li>Defined in <a href="https://github.com/auth0/auth0-spa-js/blob/5ece8d2/src/global.ts#L49">src/global.ts:49</a></li>
=======
						<li>Defined in <a href="https://github.com/auth0/auth0-spa-js/blob/8d810ea/src/global.ts#L49">src/global.ts:49</a></li>
>>>>>>> 2b410d15
					</ul>
				</aside>
				<div class="tsd-comment tsd-typography">
					<div class="lead">
						<p>The default audience to be used for requesting API access.</p>
					</div>
				</div>
			</section>
			<section class="tsd-panel tsd-member tsd-kind-property tsd-parent-kind-interface tsd-is-not-exported">
				<a name="cachelocation" class="tsd-anchor"></a>
				<h3><span class="tsd-flag ts-flagOptional">Optional</span> cache<wbr>Location</h3>
				<div class="tsd-signature tsd-kind-icon">cache<wbr>Location<span class="tsd-signature-symbol">:</span> <span class="tsd-signature-type">"memory"</span><span class="tsd-signature-symbol"> | </span><span class="tsd-signature-type">"localstorage"</span></div>
				<aside class="tsd-sources">
					<ul>
						<li>Defined in <a href="https://github.com/auth0/auth0-spa-js/blob/5ece8d2/src/global.ts#L98">src/global.ts:98</a></li>
					</ul>
				</aside>
				<div class="tsd-comment tsd-typography">
					<div class="lead">
						<p>The location to use when storing cache data. Valid values are <code>memory</code> or <code>localstorage</code>.
						The default setting is <code>memory</code>.</p>
					</div>
				</div>
			</section>
			<section class="tsd-panel tsd-member tsd-kind-property tsd-parent-kind-interface tsd-is-not-exported">
				<a name="client_id" class="tsd-anchor"></a>
				<h3>client_<wbr>id</h3>
				<div class="tsd-signature tsd-kind-icon">client_<wbr>id<span class="tsd-signature-symbol">:</span> <span class="tsd-signature-type">string</span></div>
				<aside class="tsd-sources">
					<ul>
<<<<<<< HEAD
						<li>Defined in <a href="https://github.com/auth0/auth0-spa-js/blob/5ece8d2/src/global.ts#L78">src/global.ts:78</a></li>
=======
						<li>Defined in <a href="https://github.com/auth0/auth0-spa-js/blob/8d810ea/src/global.ts#L78">src/global.ts:78</a></li>
>>>>>>> 2b410d15
					</ul>
				</aside>
				<div class="tsd-comment tsd-typography">
					<div class="lead">
						<p>The Client ID found on your Application settings page</p>
					</div>
				</div>
			</section>
			<section class="tsd-panel tsd-member tsd-kind-property tsd-parent-kind-interface tsd-is-inherited tsd-is-not-exported">
				<a name="connection" class="tsd-anchor"></a>
				<h3><span class="tsd-flag ts-flagOptional">Optional</span> connection</h3>
				<div class="tsd-signature tsd-kind-icon">connection<span class="tsd-signature-symbol">:</span> <span class="tsd-signature-type">string</span></div>
				<aside class="tsd-sources">
					<p>Inherited from BaseLoginOptions.connection</p>
					<ul>
<<<<<<< HEAD
						<li>Defined in <a href="https://github.com/auth0/auth0-spa-js/blob/5ece8d2/src/global.ts#L55">src/global.ts:55</a></li>
=======
						<li>Defined in <a href="https://github.com/auth0/auth0-spa-js/blob/8d810ea/src/global.ts#L55">src/global.ts:55</a></li>
>>>>>>> 2b410d15
					</ul>
				</aside>
				<div class="tsd-comment tsd-typography">
					<div class="lead">
						<p>The name of the connection configured for your application.
							If null, it will redirect to the Auth0 Login Page and show
						the Login Widget.</p>
					</div>
				</div>
			</section>
			<section class="tsd-panel tsd-member tsd-kind-property tsd-parent-kind-interface tsd-is-inherited tsd-is-not-exported">
				<a name="display" class="tsd-anchor"></a>
				<h3><span class="tsd-flag ts-flagOptional">Optional</span> display</h3>
				<div class="tsd-signature tsd-kind-icon">display<span class="tsd-signature-symbol">:</span> <span class="tsd-signature-type">"page"</span><span class="tsd-signature-symbol"> | </span><span class="tsd-signature-type">"popup"</span><span class="tsd-signature-symbol"> | </span><span class="tsd-signature-type">"touch"</span><span class="tsd-signature-symbol"> | </span><span class="tsd-signature-type">"wap"</span></div>
				<aside class="tsd-sources">
					<p>Inherited from BaseLoginOptions.display</p>
					<ul>
<<<<<<< HEAD
						<li>Defined in <a href="https://github.com/auth0/auth0-spa-js/blob/5ece8d2/src/global.ts#L11">src/global.ts:11</a></li>
=======
						<li>Defined in <a href="https://github.com/auth0/auth0-spa-js/blob/8d810ea/src/global.ts#L11">src/global.ts:11</a></li>
>>>>>>> 2b410d15
					</ul>
				</aside>
				<div class="tsd-comment tsd-typography">
					<div class="lead">
						<ul>
							<li><code>&#39;page&#39;</code>: displays the UI with a full page view</li>
							<li><code>&#39;popup&#39;</code>: displays the UI with a popup window</li>
							<li><code>&#39;touch&#39;</code>: displays the UI in a way that leverages a touch interface</li>
							<li><code>&#39;wap&#39;</code>: displays the UI with a &quot;feature phone&quot; type interface</li>
						</ul>
					</div>
				</div>
			</section>
			<section class="tsd-panel tsd-member tsd-kind-property tsd-parent-kind-interface tsd-is-not-exported">
				<a name="domain" class="tsd-anchor"></a>
				<h3>domain</h3>
				<div class="tsd-signature tsd-kind-icon">domain<span class="tsd-signature-symbol">:</span> <span class="tsd-signature-type">string</span></div>
				<aside class="tsd-sources">
					<ul>
<<<<<<< HEAD
						<li>Defined in <a href="https://github.com/auth0/auth0-spa-js/blob/5ece8d2/src/global.ts#L70">src/global.ts:70</a></li>
=======
						<li>Defined in <a href="https://github.com/auth0/auth0-spa-js/blob/8d810ea/src/global.ts#L70">src/global.ts:70</a></li>
>>>>>>> 2b410d15
					</ul>
				</aside>
				<div class="tsd-comment tsd-typography">
					<div class="lead">
						<p>Your Auth0 account domain such as <code>&#39;example.auth0.com&#39;</code>,
							<code>&#39;example.eu.auth0.com&#39;</code> or , <code>&#39;example.mycompany.com&#39;</code>
						(when using <a href="https://auth0.com/docs/custom-domains">custom domains</a>)</p>
					</div>
				</div>
			</section>
			<section class="tsd-panel tsd-member tsd-kind-property tsd-parent-kind-interface tsd-is-inherited tsd-is-not-exported">
				<a name="id_token_hint" class="tsd-anchor"></a>
				<h3><span class="tsd-flag ts-flagOptional">Optional</span> id_<wbr>token_<wbr>hint</h3>
				<div class="tsd-signature tsd-kind-icon">id_<wbr>token_<wbr>hint<span class="tsd-signature-symbol">:</span> <span class="tsd-signature-type">string</span></div>
				<aside class="tsd-sources">
					<p>Inherited from BaseLoginOptions.id_token_hint</p>
					<ul>
<<<<<<< HEAD
						<li>Defined in <a href="https://github.com/auth0/auth0-spa-js/blob/5ece8d2/src/global.ts#L33">src/global.ts:33</a></li>
=======
						<li>Defined in <a href="https://github.com/auth0/auth0-spa-js/blob/8d810ea/src/global.ts#L33">src/global.ts:33</a></li>
>>>>>>> 2b410d15
					</ul>
				</aside>
				<div class="tsd-comment tsd-typography">
					<div class="lead">
						<p>Previously issued ID Token.</p>
					</div>
				</div>
			</section>
			<section class="tsd-panel tsd-member tsd-kind-property tsd-parent-kind-interface tsd-is-not-exported">
				<a name="issuer" class="tsd-anchor"></a>
				<h3><span class="tsd-flag ts-flagOptional">Optional</span> issuer</h3>
				<div class="tsd-signature tsd-kind-icon">issuer<span class="tsd-signature-symbol">:</span> <span class="tsd-signature-type">string</span></div>
				<aside class="tsd-sources">
					<ul>
<<<<<<< HEAD
						<li>Defined in <a href="https://github.com/auth0/auth0-spa-js/blob/5ece8d2/src/global.ts#L74">src/global.ts:74</a></li>
=======
						<li>Defined in <a href="https://github.com/auth0/auth0-spa-js/blob/8d810ea/src/global.ts#L74">src/global.ts:74</a></li>
>>>>>>> 2b410d15
					</ul>
				</aside>
				<div class="tsd-comment tsd-typography">
					<div class="lead">
						<p>The issuer to be used for validation of JWTs, optionally defaults to the domain above</p>
					</div>
				</div>
			</section>
			<section class="tsd-panel tsd-member tsd-kind-property tsd-parent-kind-interface tsd-is-not-exported">
				<a name="leeway" class="tsd-anchor"></a>
				<h3><span class="tsd-flag ts-flagOptional">Optional</span> leeway</h3>
				<div class="tsd-signature tsd-kind-icon">leeway<span class="tsd-signature-symbol">:</span> <span class="tsd-signature-type">number</span></div>
				<aside class="tsd-sources">
					<ul>
<<<<<<< HEAD
						<li>Defined in <a href="https://github.com/auth0/auth0-spa-js/blob/5ece8d2/src/global.ts#L92">src/global.ts:92</a></li>
=======
						<li>Defined in <a href="https://github.com/auth0/auth0-spa-js/blob/8d810ea/src/global.ts#L92">src/global.ts:92</a></li>
>>>>>>> 2b410d15
					</ul>
				</aside>
				<div class="tsd-comment tsd-typography">
					<div class="lead">
						<p>The value in seconds used to account for clock skew in JWT expirations.
							Typically, this value is no more than a minute or two at maximum.
						Defaults to 60s.</p>
					</div>
				</div>
			</section>
			<section class="tsd-panel tsd-member tsd-kind-property tsd-parent-kind-interface tsd-is-inherited tsd-is-not-exported">
				<a name="login_hint" class="tsd-anchor"></a>
				<h3><span class="tsd-flag ts-flagOptional">Optional</span> login_<wbr>hint</h3>
				<div class="tsd-signature tsd-kind-icon">login_<wbr>hint<span class="tsd-signature-symbol">:</span> <span class="tsd-signature-type">string</span></div>
				<aside class="tsd-sources">
					<p>Inherited from BaseLoginOptions.login_hint</p>
					<ul>
<<<<<<< HEAD
						<li>Defined in <a href="https://github.com/auth0/auth0-spa-js/blob/5ece8d2/src/global.ts#L39">src/global.ts:39</a></li>
=======
						<li>Defined in <a href="https://github.com/auth0/auth0-spa-js/blob/8d810ea/src/global.ts#L39">src/global.ts:39</a></li>
>>>>>>> 2b410d15
					</ul>
				</aside>
				<div class="tsd-comment tsd-typography">
					<div class="lead">
						<p>The user&#39;s email address or other identifier. When your app knows
							which user is trying to authenticate, you can provide this parameter
						to pre-fill the email box or select the right session for sign-in.</p>
					</div>
				</div>
			</section>
			<section class="tsd-panel tsd-member tsd-kind-property tsd-parent-kind-interface tsd-is-inherited tsd-is-not-exported">
				<a name="max_age" class="tsd-anchor"></a>
				<h3><span class="tsd-flag ts-flagOptional">Optional</span> max_<wbr>age</h3>
				<div class="tsd-signature tsd-kind-icon">max_<wbr>age<span class="tsd-signature-symbol">:</span> <span class="tsd-signature-type">string</span><span class="tsd-signature-symbol"> | </span><span class="tsd-signature-type">number</span></div>
				<aside class="tsd-sources">
					<p>Inherited from BaseLoginOptions.max_age</p>
					<ul>
<<<<<<< HEAD
						<li>Defined in <a href="https://github.com/auth0/auth0-spa-js/blob/5ece8d2/src/global.ts#L24">src/global.ts:24</a></li>
=======
						<li>Defined in <a href="https://github.com/auth0/auth0-spa-js/blob/8d810ea/src/global.ts#L24">src/global.ts:24</a></li>
>>>>>>> 2b410d15
					</ul>
				</aside>
				<div class="tsd-comment tsd-typography">
					<div class="lead">
						<p>Maximum allowable elasped time (in seconds) since authentication.
							If the last time the user authenticated is greater than this value,
						the user must be reauthenticated.</p>
					</div>
				</div>
			</section>
			<section class="tsd-panel tsd-member tsd-kind-property tsd-parent-kind-interface tsd-is-inherited tsd-is-not-exported">
				<a name="prompt" class="tsd-anchor"></a>
				<h3><span class="tsd-flag ts-flagOptional">Optional</span> prompt</h3>
				<div class="tsd-signature tsd-kind-icon">prompt<span class="tsd-signature-symbol">:</span> <span class="tsd-signature-type">"none"</span><span class="tsd-signature-symbol"> | </span><span class="tsd-signature-type">"login"</span><span class="tsd-signature-symbol"> | </span><span class="tsd-signature-type">"consent"</span><span class="tsd-signature-symbol"> | </span><span class="tsd-signature-type">"select_account"</span></div>
				<aside class="tsd-sources">
					<p>Inherited from BaseLoginOptions.prompt</p>
					<ul>
<<<<<<< HEAD
						<li>Defined in <a href="https://github.com/auth0/auth0-spa-js/blob/5ece8d2/src/global.ts#L18">src/global.ts:18</a></li>
=======
						<li>Defined in <a href="https://github.com/auth0/auth0-spa-js/blob/8d810ea/src/global.ts#L18">src/global.ts:18</a></li>
>>>>>>> 2b410d15
					</ul>
				</aside>
				<div class="tsd-comment tsd-typography">
					<div class="lead">
						<ul>
							<li><code>&#39;none&#39;</code>: do not prompt user for login or consent on reauthentication</li>
							<li><code>&#39;login&#39;</code>: prompt user for reauthentication</li>
							<li><code>&#39;consent&#39;</code>: prompt user for consent before processing request</li>
							<li><code>&#39;select_account&#39;</code>: prompt user to select an account</li>
						</ul>
					</div>
				</div>
			</section>
			<section class="tsd-panel tsd-member tsd-kind-property tsd-parent-kind-interface tsd-is-not-exported">
				<a name="redirect_uri" class="tsd-anchor"></a>
				<h3><span class="tsd-flag ts-flagOptional">Optional</span> redirect_<wbr>uri</h3>
				<div class="tsd-signature tsd-kind-icon">redirect_<wbr>uri<span class="tsd-signature-symbol">:</span> <span class="tsd-signature-type">string</span></div>
				<aside class="tsd-sources">
					<ul>
<<<<<<< HEAD
						<li>Defined in <a href="https://github.com/auth0/auth0-spa-js/blob/5ece8d2/src/global.ts#L86">src/global.ts:86</a></li>
=======
						<li>Defined in <a href="https://github.com/auth0/auth0-spa-js/blob/8d810ea/src/global.ts#L86">src/global.ts:86</a></li>
>>>>>>> 2b410d15
					</ul>
				</aside>
				<div class="tsd-comment tsd-typography">
					<div class="lead">
						<p>The default URL where Auth0 will redirect your browser to with
							the authentication result. It must be whitelisted in
							the &quot;Allowed Callback URLs&quot; field in your Auth0 Application&#39;s
							settings. If not provided here, it should be provided in the other
						methods that provide authentication.</p>
					</div>
				</div>
			</section>
			<section class="tsd-panel tsd-member tsd-kind-property tsd-parent-kind-interface tsd-is-inherited tsd-is-not-exported">
				<a name="scope" class="tsd-anchor"></a>
				<h3><span class="tsd-flag ts-flagOptional">Optional</span> scope</h3>
				<div class="tsd-signature tsd-kind-icon">scope<span class="tsd-signature-symbol">:</span> <span class="tsd-signature-type">string</span></div>
				<aside class="tsd-sources">
					<p>Inherited from BaseLoginOptions.scope</p>
					<ul>
<<<<<<< HEAD
						<li>Defined in <a href="https://github.com/auth0/auth0-spa-js/blob/5ece8d2/src/global.ts#L45">src/global.ts:45</a></li>
=======
						<li>Defined in <a href="https://github.com/auth0/auth0-spa-js/blob/8d810ea/src/global.ts#L45">src/global.ts:45</a></li>
>>>>>>> 2b410d15
					</ul>
				</aside>
				<div class="tsd-comment tsd-typography">
					<div class="lead">
						<p>The default scope to be used on authentication requests.
						<code>openid profile email</code> is always added to all requests.</p>
					</div>
				</div>
			</section>
			<section class="tsd-panel tsd-member tsd-kind-property tsd-parent-kind-interface tsd-is-inherited tsd-is-not-exported">
				<a name="ui_locales" class="tsd-anchor"></a>
				<h3><span class="tsd-flag ts-flagOptional">Optional</span> ui_<wbr>locales</h3>
				<div class="tsd-signature tsd-kind-icon">ui_<wbr>locales<span class="tsd-signature-symbol">:</span> <span class="tsd-signature-type">string</span></div>
				<aside class="tsd-sources">
					<p>Inherited from BaseLoginOptions.ui_locales</p>
					<ul>
<<<<<<< HEAD
						<li>Defined in <a href="https://github.com/auth0/auth0-spa-js/blob/5ece8d2/src/global.ts#L29">src/global.ts:29</a></li>
=======
						<li>Defined in <a href="https://github.com/auth0/auth0-spa-js/blob/8d810ea/src/global.ts#L29">src/global.ts:29</a></li>
>>>>>>> 2b410d15
					</ul>
				</aside>
				<div class="tsd-comment tsd-typography">
					<div class="lead">
						<p>The space-separated list of language tags, ordered by preference.
						For example: <code>&#39;fr-CA fr en&#39;</code>.</p>
					</div>
				</div>
			</section>
			<section class="tsd-panel tsd-member tsd-kind-property tsd-parent-kind-interface tsd-is-not-exported">
				<a name="userefreshtokens" class="tsd-anchor"></a>
				<h3><span class="tsd-flag ts-flagOptional">Optional</span> use<wbr>Refresh<wbr>Tokens</h3>
				<div class="tsd-signature tsd-kind-icon">use<wbr>Refresh<wbr>Tokens<span class="tsd-signature-symbol">:</span> <span class="tsd-signature-type">boolean</span></div>
				<aside class="tsd-sources">
					<ul>
						<li>Defined in <a href="https://github.com/auth0/auth0-spa-js/blob/5ece8d2/src/global.ts#L106">src/global.ts:106</a></li>
					</ul>
				</aside>
				<div class="tsd-comment tsd-typography">
					<div class="lead">
						<p>If true, refresh tokens are used to fetch new access tokens from the Auth0 server. If false, the legacy technique of using a hidden iframe and the <code>authorization_code</code> grant with <code>prompt=none</code> is used.
						The default setting is <code>false</code>.</p>
					</div>
					<p><em>Note</em>: Use of refresh tokens must be enabled by an administrator on your Auth0 client application.</p>
				</div>
			</section>
		</section>
		<footer>
			<div class="container">
				<h2>Legend</h2>
				<div class="tsd-legend-group">
					<ul class="tsd-legend">
						<li class="tsd-kind-module"><span class="tsd-kind-icon">Module</span></li>
						<li class="tsd-kind-object-literal"><span class="tsd-kind-icon">Object literal</span></li>
						<li class="tsd-kind-variable"><span class="tsd-kind-icon">Variable</span></li>
						<li class="tsd-kind-function"><span class="tsd-kind-icon">Function</span></li>
						<li class="tsd-kind-function tsd-has-type-parameter"><span class="tsd-kind-icon">Function with type parameter</span></li>
						<li class="tsd-kind-index-signature"><span class="tsd-kind-icon">Index signature</span></li>
						<li class="tsd-kind-type-alias"><span class="tsd-kind-icon">Type alias</span></li>
						<li class="tsd-kind-type-alias tsd-has-type-parameter"><span class="tsd-kind-icon">Type alias with type parameter</span></li>
					</ul>
					<ul class="tsd-legend">
						<li class="tsd-kind-enum"><span class="tsd-kind-icon">Enumeration</span></li>
						<li class="tsd-kind-enum-member"><span class="tsd-kind-icon">Enumeration member</span></li>
						<li class="tsd-kind-property tsd-parent-kind-enum"><span class="tsd-kind-icon">Property</span></li>
						<li class="tsd-kind-method tsd-parent-kind-enum"><span class="tsd-kind-icon">Method</span></li>
					</ul>
					<ul class="tsd-legend">
						<li class="tsd-kind-interface"><span class="tsd-kind-icon">Interface</span></li>
						<li class="tsd-kind-interface tsd-has-type-parameter"><span class="tsd-kind-icon">Interface with type parameter</span></li>
						<li class="tsd-kind-constructor tsd-parent-kind-interface"><span class="tsd-kind-icon">Constructor</span></li>
						<li class="tsd-kind-property tsd-parent-kind-interface"><span class="tsd-kind-icon">Property</span></li>
						<li class="tsd-kind-method tsd-parent-kind-interface"><span class="tsd-kind-icon">Method</span></li>
						<li class="tsd-kind-index-signature tsd-parent-kind-interface"><span class="tsd-kind-icon">Index signature</span></li>
					</ul>
					<ul class="tsd-legend">
						<li class="tsd-kind-class"><span class="tsd-kind-icon">Class</span></li>
						<li class="tsd-kind-class tsd-has-type-parameter"><span class="tsd-kind-icon">Class with type parameter</span></li>
						<li class="tsd-kind-constructor tsd-parent-kind-class"><span class="tsd-kind-icon">Constructor</span></li>
						<li class="tsd-kind-property tsd-parent-kind-class"><span class="tsd-kind-icon">Property</span></li>
						<li class="tsd-kind-method tsd-parent-kind-class"><span class="tsd-kind-icon">Method</span></li>
						<li class="tsd-kind-accessor tsd-parent-kind-class"><span class="tsd-kind-icon">Accessor</span></li>
						<li class="tsd-kind-index-signature tsd-parent-kind-class"><span class="tsd-kind-icon">Index signature</span></li>
					</ul>
					<ul class="tsd-legend">
						<li class="tsd-kind-constructor tsd-parent-kind-class tsd-is-inherited"><span class="tsd-kind-icon">Inherited constructor</span></li>
						<li class="tsd-kind-property tsd-parent-kind-class tsd-is-inherited"><span class="tsd-kind-icon">Inherited property</span></li>
						<li class="tsd-kind-method tsd-parent-kind-class tsd-is-inherited"><span class="tsd-kind-icon">Inherited method</span></li>
						<li class="tsd-kind-accessor tsd-parent-kind-class tsd-is-inherited"><span class="tsd-kind-icon">Inherited accessor</span></li>
					</ul>
					<ul class="tsd-legend">
						<li class="tsd-kind-property tsd-parent-kind-class tsd-is-protected"><span class="tsd-kind-icon">Protected property</span></li>
						<li class="tsd-kind-method tsd-parent-kind-class tsd-is-protected"><span class="tsd-kind-icon">Protected method</span></li>
						<li class="tsd-kind-accessor tsd-parent-kind-class tsd-is-protected"><span class="tsd-kind-icon">Protected accessor</span></li>
					</ul>
					<ul class="tsd-legend">
						<li class="tsd-kind-property tsd-parent-kind-class tsd-is-private"><span class="tsd-kind-icon">Private property</span></li>
						<li class="tsd-kind-method tsd-parent-kind-class tsd-is-private"><span class="tsd-kind-icon">Private method</span></li>
						<li class="tsd-kind-accessor tsd-parent-kind-class tsd-is-private"><span class="tsd-kind-icon">Private accessor</span></li>
					</ul>
					<ul class="tsd-legend">
						<li class="tsd-kind-property tsd-parent-kind-class tsd-is-static"><span class="tsd-kind-icon">Static property</span></li>
						<li class="tsd-kind-call-signature tsd-parent-kind-class tsd-is-static"><span class="tsd-kind-icon">Static method</span></li>
					</ul>
				</div>
			</div>
		</footer>
	</div>
</div>
<script type="text/javascript">
!function(e,t){"use strict";"object"==typeof module&&"object"==typeof module.exports?module.exports=e.document?t(e,!0):function(e){if(!e.document)throw new Error("jQuery requires a window with a document");return t(e)}:t(e)}("undefined"!=typeof window?window:this,function(C,e){"use strict";function x(e){return null!=e&&e===e.window}var t=[],E=C.document,r=Object.getPrototypeOf,s=t.slice,g=t.concat,u=t.push,i=t.indexOf,n={},o=n.toString,v=n.hasOwnProperty,a=v.toString,l=a.call(Object),y={},m=function(e){return"function"==typeof e&&"number"!=typeof e.nodeType},c={type:!0,src:!0,nonce:!0,noModule:!0};function b(e,t,n){var r,i,o=(n=n||E).createElement("script");if(o.text=e,t)for(r in c)(i=t[r]||t.getAttribute&&t.getAttribute(r))&&o.setAttribute(r,i);n.head.appendChild(o).parentNode.removeChild(o)}function w(e){return null==e?e+"":"object"==typeof e||"function"==typeof e?n[o.call(e)]||"object":typeof e}var f="3.4.1",k=function(e,t){return new k.fn.init(e,t)},p=/^[\s\uFEFF\xA0]+|[\s\uFEFF\xA0]+$/g;function d(e){var t=!!e&&"length"in e&&e.length,n=w(e);return!m(e)&&!x(e)&&("array"===n||0===t||"number"==typeof t&&0<t&&t-1 in e)}k.fn=k.prototype={jquery:f,constructor:k,length:0,toArray:function(){return s.call(this)},get:function(e){return null==e?s.call(this):e<0?this[e+this.length]:this[e]},pushStack:function(e){var t=k.merge(this.constructor(),e);return t.prevObject=this,t},each:function(e){return k.each(this,e)},map:function(n){return this.pushStack(k.map(this,function(e,t){return n.call(e,t,e)}))},slice:function(){return this.pushStack(s.apply(this,arguments))},first:function(){return this.eq(0)},last:function(){return this.eq(-1)},eq:function(e){var t=this.length,n=+e+(e<0?t:0);return this.pushStack(0<=n&&n<t?[this[n]]:[])},end:function(){return this.prevObject||this.constructor()},push:u,sort:t.sort,splice:t.splice},k.extend=k.fn.extend=function(){var e,t,n,r,i,o,a=arguments[0]||{},s=1,u=arguments.length,l=!1;for("boolean"==typeof a&&(l=a,a=arguments[s]||{},s++),"object"==typeof a||m(a)||(a={}),s===u&&(a=this,s--);s<u;s++)if(null!=(e=arguments[s]))for(t in e)r=e[t],"__proto__"!==t&&a!==r&&(l&&r&&(k.isPlainObject(r)||(i=Array.isArray(r)))?(n=a[t],o=i&&!Array.isArray(n)?[]:i||k.isPlainObject(n)?n:{},i=!1,a[t]=k.extend(l,o,r)):void 0!==r&&(a[t]=r));return a},k.extend({expando:"jQuery"+(f+Math.random()).replace(/\D/g,""),isReady:!0,error:function(e){throw new Error(e)},noop:function(){},isPlainObject:function(e){var t,n;return!(!e||"[object Object]"!==o.call(e)||(t=r(e))&&("function"!=typeof(n=v.call(t,"constructor")&&t.constructor)||a.call(n)!==l))},isEmptyObject:function(e){var t;for(t in e)return!1;return!0},globalEval:function(e,t){b(e,{nonce:t&&t.nonce})},each:function(e,t){var n,r=0;if(d(e))for(n=e.length;r<n&&!1!==t.call(e[r],r,e[r]);r++);else for(r in e)if(!1===t.call(e[r],r,e[r]))break;return e},trim:function(e){return null==e?"":(e+"").replace(p,"")},makeArray:function(e,t){var n=t||[];return null!=e&&(d(Object(e))?k.merge(n,"string"==typeof e?[e]:e):u.call(n,e)),n},inArray:function(e,t,n){return null==t?-1:i.call(t,e,n)},merge:function(e,t){for(var n=+t.length,r=0,i=e.length;r<n;r++)e[i++]=t[r];return e.length=i,e},grep:function(e,t,n){for(var r=[],i=0,o=e.length,a=!n;i<o;i++)!t(e[i],i)!=a&&r.push(e[i]);return r},map:function(e,t,n){var r,i,o=0,a=[];if(d(e))for(r=e.length;o<r;o++)null!=(i=t(e[o],o,n))&&a.push(i);else for(o in e)null!=(i=t(e[o],o,n))&&a.push(i);return g.apply([],a)},guid:1,support:y}),"function"==typeof Symbol&&(k.fn[Symbol.iterator]=t[Symbol.iterator]),k.each("Boolean Number String Function Array Date RegExp Object Error Symbol".split(" "),function(e,t){n["[object "+t+"]"]=t.toLowerCase()});var h=function(n){function ne(e,t,n){var r="0x"+t-65536;return r!=r||n?t:r<0?String.fromCharCode(65536+r):String.fromCharCode(r>>10|55296,1023&r|56320)}function oe(){T()}var e,d,b,o,i,h,f,g,w,u,l,T,C,a,E,v,s,c,y,k="sizzle"+1*new Date,m=n.document,S=0,r=0,p=ue(),x=ue(),N=ue(),A=ue(),D=function(e,t){return e===t&&(l=!0),0},j={}.hasOwnProperty,t=[],q=t.pop,L=t.push,H=t.push,O=t.slice,P=function(e,t){for(var n=0,r=e.length;n<r;n++)if(e[n]===t)return n;return-1},R="checked|selected|async|autofocus|autoplay|controls|defer|disabled|hidden|ismap|loop|multiple|open|readonly|required|scoped",M="[\\x20\\t\\r\\n\\f]",I="(?:\\\\.|[\\w-]|[^\0-\\xa0])+",W="\\["+M+"*("+I+")(?:"+M+"*([*^$|!~]?=)"+M+"*(?:'((?:\\\\.|[^\\\\'])*)'|\"((?:\\\\.|[^\\\\\"])*)\"|("+I+"))|)"+M+"*\\]",$=":("+I+")(?:\\((('((?:\\\\.|[^\\\\'])*)'|\"((?:\\\\.|[^\\\\\"])*)\")|((?:\\\\.|[^\\\\()[\\]]|"+W+")*)|.*)\\)|)",F=new RegExp(M+"+","g"),B=new RegExp("^"+M+"+|((?:^|[^\\\\])(?:\\\\.)*)"+M+"+$","g"),_=new RegExp("^"+M+"*,"+M+"*"),z=new RegExp("^"+M+"*([>+~]|"+M+")"+M+"*"),U=new RegExp(M+"|>"),X=new RegExp($),V=new RegExp("^"+I+"$"),G={ID:new RegExp("^#("+I+")"),CLASS:new RegExp("^\\.("+I+")"),TAG:new RegExp("^("+I+"|[*])"),ATTR:new RegExp("^"+W),PSEUDO:new RegExp("^"+$),CHILD:new RegExp("^:(only|first|last|nth|nth-last)-(child|of-type)(?:\\("+M+"*(even|odd|(([+-]|)(\\d*)n|)"+M+"*(?:([+-]|)"+M+"*(\\d+)|))"+M+"*\\)|)","i"),bool:new RegExp("^(?:"+R+")$","i"),needsContext:new RegExp("^"+M+"*[>+~]|:(even|odd|eq|gt|lt|nth|first|last)(?:\\("+M+"*((?:-\\d)?\\d*)"+M+"*\\)|)(?=[^-]|$)","i")},Y=/HTML$/i,Q=/^(?:input|select|textarea|button)$/i,J=/^h\d$/i,K=/^[^{]+\{\s*\[native \w/,Z=/^(?:#([\w-]+)|(\w+)|\.([\w-]+))$/,ee=/[+~]/,te=new RegExp("\\\\([\\da-f]{1,6}"+M+"?|("+M+")|.)","ig"),re=/([\0-\x1f\x7f]|^-?\d)|^-$|[^\0-\x1f\x7f-\uFFFF\w-]/g,ie=function(e,t){return t?"\0"===e?"�":e.slice(0,-1)+"\\"+e.charCodeAt(e.length-1).toString(16)+" ":"\\"+e},ae=be(function(e){return!0===e.disabled&&"fieldset"===e.nodeName.toLowerCase()},{dir:"parentNode",next:"legend"});try{H.apply(t=O.call(m.childNodes),m.childNodes),t[m.childNodes.length].nodeType}catch(e){H={apply:t.length?function(e,t){L.apply(e,O.call(t))}:function(e,t){for(var n=e.length,r=0;e[n++]=t[r++];);e.length=n-1}}}function se(t,e,n,r){var i,o,a,s,u,l,c,f=e&&e.ownerDocument,p=e?e.nodeType:9;if(n=n||[],"string"!=typeof t||!t||1!==p&&9!==p&&11!==p)return n;if(!r&&((e?e.ownerDocument||e:m)!==C&&T(e),e=e||C,E)){if(11!==p&&(u=Z.exec(t)))if(i=u[1]){if(9===p){if(!(a=e.getElementById(i)))return n;if(a.id===i)return n.push(a),n}else if(f&&(a=f.getElementById(i))&&y(e,a)&&a.id===i)return n.push(a),n}else{if(u[2])return H.apply(n,e.getElementsByTagName(t)),n;if((i=u[3])&&d.getElementsByClassName&&e.getElementsByClassName)return H.apply(n,e.getElementsByClassName(i)),n}if(d.qsa&&!A[t+" "]&&(!v||!v.test(t))&&(1!==p||"object"!==e.nodeName.toLowerCase())){if(c=t,f=e,1===p&&U.test(t)){for((s=e.getAttribute("id"))?s=s.replace(re,ie):e.setAttribute("id",s=k),o=(l=h(t)).length;o--;)l[o]="#"+s+" "+xe(l[o]);c=l.join(","),f=ee.test(t)&&ye(e.parentNode)||e}try{return H.apply(n,f.querySelectorAll(c)),n}catch(e){A(t,!0)}finally{s===k&&e.removeAttribute("id")}}}return g(t.replace(B,"$1"),e,n,r)}function ue(){var r=[];return function e(t,n){return r.push(t+" ")>b.cacheLength&&delete e[r.shift()],e[t+" "]=n}}function le(e){return e[k]=!0,e}function ce(e){var t=C.createElement("fieldset");try{return!!e(t)}catch(e){return!1}finally{t.parentNode&&t.parentNode.removeChild(t),t=null}}function fe(e,t){for(var n=e.split("|"),r=n.length;r--;)b.attrHandle[n[r]]=t}function pe(e,t){var n=t&&e,r=n&&1===e.nodeType&&1===t.nodeType&&e.sourceIndex-t.sourceIndex;if(r)return r;if(n)for(;n=n.nextSibling;)if(n===t)return-1;return e?1:-1}function de(t){return function(e){return"input"===e.nodeName.toLowerCase()&&e.type===t}}function he(n){return function(e){var t=e.nodeName.toLowerCase();return("input"===t||"button"===t)&&e.type===n}}function ge(t){return function(e){return"form"in e?e.parentNode&&!1===e.disabled?"label"in e?"label"in e.parentNode?e.parentNode.disabled===t:e.disabled===t:e.isDisabled===t||e.isDisabled!==!t&&ae(e)===t:e.disabled===t:"label"in e&&e.disabled===t}}function ve(a){return le(function(o){return o=+o,le(function(e,t){for(var n,r=a([],e.length,o),i=r.length;i--;)e[n=r[i]]&&(e[n]=!(t[n]=e[n]))})})}function ye(e){return e&&void 0!==e.getElementsByTagName&&e}for(e in d=se.support={},i=se.isXML=function(e){var t=e.namespaceURI,n=(e.ownerDocument||e).documentElement;return!Y.test(t||n&&n.nodeName||"HTML")},T=se.setDocument=function(e){var t,n,r=e?e.ownerDocument||e:m;return r!==C&&9===r.nodeType&&r.documentElement&&(a=(C=r).documentElement,E=!i(C),m!==C&&(n=C.defaultView)&&n.top!==n&&(n.addEventListener?n.addEventListener("unload",oe,!1):n.attachEvent&&n.attachEvent("onunload",oe)),d.attributes=ce(function(e){return e.className="i",!e.getAttribute("className")}),d.getElementsByTagName=ce(function(e){return e.appendChild(C.createComment("")),!e.getElementsByTagName("*").length}),d.getElementsByClassName=K.test(C.getElementsByClassName),d.getById=ce(function(e){return a.appendChild(e).id=k,!C.getElementsByName||!C.getElementsByName(k).length}),d.getById?(b.filter.ID=function(e){var t=e.replace(te,ne);return function(e){return e.getAttribute("id")===t}},b.find.ID=function(e,t){if(void 0!==t.getElementById&&E){var n=t.getElementById(e);return n?[n]:[]}}):(b.filter.ID=function(e){var n=e.replace(te,ne);return function(e){var t=void 0!==e.getAttributeNode&&e.getAttributeNode("id");return t&&t.value===n}},b.find.ID=function(e,t){if(void 0!==t.getElementById&&E){var n,r,i,o=t.getElementById(e);if(o){if((n=o.getAttributeNode("id"))&&n.value===e)return[o];for(i=t.getElementsByName(e),r=0;o=i[r++];)if((n=o.getAttributeNode("id"))&&n.value===e)return[o]}return[]}}),b.find.TAG=d.getElementsByTagName?function(e,t){return void 0!==t.getElementsByTagName?t.getElementsByTagName(e):d.qsa?t.querySelectorAll(e):void 0}:function(e,t){var n,r=[],i=0,o=t.getElementsByTagName(e);if("*"!==e)return o;for(;n=o[i++];)1===n.nodeType&&r.push(n);return r},b.find.CLASS=d.getElementsByClassName&&function(e,t){if(void 0!==t.getElementsByClassName&&E)return t.getElementsByClassName(e)},s=[],v=[],(d.qsa=K.test(C.querySelectorAll))&&(ce(function(e){a.appendChild(e).innerHTML="<a id='"+k+"'></a><select id='"+k+"-\r\\' msallowcapture=''><option selected=''></option></select>",e.querySelectorAll("[msallowcapture^='']").length&&v.push("[*^$]="+M+"*(?:''|\"\")"),e.querySelectorAll("[selected]").length||v.push("\\["+M+"*(?:value|"+R+")"),e.querySelectorAll("[id~="+k+"-]").length||v.push("~="),e.querySelectorAll(":checked").length||v.push(":checked"),e.querySelectorAll("a#"+k+"+*").length||v.push(".#.+[+~]")}),ce(function(e){e.innerHTML="<a href='' disabled='disabled'></a><select disabled='disabled'><option/></select>";var t=C.createElement("input");t.setAttribute("type","hidden"),e.appendChild(t).setAttribute("name","D"),e.querySelectorAll("[name=d]").length&&v.push("name"+M+"*[*^$|!~]?="),2!==e.querySelectorAll(":enabled").length&&v.push(":enabled",":disabled"),a.appendChild(e).disabled=!0,2!==e.querySelectorAll(":disabled").length&&v.push(":enabled",":disabled"),e.querySelectorAll("*,:x"),v.push(",.*:")})),(d.matchesSelector=K.test(c=a.matches||a.webkitMatchesSelector||a.mozMatchesSelector||a.oMatchesSelector||a.msMatchesSelector))&&ce(function(e){d.disconnectedMatch=c.call(e,"*"),c.call(e,"[s!='']:x"),s.push("!=",$)}),v=v.length&&new RegExp(v.join("|")),s=s.length&&new RegExp(s.join("|")),t=K.test(a.compareDocumentPosition),y=t||K.test(a.contains)?function(e,t){var n=9===e.nodeType?e.documentElement:e,r=t&&t.parentNode;return e===r||!(!r||1!==r.nodeType||!(n.contains?n.contains(r):e.compareDocumentPosition&&16&e.compareDocumentPosition(r)))}:function(e,t){if(t)for(;t=t.parentNode;)if(t===e)return!0;return!1},D=t?function(e,t){if(e===t)return l=!0,0;var n=!e.compareDocumentPosition-!t.compareDocumentPosition;return n||(1&(n=(e.ownerDocument||e)===(t.ownerDocument||t)?e.compareDocumentPosition(t):1)||!d.sortDetached&&t.compareDocumentPosition(e)===n?e===C||e.ownerDocument===m&&y(m,e)?-1:t===C||t.ownerDocument===m&&y(m,t)?1:u?P(u,e)-P(u,t):0:4&n?-1:1)}:function(e,t){if(e===t)return l=!0,0;var n,r=0,i=e.parentNode,o=t.parentNode,a=[e],s=[t];if(!i||!o)return e===C?-1:t===C?1:i?-1:o?1:u?P(u,e)-P(u,t):0;if(i===o)return pe(e,t);for(n=e;n=n.parentNode;)a.unshift(n);for(n=t;n=n.parentNode;)s.unshift(n);for(;a[r]===s[r];)r++;return r?pe(a[r],s[r]):a[r]===m?-1:s[r]===m?1:0}),C},se.matches=function(e,t){return se(e,null,null,t)},se.matchesSelector=function(e,t){if((e.ownerDocument||e)!==C&&T(e),d.matchesSelector&&E&&!A[t+" "]&&(!s||!s.test(t))&&(!v||!v.test(t)))try{var n=c.call(e,t);if(n||d.disconnectedMatch||e.document&&11!==e.document.nodeType)return n}catch(e){A(t,!0)}return 0<se(t,C,null,[e]).length},se.contains=function(e,t){return(e.ownerDocument||e)!==C&&T(e),y(e,t)},se.attr=function(e,t){(e.ownerDocument||e)!==C&&T(e);var n=b.attrHandle[t.toLowerCase()],r=n&&j.call(b.attrHandle,t.toLowerCase())?n(e,t,!E):void 0;return void 0!==r?r:d.attributes||!E?e.getAttribute(t):(r=e.getAttributeNode(t))&&r.specified?r.value:null},se.escape=function(e){return(e+"").replace(re,ie)},se.error=function(e){throw new Error("Syntax error, unrecognized expression: "+e)},se.uniqueSort=function(e){var t,n=[],r=0,i=0;if(l=!d.detectDuplicates,u=!d.sortStable&&e.slice(0),e.sort(D),l){for(;t=e[i++];)t===e[i]&&(r=n.push(i));for(;r--;)e.splice(n[r],1)}return u=null,e},o=se.getText=function(e){var t,n="",r=0,i=e.nodeType;if(i){if(1===i||9===i||11===i){if("string"==typeof e.textContent)return e.textContent;for(e=e.firstChild;e;e=e.nextSibling)n+=o(e)}else if(3===i||4===i)return e.nodeValue}else for(;t=e[r++];)n+=o(t);return n},(b=se.selectors={cacheLength:50,createPseudo:le,match:G,attrHandle:{},find:{},relative:{">":{dir:"parentNode",first:!0}," ":{dir:"parentNode"},"+":{dir:"previousSibling",first:!0},"~":{dir:"previousSibling"}},preFilter:{ATTR:function(e){return e[1]=e[1].replace(te,ne),e[3]=(e[3]||e[4]||e[5]||"").replace(te,ne),"~="===e[2]&&(e[3]=" "+e[3]+" "),e.slice(0,4)},CHILD:function(e){return e[1]=e[1].toLowerCase(),"nth"===e[1].slice(0,3)?(e[3]||se.error(e[0]),e[4]=+(e[4]?e[5]+(e[6]||1):2*("even"===e[3]||"odd"===e[3])),e[5]=+(e[7]+e[8]||"odd"===e[3])):e[3]&&se.error(e[0]),e},PSEUDO:function(e){var t,n=!e[6]&&e[2];return G.CHILD.test(e[0])?null:(e[3]?e[2]=e[4]||e[5]||"":n&&X.test(n)&&(t=h(n,!0))&&(t=n.indexOf(")",n.length-t)-n.length)&&(e[0]=e[0].slice(0,t),e[2]=n.slice(0,t)),e.slice(0,3))}},filter:{TAG:function(e){var t=e.replace(te,ne).toLowerCase();return"*"===e?function(){return!0}:function(e){return e.nodeName&&e.nodeName.toLowerCase()===t}},CLASS:function(e){var t=p[e+" "];return t||(t=new RegExp("(^|"+M+")"+e+"("+M+"|$)"))&&p(e,function(e){return t.test("string"==typeof e.className&&e.className||void 0!==e.getAttribute&&e.getAttribute("class")||"")})},ATTR:function(n,r,i){return function(e){var t=se.attr(e,n);return null==t?"!="===r:!r||(t+="","="===r?t===i:"!="===r?t!==i:"^="===r?i&&0===t.indexOf(i):"*="===r?i&&-1<t.indexOf(i):"$="===r?i&&t.slice(-i.length)===i:"~="===r?-1<(" "+t.replace(F," ")+" ").indexOf(i):"|="===r&&(t===i||t.slice(0,i.length+1)===i+"-"))}},CHILD:function(h,e,t,g,v){var y="nth"!==h.slice(0,3),m="last"!==h.slice(-4),x="of-type"===e;return 1===g&&0===v?function(e){return!!e.parentNode}:function(e,t,n){var r,i,o,a,s,u,l=y!=m?"nextSibling":"previousSibling",c=e.parentNode,f=x&&e.nodeName.toLowerCase(),p=!n&&!x,d=!1;if(c){if(y){for(;l;){for(a=e;a=a[l];)if(x?a.nodeName.toLowerCase()===f:1===a.nodeType)return!1;u=l="only"===h&&!u&&"nextSibling"}return!0}if(u=[m?c.firstChild:c.lastChild],m&&p){for(d=(s=(r=(i=(o=(a=c)[k]||(a[k]={}))[a.uniqueID]||(o[a.uniqueID]={}))[h]||[])[0]===S&&r[1])&&r[2],a=s&&c.childNodes[s];a=++s&&a&&a[l]||(d=s=0)||u.pop();)if(1===a.nodeType&&++d&&a===e){i[h]=[S,s,d];break}}else if(p&&(d=s=(r=(i=(o=(a=e)[k]||(a[k]={}))[a.uniqueID]||(o[a.uniqueID]={}))[h]||[])[0]===S&&r[1]),!1===d)for(;(a=++s&&a&&a[l]||(d=s=0)||u.pop())&&((x?a.nodeName.toLowerCase()!==f:1!==a.nodeType)||!++d||(p&&((i=(o=a[k]||(a[k]={}))[a.uniqueID]||(o[a.uniqueID]={}))[h]=[S,d]),a!==e)););return(d-=v)===g||d%g==0&&0<=d/g}}},PSEUDO:function(e,o){var t,a=b.pseudos[e]||b.setFilters[e.toLowerCase()]||se.error("unsupported pseudo: "+e);return a[k]?a(o):1<a.length?(t=[e,e,"",o],b.setFilters.hasOwnProperty(e.toLowerCase())?le(function(e,t){for(var n,r=a(e,o),i=r.length;i--;)e[n=P(e,r[i])]=!(t[n]=r[i])}):function(e){return a(e,0,t)}):a}},pseudos:{not:le(function(e){var r=[],i=[],s=f(e.replace(B,"$1"));return s[k]?le(function(e,t,n,r){for(var i,o=s(e,null,r,[]),a=e.length;a--;)(i=o[a])&&(e[a]=!(t[a]=i))}):function(e,t,n){return r[0]=e,s(r,null,n,i),r[0]=null,!i.pop()}}),has:le(function(t){return function(e){return 0<se(t,e).length}}),contains:le(function(t){return t=t.replace(te,ne),function(e){return-1<(e.textContent||o(e)).indexOf(t)}}),lang:le(function(n){return V.test(n||"")||se.error("unsupported lang: "+n),n=n.replace(te,ne).toLowerCase(),function(e){var t;do{if(t=E?e.lang:e.getAttribute("xml:lang")||e.getAttribute("lang"))return(t=t.toLowerCase())===n||0===t.indexOf(n+"-")}while((e=e.parentNode)&&1===e.nodeType);return!1}}),target:function(e){var t=n.location&&n.location.hash;return t&&t.slice(1)===e.id},root:function(e){return e===a},focus:function(e){return e===C.activeElement&&(!C.hasFocus||C.hasFocus())&&!!(e.type||e.href||~e.tabIndex)},enabled:ge(!1),disabled:ge(!0),checked:function(e){var t=e.nodeName.toLowerCase();return"input"===t&&!!e.checked||"option"===t&&!!e.selected},selected:function(e){return e.parentNode&&e.parentNode.selectedIndex,!0===e.selected},empty:function(e){for(e=e.firstChild;e;e=e.nextSibling)if(e.nodeType<6)return!1;return!0},parent:function(e){return!b.pseudos.empty(e)},header:function(e){return J.test(e.nodeName)},input:function(e){return Q.test(e.nodeName)},button:function(e){var t=e.nodeName.toLowerCase();return"input"===t&&"button"===e.type||"button"===t},text:function(e){var t;return"input"===e.nodeName.toLowerCase()&&"text"===e.type&&(null==(t=e.getAttribute("type"))||"text"===t.toLowerCase())},first:ve(function(){return[0]}),last:ve(function(e,t){return[t-1]}),eq:ve(function(e,t,n){return[n<0?n+t:n]}),even:ve(function(e,t){for(var n=0;n<t;n+=2)e.push(n);return e}),odd:ve(function(e,t){for(var n=1;n<t;n+=2)e.push(n);return e}),lt:ve(function(e,t,n){for(var r=n<0?n+t:t<n?t:n;0<=--r;)e.push(r);return e}),gt:ve(function(e,t,n){for(var r=n<0?n+t:n;++r<t;)e.push(r);return e})}}).pseudos.nth=b.pseudos.eq,{radio:!0,checkbox:!0,file:!0,password:!0,image:!0})b.pseudos[e]=de(e);for(e in{submit:!0,reset:!0})b.pseudos[e]=he(e);function me(){}function xe(e){for(var t=0,n=e.length,r="";t<n;t++)r+=e[t].value;return r}function be(s,e,t){var u=e.dir,l=e.next,c=l||u,f=t&&"parentNode"===c,p=r++;return e.first?function(e,t,n){for(;e=e[u];)if(1===e.nodeType||f)return s(e,t,n);return!1}:function(e,t,n){var r,i,o,a=[S,p];if(n){for(;e=e[u];)if((1===e.nodeType||f)&&s(e,t,n))return!0}else for(;e=e[u];)if(1===e.nodeType||f)if(i=(o=e[k]||(e[k]={}))[e.uniqueID]||(o[e.uniqueID]={}),l&&l===e.nodeName.toLowerCase())e=e[u]||e;else{if((r=i[c])&&r[0]===S&&r[1]===p)return a[2]=r[2];if((i[c]=a)[2]=s(e,t,n))return!0}return!1}}function we(i){return 1<i.length?function(e,t,n){for(var r=i.length;r--;)if(!i[r](e,t,n))return!1;return!0}:i[0]}function Te(e,t,n,r,i){for(var o,a=[],s=0,u=e.length,l=null!=t;s<u;s++)(o=e[s])&&(n&&!n(o,r,i)||(a.push(o),l&&t.push(s)));return a}function Ce(d,h,g,v,y,e){return v&&!v[k]&&(v=Ce(v)),y&&!y[k]&&(y=Ce(y,e)),le(function(e,t,n,r){var i,o,a,s=[],u=[],l=t.length,c=e||function(e,t,n){for(var r=0,i=t.length;r<i;r++)se(e,t[r],n);return n}(h||"*",n.nodeType?[n]:n,[]),f=!d||!e&&h?c:Te(c,s,d,n,r),p=g?y||(e?d:l||v)?[]:t:f;if(g&&g(f,p,n,r),v)for(i=Te(p,u),v(i,[],n,r),o=i.length;o--;)(a=i[o])&&(p[u[o]]=!(f[u[o]]=a));if(e){if(y||d){if(y){for(i=[],o=p.length;o--;)(a=p[o])&&i.push(f[o]=a);y(null,p=[],i,r)}for(o=p.length;o--;)(a=p[o])&&-1<(i=y?P(e,a):s[o])&&(e[i]=!(t[i]=a))}}else p=Te(p===t?p.splice(l,p.length):p),y?y(null,t,p,r):H.apply(t,p)})}function Ee(e){for(var i,t,n,r=e.length,o=b.relative[e[0].type],a=o||b.relative[" "],s=o?1:0,u=be(function(e){return e===i},a,!0),l=be(function(e){return-1<P(i,e)},a,!0),c=[function(e,t,n){var r=!o&&(n||t!==w)||((i=t).nodeType?u(e,t,n):l(e,t,n));return i=null,r}];s<r;s++)if(t=b.relative[e[s].type])c=[be(we(c),t)];else{if((t=b.filter[e[s].type].apply(null,e[s].matches))[k]){for(n=++s;n<r&&!b.relative[e[n].type];n++);return Ce(1<s&&we(c),1<s&&xe(e.slice(0,s-1).concat({value:" "===e[s-2].type?"*":""})).replace(B,"$1"),t,s<n&&Ee(e.slice(s,n)),n<r&&Ee(e=e.slice(n)),n<r&&xe(e))}c.push(t)}return we(c)}return me.prototype=b.filters=b.pseudos,b.setFilters=new me,h=se.tokenize=function(e,t){var n,r,i,o,a,s,u,l=x[e+" "];if(l)return t?0:l.slice(0);for(a=e,s=[],u=b.preFilter;a;){for(o in n&&!(r=_.exec(a))||(r&&(a=a.slice(r[0].length)||a),s.push(i=[])),n=!1,(r=z.exec(a))&&(n=r.shift(),i.push({value:n,type:r[0].replace(B," ")}),a=a.slice(n.length)),b.filter)!(r=G[o].exec(a))||u[o]&&!(r=u[o](r))||(n=r.shift(),i.push({value:n,type:o,matches:r}),a=a.slice(n.length));if(!n)break}return t?a.length:a?se.error(e):x(e,s).slice(0)},f=se.compile=function(e,t){var n,v,y,m,x,r,i=[],o=[],a=N[e+" "];if(!a){for(t||(t=h(e)),n=t.length;n--;)(a=Ee(t[n]))[k]?i.push(a):o.push(a);(a=N(e,(v=o,m=0<(y=i).length,x=0<v.length,r=function(e,t,n,r,i){var o,a,s,u=0,l="0",c=e&&[],f=[],p=w,d=e||x&&b.find.TAG("*",i),h=S+=null==p?1:Math.random()||.1,g=d.length;for(i&&(w=t===C||t||i);l!==g&&null!=(o=d[l]);l++){if(x&&o){for(a=0,t||o.ownerDocument===C||(T(o),n=!E);s=v[a++];)if(s(o,t||C,n)){r.push(o);break}i&&(S=h)}m&&((o=!s&&o)&&u--,e&&c.push(o))}if(u+=l,m&&l!==u){for(a=0;s=y[a++];)s(c,f,t,n);if(e){if(0<u)for(;l--;)c[l]||f[l]||(f[l]=q.call(r));f=Te(f)}H.apply(r,f),i&&!e&&0<f.length&&1<u+y.length&&se.uniqueSort(r)}return i&&(S=h,w=p),c},m?le(r):r))).selector=e}return a},g=se.select=function(e,t,n,r){var i,o,a,s,u,l="function"==typeof e&&e,c=!r&&h(e=l.selector||e);if(n=n||[],1===c.length){if(2<(o=c[0]=c[0].slice(0)).length&&"ID"===(a=o[0]).type&&9===t.nodeType&&E&&b.relative[o[1].type]){if(!(t=(b.find.ID(a.matches[0].replace(te,ne),t)||[])[0]))return n;l&&(t=t.parentNode),e=e.slice(o.shift().value.length)}for(i=G.needsContext.test(e)?0:o.length;i--&&(a=o[i],!b.relative[s=a.type]);)if((u=b.find[s])&&(r=u(a.matches[0].replace(te,ne),ee.test(o[0].type)&&ye(t.parentNode)||t))){if(o.splice(i,1),!(e=r.length&&xe(o)))return H.apply(n,r),n;break}}return(l||f(e,c))(r,t,!E,n,!t||ee.test(e)&&ye(t.parentNode)||t),n},d.sortStable=k.split("").sort(D).join("")===k,d.detectDuplicates=!!l,T(),d.sortDetached=ce(function(e){return 1&e.compareDocumentPosition(C.createElement("fieldset"))}),ce(function(e){return e.innerHTML="<a href='#'></a>","#"===e.firstChild.getAttribute("href")})||fe("type|href|height|width",function(e,t,n){if(!n)return e.getAttribute(t,"type"===t.toLowerCase()?1:2)}),d.attributes&&ce(function(e){return e.innerHTML="<input/>",e.firstChild.setAttribute("value",""),""===e.firstChild.getAttribute("value")})||fe("value",function(e,t,n){if(!n&&"input"===e.nodeName.toLowerCase())return e.defaultValue}),ce(function(e){return null==e.getAttribute("disabled")})||fe(R,function(e,t,n){var r;if(!n)return!0===e[t]?t.toLowerCase():(r=e.getAttributeNode(t))&&r.specified?r.value:null}),se}(C);k.find=h,k.expr=h.selectors,k.expr[":"]=k.expr.pseudos,k.uniqueSort=k.unique=h.uniqueSort,k.text=h.getText,k.isXMLDoc=h.isXML,k.contains=h.contains,k.escapeSelector=h.escape;function T(e,t,n){for(var r=[],i=void 0!==n;(e=e[t])&&9!==e.nodeType;)if(1===e.nodeType){if(i&&k(e).is(n))break;r.push(e)}return r}function S(e,t){for(var n=[];e;e=e.nextSibling)1===e.nodeType&&e!==t&&n.push(e);return n}var N=k.expr.match.needsContext;function A(e,t){return e.nodeName&&e.nodeName.toLowerCase()===t.toLowerCase()}var D=/^<([a-z][^\/\0>:\x20\t\r\n\f]*)[\x20\t\r\n\f]*\/?>(?:<\/\1>|)$/i;function j(e,n,r){return m(n)?k.grep(e,function(e,t){return!!n.call(e,t,e)!==r}):n.nodeType?k.grep(e,function(e){return e===n!==r}):"string"!=typeof n?k.grep(e,function(e){return-1<i.call(n,e)!==r}):k.filter(n,e,r)}k.filter=function(e,t,n){var r=t[0];return n&&(e=":not("+e+")"),1===t.length&&1===r.nodeType?k.find.matchesSelector(r,e)?[r]:[]:k.find.matches(e,k.grep(t,function(e){return 1===e.nodeType}))},k.fn.extend({find:function(e){var t,n,r=this.length,i=this;if("string"!=typeof e)return this.pushStack(k(e).filter(function(){for(t=0;t<r;t++)if(k.contains(i[t],this))return!0}));for(n=this.pushStack([]),t=0;t<r;t++)k.find(e,i[t],n);return 1<r?k.uniqueSort(n):n},filter:function(e){return this.pushStack(j(this,e||[],!1))},not:function(e){return this.pushStack(j(this,e||[],!0))},is:function(e){return!!j(this,"string"==typeof e&&N.test(e)?k(e):e||[],!1).length}});var q,L=/^(?:\s*(<[\w\W]+>)[^>]*|#([\w-]+))$/;(k.fn.init=function(e,t,n){var r,i;if(!e)return this;if(n=n||q,"string"!=typeof e)return e.nodeType?(this[0]=e,this.length=1,this):m(e)?void 0!==n.ready?n.ready(e):e(k):k.makeArray(e,this);if(!(r="<"===e[0]&&">"===e[e.length-1]&&3<=e.length?[null,e,null]:L.exec(e))||!r[1]&&t)return!t||t.jquery?(t||n).find(e):this.constructor(t).find(e);if(r[1]){if(t=t instanceof k?t[0]:t,k.merge(this,k.parseHTML(r[1],t&&t.nodeType?t.ownerDocument||t:E,!0)),D.test(r[1])&&k.isPlainObject(t))for(r in t)m(this[r])?this[r](t[r]):this.attr(r,t[r]);return this}return(i=E.getElementById(r[2]))&&(this[0]=i,this.length=1),this}).prototype=k.fn,q=k(E);var H=/^(?:parents|prev(?:Until|All))/,O={children:!0,contents:!0,next:!0,prev:!0};function P(e,t){for(;(e=e[t])&&1!==e.nodeType;);return e}k.fn.extend({has:function(e){var t=k(e,this),n=t.length;return this.filter(function(){for(var e=0;e<n;e++)if(k.contains(this,t[e]))return!0})},closest:function(e,t){var n,r=0,i=this.length,o=[],a="string"!=typeof e&&k(e);if(!N.test(e))for(;r<i;r++)for(n=this[r];n&&n!==t;n=n.parentNode)if(n.nodeType<11&&(a?-1<a.index(n):1===n.nodeType&&k.find.matchesSelector(n,e))){o.push(n);break}return this.pushStack(1<o.length?k.uniqueSort(o):o)},index:function(e){return e?"string"==typeof e?i.call(k(e),this[0]):i.call(this,e.jquery?e[0]:e):this[0]&&this[0].parentNode?this.first().prevAll().length:-1},add:function(e,t){return this.pushStack(k.uniqueSort(k.merge(this.get(),k(e,t))))},addBack:function(e){return this.add(null==e?this.prevObject:this.prevObject.filter(e))}}),k.each({parent:function(e){var t=e.parentNode;return t&&11!==t.nodeType?t:null},parents:function(e){return T(e,"parentNode")},parentsUntil:function(e,t,n){return T(e,"parentNode",n)},next:function(e){return P(e,"nextSibling")},prev:function(e){return P(e,"previousSibling")},nextAll:function(e){return T(e,"nextSibling")},prevAll:function(e){return T(e,"previousSibling")},nextUntil:function(e,t,n){return T(e,"nextSibling",n)},prevUntil:function(e,t,n){return T(e,"previousSibling",n)},siblings:function(e){return S((e.parentNode||{}).firstChild,e)},children:function(e){return S(e.firstChild)},contents:function(e){return void 0!==e.contentDocument?e.contentDocument:(A(e,"template")&&(e=e.content||e),k.merge([],e.childNodes))}},function(r,i){k.fn[r]=function(e,t){var n=k.map(this,i,e);return"Until"!==r.slice(-5)&&(t=e),t&&"string"==typeof t&&(n=k.filter(t,n)),1<this.length&&(O[r]||k.uniqueSort(n),H.test(r)&&n.reverse()),this.pushStack(n)}});var R=/[^\x20\t\r\n\f]+/g;function M(e){return e}function I(e){throw e}function W(e,t,n,r){var i;try{e&&m(i=e.promise)?i.call(e).done(t).fail(n):e&&m(i=e.then)?i.call(e,t,n):t.apply(void 0,[e].slice(r))}catch(e){n.apply(void 0,[e])}}k.Callbacks=function(r){var e,n;r="string"==typeof r?(e=r,n={},k.each(e.match(R)||[],function(e,t){n[t]=!0}),n):k.extend({},r);function c(){for(a=a||r.once,o=i=!0;u.length;l=-1)for(t=u.shift();++l<s.length;)!1===s[l].apply(t[0],t[1])&&r.stopOnFalse&&(l=s.length,t=!1);r.memory||(t=!1),i=!1,a&&(s=t?[]:"")}var i,t,o,a,s=[],u=[],l=-1,f={add:function(){return s&&(t&&!i&&(l=s.length-1,u.push(t)),function n(e){k.each(e,function(e,t){m(t)?r.unique&&f.has(t)||s.push(t):t&&t.length&&"string"!==w(t)&&n(t)})}(arguments),t&&!i&&c()),this},remove:function(){return k.each(arguments,function(e,t){for(var n;-1<(n=k.inArray(t,s,n));)s.splice(n,1),n<=l&&l--}),this},has:function(e){return e?-1<k.inArray(e,s):0<s.length},empty:function(){return s&&(s=[]),this},disable:function(){return a=u=[],s=t="",this},disabled:function(){return!s},lock:function(){return a=u=[],t||i||(s=t=""),this},locked:function(){return!!a},fireWith:function(e,t){return a||(t=[e,(t=t||[]).slice?t.slice():t],u.push(t),i||c()),this},fire:function(){return f.fireWith(this,arguments),this},fired:function(){return!!o}};return f},k.extend({Deferred:function(e){var o=[["notify","progress",k.Callbacks("memory"),k.Callbacks("memory"),2],["resolve","done",k.Callbacks("once memory"),k.Callbacks("once memory"),0,"resolved"],["reject","fail",k.Callbacks("once memory"),k.Callbacks("once memory"),1,"rejected"]],i="pending",a={state:function(){return i},always:function(){return s.done(arguments).fail(arguments),this},catch:function(e){return a.then(null,e)},pipe:function(){var i=arguments;return k.Deferred(function(r){k.each(o,function(e,t){var n=m(i[t[4]])&&i[t[4]];s[t[1]](function(){var e=n&&n.apply(this,arguments);e&&m(e.promise)?e.promise().progress(r.notify).done(r.resolve).fail(r.reject):r[t[0]+"With"](this,n?[e]:arguments)})}),i=null}).promise()},then:function(t,n,r){var u=0;function l(i,o,a,s){return function(){var n=this,r=arguments,e=function(){var e,t;if(!(i<u)){if((e=a.apply(n,r))===o.promise())throw new TypeError("Thenable self-resolution");t=e&&("object"==typeof e||"function"==typeof e)&&e.then,m(t)?s?t.call(e,l(u,o,M,s),l(u,o,I,s)):(u++,t.call(e,l(u,o,M,s),l(u,o,I,s),l(u,o,M,o.notifyWith))):(a!==M&&(n=void 0,r=[e]),(s||o.resolveWith)(n,r))}},t=s?e:function(){try{e()}catch(e){k.Deferred.exceptionHook&&k.Deferred.exceptionHook(e,t.stackTrace),u<=i+1&&(a!==I&&(n=void 0,r=[e]),o.rejectWith(n,r))}};i?t():(k.Deferred.getStackHook&&(t.stackTrace=k.Deferred.getStackHook()),C.setTimeout(t))}}return k.Deferred(function(e){o[0][3].add(l(0,e,m(r)?r:M,e.notifyWith)),o[1][3].add(l(0,e,m(t)?t:M)),o[2][3].add(l(0,e,m(n)?n:I))}).promise()},promise:function(e){return null!=e?k.extend(e,a):a}},s={};return k.each(o,function(e,t){var n=t[2],r=t[5];a[t[1]]=n.add,r&&n.add(function(){i=r},o[3-e][2].disable,o[3-e][3].disable,o[0][2].lock,o[0][3].lock),n.add(t[3].fire),s[t[0]]=function(){return s[t[0]+"With"](this===s?void 0:this,arguments),this},s[t[0]+"With"]=n.fireWith}),a.promise(s),e&&e.call(s,s),s},when:function(e){function a(t){return function(e){r[t]=this,i[t]=1<arguments.length?s.call(arguments):e,--n||o.resolveWith(r,i)}}var n=arguments.length,t=n,r=Array(t),i=s.call(arguments),o=k.Deferred();if(n<=1&&(W(e,o.done(a(t)).resolve,o.reject,!n),"pending"===o.state()||m(i[t]&&i[t].then)))return o.then();for(;t--;)W(i[t],a(t),o.reject);return o.promise()}});var $=/^(Eval|Internal|Range|Reference|Syntax|Type|URI)Error$/;k.Deferred.exceptionHook=function(e,t){C.console&&C.console.warn&&e&&$.test(e.name)&&C.console.warn("jQuery.Deferred exception: "+e.message,e.stack,t)},k.readyException=function(e){C.setTimeout(function(){throw e})};var F=k.Deferred();function B(){E.removeEventListener("DOMContentLoaded",B),C.removeEventListener("load",B),k.ready()}k.fn.ready=function(e){return F.then(e).catch(function(e){k.readyException(e)}),this},k.extend({isReady:!1,readyWait:1,ready:function(e){(!0===e?--k.readyWait:k.isReady)||(k.isReady=!0)!==e&&0<--k.readyWait||F.resolveWith(E,[k])}}),k.ready.then=F.then,"complete"===E.readyState||"loading"!==E.readyState&&!E.documentElement.doScroll?C.setTimeout(k.ready):(E.addEventListener("DOMContentLoaded",B),C.addEventListener("load",B));var _=function(e,t,n,r,i,o,a){var s=0,u=e.length,l=null==n;if("object"===w(n))for(s in i=!0,n)_(e,t,s,n[s],!0,o,a);else if(void 0!==r&&(i=!0,m(r)||(a=!0),l&&(t=a?(t.call(e,r),null):(l=t,function(e,t,n){return l.call(k(e),n)})),t))for(;s<u;s++)t(e[s],n,a?r:r.call(e[s],s,t(e[s],n)));return i?e:l?t.call(e):u?t(e[0],n):o},z=/^-ms-/,U=/-([a-z])/g;function X(e,t){return t.toUpperCase()}function V(e){return e.replace(z,"ms-").replace(U,X)}function G(e){return 1===e.nodeType||9===e.nodeType||!+e.nodeType}function Y(){this.expando=k.expando+Y.uid++}Y.uid=1,Y.prototype={cache:function(e){var t=e[this.expando];return t||(t={},G(e)&&(e.nodeType?e[this.expando]=t:Object.defineProperty(e,this.expando,{value:t,configurable:!0}))),t},set:function(e,t,n){var r,i=this.cache(e);if("string"==typeof t)i[V(t)]=n;else for(r in t)i[V(r)]=t[r];return i},get:function(e,t){return void 0===t?this.cache(e):e[this.expando]&&e[this.expando][V(t)]},access:function(e,t,n){return void 0===t||t&&"string"==typeof t&&void 0===n?this.get(e,t):(this.set(e,t,n),void 0!==n?n:t)},remove:function(e,t){var n,r=e[this.expando];if(void 0!==r){if(void 0!==t){n=(t=Array.isArray(t)?t.map(V):(t=V(t))in r?[t]:t.match(R)||[]).length;for(;n--;)delete r[t[n]]}void 0!==t&&!k.isEmptyObject(r)||(e.nodeType?e[this.expando]=void 0:delete e[this.expando])}},hasData:function(e){var t=e[this.expando];return void 0!==t&&!k.isEmptyObject(t)}};var Q=new Y,J=new Y,K=/^(?:\{[\w\W]*\}|\[[\w\W]*\])$/,Z=/[A-Z]/g;function ee(e,t,n){var r,i;if(void 0===n&&1===e.nodeType)if(r="data-"+t.replace(Z,"-$&").toLowerCase(),"string"==typeof(n=e.getAttribute(r))){try{n="true"===(i=n)||"false"!==i&&("null"===i?null:i===+i+""?+i:K.test(i)?JSON.parse(i):i)}catch(e){}J.set(e,t,n)}else n=void 0;return n}k.extend({hasData:function(e){return J.hasData(e)||Q.hasData(e)},data:function(e,t,n){return J.access(e,t,n)},removeData:function(e,t){J.remove(e,t)},_data:function(e,t,n){return Q.access(e,t,n)},_removeData:function(e,t){Q.remove(e,t)}}),k.fn.extend({data:function(n,e){var t,r,i,o=this[0],a=o&&o.attributes;if(void 0!==n)return"object"==typeof n?this.each(function(){J.set(this,n)}):_(this,function(e){var t;if(o&&void 0===e)return void 0!==(t=J.get(o,n))?t:void 0!==(t=ee(o,n))?t:void 0;this.each(function(){J.set(this,n,e)})},null,e,1<arguments.length,null,!0);if(this.length&&(i=J.get(o),1===o.nodeType&&!Q.get(o,"hasDataAttrs"))){for(t=a.length;t--;)a[t]&&0===(r=a[t].name).indexOf("data-")&&(r=V(r.slice(5)),ee(o,r,i[r]));Q.set(o,"hasDataAttrs",!0)}return i},removeData:function(e){return this.each(function(){J.remove(this,e)})}}),k.extend({queue:function(e,t,n){var r;if(e)return t=(t||"fx")+"queue",r=Q.get(e,t),n&&(!r||Array.isArray(n)?r=Q.access(e,t,k.makeArray(n)):r.push(n)),r||[]},dequeue:function(e,t){t=t||"fx";var n=k.queue(e,t),r=n.length,i=n.shift(),o=k._queueHooks(e,t);"inprogress"===i&&(i=n.shift(),r--),i&&("fx"===t&&n.unshift("inprogress"),delete o.stop,i.call(e,function(){k.dequeue(e,t)},o)),!r&&o&&o.empty.fire()},_queueHooks:function(e,t){var n=t+"queueHooks";return Q.get(e,n)||Q.access(e,n,{empty:k.Callbacks("once memory").add(function(){Q.remove(e,[t+"queue",n])})})}}),k.fn.extend({queue:function(t,n){var e=2;return"string"!=typeof t&&(n=t,t="fx",e--),arguments.length<e?k.queue(this[0],t):void 0===n?this:this.each(function(){var e=k.queue(this,t,n);k._queueHooks(this,t),"fx"===t&&"inprogress"!==e[0]&&k.dequeue(this,t)})},dequeue:function(e){return this.each(function(){k.dequeue(this,e)})},clearQueue:function(e){return this.queue(e||"fx",[])},promise:function(e,t){function s(){--r||i.resolveWith(o,[o])}var n,r=1,i=k.Deferred(),o=this,a=this.length;for("string"!=typeof e&&(t=e,e=void 0),e=e||"fx";a--;)(n=Q.get(o[a],e+"queueHooks"))&&n.empty&&(r++,n.empty.add(s));return s(),i.promise(t)}});var te=/[+-]?(?:\d*\.|)\d+(?:[eE][+-]?\d+|)/.source,ne=new RegExp("^(?:([+-])=|)("+te+")([a-z%]*)$","i"),re=["Top","Right","Bottom","Left"],ie=E.documentElement,oe=function(e){return k.contains(e.ownerDocument,e)},ae={composed:!0};ie.getRootNode&&(oe=function(e){return k.contains(e.ownerDocument,e)||e.getRootNode(ae)===e.ownerDocument});function se(e,t){return"none"===(e=t||e).style.display||""===e.style.display&&oe(e)&&"none"===k.css(e,"display")}function ue(e,t,n,r){var i,o,a={};for(o in t)a[o]=e.style[o],e.style[o]=t[o];for(o in i=n.apply(e,r||[]),t)e.style[o]=a[o];return i}function le(e,t,n,r){var i,o,a=20,s=r?function(){return r.cur()}:function(){return k.css(e,t,"")},u=s(),l=n&&n[3]||(k.cssNumber[t]?"":"px"),c=e.nodeType&&(k.cssNumber[t]||"px"!==l&&+u)&&ne.exec(k.css(e,t));if(c&&c[3]!==l){for(u/=2,l=l||c[3],c=+u||1;a--;)k.style(e,t,c+l),(1-o)*(1-(o=s()/u||.5))<=0&&(a=0),c/=o;c*=2,k.style(e,t,c+l),n=n||[]}return n&&(c=+c||+u||0,i=n[1]?c+(n[1]+1)*n[2]:+n[2],r&&(r.unit=l,r.start=c,r.end=i)),i}var ce={};function fe(e,t){for(var n,r,i,o,a,s,u,l=[],c=0,f=e.length;c<f;c++)(r=e[c]).style&&(n=r.style.display,t?("none"===n&&(l[c]=Q.get(r,"display")||null,l[c]||(r.style.display="")),""===r.style.display&&se(r)&&(l[c]=(u=a=o=void 0,a=(i=r).ownerDocument,s=i.nodeName,(u=ce[s])||(o=a.body.appendChild(a.createElement(s)),u=k.css(o,"display"),o.parentNode.removeChild(o),"none"===u&&(u="block"),ce[s]=u)))):"none"!==n&&(l[c]="none",Q.set(r,"display",n)));for(c=0;c<f;c++)null!=l[c]&&(e[c].style.display=l[c]);return e}k.fn.extend({show:function(){return fe(this,!0)},hide:function(){return fe(this)},toggle:function(e){return"boolean"==typeof e?e?this.show():this.hide():this.each(function(){se(this)?k(this).show():k(this).hide()})}});var pe=/^(?:checkbox|radio)$/i,de=/<([a-z][^\/\0>\x20\t\r\n\f]*)/i,he=/^$|^module$|\/(?:java|ecma)script/i,ge={option:[1,"<select multiple='multiple'>","</select>"],thead:[1,"<table>","</table>"],col:[2,"<table><colgroup>","</colgroup></table>"],tr:[2,"<table><tbody>","</tbody></table>"],td:[3,"<table><tbody><tr>","</tr></tbody></table>"],_default:[0,"",""]};function ve(e,t){var n;return n=void 0!==e.getElementsByTagName?e.getElementsByTagName(t||"*"):void 0!==e.querySelectorAll?e.querySelectorAll(t||"*"):[],void 0===t||t&&A(e,t)?k.merge([e],n):n}function ye(e,t){for(var n=0,r=e.length;n<r;n++)Q.set(e[n],"globalEval",!t||Q.get(t[n],"globalEval"))}ge.optgroup=ge.option,ge.tbody=ge.tfoot=ge.colgroup=ge.caption=ge.thead,ge.th=ge.td;var me,xe,be=/<|&#?\w+;/;function we(e,t,n,r,i){for(var o,a,s,u,l,c,f=t.createDocumentFragment(),p=[],d=0,h=e.length;d<h;d++)if((o=e[d])||0===o)if("object"===w(o))k.merge(p,o.nodeType?[o]:o);else if(be.test(o)){for(a=a||f.appendChild(t.createElement("div")),s=(de.exec(o)||["",""])[1].toLowerCase(),u=ge[s]||ge._default,a.innerHTML=u[1]+k.htmlPrefilter(o)+u[2],c=u[0];c--;)a=a.lastChild;k.merge(p,a.childNodes),(a=f.firstChild).textContent=""}else p.push(t.createTextNode(o));for(f.textContent="",d=0;o=p[d++];)if(r&&-1<k.inArray(o,r))i&&i.push(o);else if(l=oe(o),a=ve(f.appendChild(o),"script"),l&&ye(a),n)for(c=0;o=a[c++];)he.test(o.type||"")&&n.push(o);return f}me=E.createDocumentFragment().appendChild(E.createElement("div")),(xe=E.createElement("input")).setAttribute("type","radio"),xe.setAttribute("checked","checked"),xe.setAttribute("name","t"),me.appendChild(xe),y.checkClone=me.cloneNode(!0).cloneNode(!0).lastChild.checked,me.innerHTML="<textarea>x</textarea>",y.noCloneChecked=!!me.cloneNode(!0).lastChild.defaultValue;var Te=/^key/,Ce=/^(?:mouse|pointer|contextmenu|drag|drop)|click/,Ee=/^([^.]*)(?:\.(.+)|)/;function ke(){return!0}function Se(){return!1}function Ne(e,t){return e===function(){try{return E.activeElement}catch(e){}}()==("focus"===t)}function Ae(e,t,n,r,i,o){var a,s;if("object"==typeof t){for(s in"string"!=typeof n&&(r=r||n,n=void 0),t)Ae(e,s,n,r,t[s],o);return e}if(null==r&&null==i?(i=n,r=n=void 0):null==i&&("string"==typeof n?(i=r,r=void 0):(i=r,r=n,n=void 0)),!1===i)i=Se;else if(!i)return e;return 1===o&&(a=i,(i=function(e){return k().off(e),a.apply(this,arguments)}).guid=a.guid||(a.guid=k.guid++)),e.each(function(){k.event.add(this,t,i,r,n)})}function De(e,i,o){o?(Q.set(e,i,!1),k.event.add(e,i,{namespace:!1,handler:function(e){var t,n,r=Q.get(this,i);if(1&e.isTrigger&&this[i]){if(r.length)(k.event.special[i]||{}).delegateType&&e.stopPropagation();else if(r=s.call(arguments),Q.set(this,i,r),t=o(this,i),this[i](),r!==(n=Q.get(this,i))||t?Q.set(this,i,!1):n={},r!==n)return e.stopImmediatePropagation(),e.preventDefault(),n.value}else r.length&&(Q.set(this,i,{value:k.event.trigger(k.extend(r[0],k.Event.prototype),r.slice(1),this)}),e.stopImmediatePropagation())}})):void 0===Q.get(e,i)&&k.event.add(e,i,ke)}k.event={global:{},add:function(t,e,n,r,i){var o,a,s,u,l,c,f,p,d,h,g,v=Q.get(t);if(v)for(n.handler&&(n=(o=n).handler,i=o.selector),i&&k.find.matchesSelector(ie,i),n.guid||(n.guid=k.guid++),(u=v.events)||(u=v.events={}),(a=v.handle)||(a=v.handle=function(e){return void 0!==k&&k.event.triggered!==e.type?k.event.dispatch.apply(t,arguments):void 0}),l=(e=(e||"").match(R)||[""]).length;l--;)d=g=(s=Ee.exec(e[l])||[])[1],h=(s[2]||"").split(".").sort(),d&&(f=k.event.special[d]||{},d=(i?f.delegateType:f.bindType)||d,f=k.event.special[d]||{},c=k.extend({type:d,origType:g,data:r,handler:n,guid:n.guid,selector:i,needsContext:i&&k.expr.match.needsContext.test(i),namespace:h.join(".")},o),(p=u[d])||((p=u[d]=[]).delegateCount=0,f.setup&&!1!==f.setup.call(t,r,h,a)||t.addEventListener&&t.addEventListener(d,a)),f.add&&(f.add.call(t,c),c.handler.guid||(c.handler.guid=n.guid)),i?p.splice(p.delegateCount++,0,c):p.push(c),k.event.global[d]=!0)},remove:function(e,t,n,r,i){var o,a,s,u,l,c,f,p,d,h,g,v=Q.hasData(e)&&Q.get(e);if(v&&(u=v.events)){for(l=(t=(t||"").match(R)||[""]).length;l--;)if(d=g=(s=Ee.exec(t[l])||[])[1],h=(s[2]||"").split(".").sort(),d){for(f=k.event.special[d]||{},p=u[d=(r?f.delegateType:f.bindType)||d]||[],s=s[2]&&new RegExp("(^|\\.)"+h.join("\\.(?:.*\\.|)")+"(\\.|$)"),a=o=p.length;o--;)c=p[o],!i&&g!==c.origType||n&&n.guid!==c.guid||s&&!s.test(c.namespace)||r&&r!==c.selector&&("**"!==r||!c.selector)||(p.splice(o,1),c.selector&&p.delegateCount--,f.remove&&f.remove.call(e,c));a&&!p.length&&(f.teardown&&!1!==f.teardown.call(e,h,v.handle)||k.removeEvent(e,d,v.handle),delete u[d])}else for(d in u)k.event.remove(e,d+t[l],n,r,!0);k.isEmptyObject(u)&&Q.remove(e,"handle events")}},dispatch:function(e){var t,n,r,i,o,a,s=k.event.fix(e),u=new Array(arguments.length),l=(Q.get(this,"events")||{})[s.type]||[],c=k.event.special[s.type]||{};for(u[0]=s,t=1;t<arguments.length;t++)u[t]=arguments[t];if(s.delegateTarget=this,!c.preDispatch||!1!==c.preDispatch.call(this,s)){for(a=k.event.handlers.call(this,s,l),t=0;(i=a[t++])&&!s.isPropagationStopped();)for(s.currentTarget=i.elem,n=0;(o=i.handlers[n++])&&!s.isImmediatePropagationStopped();)s.rnamespace&&!1!==o.namespace&&!s.rnamespace.test(o.namespace)||(s.handleObj=o,s.data=o.data,void 0!==(r=((k.event.special[o.origType]||{}).handle||o.handler).apply(i.elem,u))&&!1===(s.result=r)&&(s.preventDefault(),s.stopPropagation()));return c.postDispatch&&c.postDispatch.call(this,s),s.result}},handlers:function(e,t){var n,r,i,o,a,s=[],u=t.delegateCount,l=e.target;if(u&&l.nodeType&&!("click"===e.type&&1<=e.button))for(;l!==this;l=l.parentNode||this)if(1===l.nodeType&&("click"!==e.type||!0!==l.disabled)){for(o=[],a={},n=0;n<u;n++)void 0===a[i=(r=t[n]).selector+" "]&&(a[i]=r.needsContext?-1<k(i,this).index(l):k.find(i,this,null,[l]).length),a[i]&&o.push(r);o.length&&s.push({elem:l,handlers:o})}return l=this,u<t.length&&s.push({elem:l,handlers:t.slice(u)}),s},addProp:function(t,e){Object.defineProperty(k.Event.prototype,t,{enumerable:!0,configurable:!0,get:m(e)?function(){if(this.originalEvent)return e(this.originalEvent)}:function(){if(this.originalEvent)return this.originalEvent[t]},set:function(e){Object.defineProperty(this,t,{enumerable:!0,configurable:!0,writable:!0,value:e})}})},fix:function(e){return e[k.expando]?e:new k.Event(e)},special:{load:{noBubble:!0},click:{setup:function(e){var t=this||e;return pe.test(t.type)&&t.click&&A(t,"input")&&De(t,"click",ke),!1},trigger:function(e){var t=this||e;return pe.test(t.type)&&t.click&&A(t,"input")&&De(t,"click"),!0},_default:function(e){var t=e.target;return pe.test(t.type)&&t.click&&A(t,"input")&&Q.get(t,"click")||A(t,"a")}},beforeunload:{postDispatch:function(e){void 0!==e.result&&e.originalEvent&&(e.originalEvent.returnValue=e.result)}}}},k.removeEvent=function(e,t,n){e.removeEventListener&&e.removeEventListener(t,n)},k.Event=function(e,t){if(!(this instanceof k.Event))return new k.Event(e,t);e&&e.type?(this.originalEvent=e,this.type=e.type,this.isDefaultPrevented=e.defaultPrevented||void 0===e.defaultPrevented&&!1===e.returnValue?ke:Se,this.target=e.target&&3===e.target.nodeType?e.target.parentNode:e.target,this.currentTarget=e.currentTarget,this.relatedTarget=e.relatedTarget):this.type=e,t&&k.extend(this,t),this.timeStamp=e&&e.timeStamp||Date.now(),this[k.expando]=!0},k.Event.prototype={constructor:k.Event,isDefaultPrevented:Se,isPropagationStopped:Se,isImmediatePropagationStopped:Se,isSimulated:!1,preventDefault:function(){var e=this.originalEvent;this.isDefaultPrevented=ke,e&&!this.isSimulated&&e.preventDefault()},stopPropagation:function(){var e=this.originalEvent;this.isPropagationStopped=ke,e&&!this.isSimulated&&e.stopPropagation()},stopImmediatePropagation:function(){var e=this.originalEvent;this.isImmediatePropagationStopped=ke,e&&!this.isSimulated&&e.stopImmediatePropagation(),this.stopPropagation()}},k.each({altKey:!0,bubbles:!0,cancelable:!0,changedTouches:!0,ctrlKey:!0,detail:!0,eventPhase:!0,metaKey:!0,pageX:!0,pageY:!0,shiftKey:!0,view:!0,char:!0,code:!0,charCode:!0,key:!0,keyCode:!0,button:!0,buttons:!0,clientX:!0,clientY:!0,offsetX:!0,offsetY:!0,pointerId:!0,pointerType:!0,screenX:!0,screenY:!0,targetTouches:!0,toElement:!0,touches:!0,which:function(e){var t=e.button;return null==e.which&&Te.test(e.type)?null!=e.charCode?e.charCode:e.keyCode:!e.which&&void 0!==t&&Ce.test(e.type)?1&t?1:2&t?3:4&t?2:0:e.which}},k.event.addProp),k.each({focus:"focusin",blur:"focusout"},function(e,t){k.event.special[e]={setup:function(){return De(this,e,Ne),!1},trigger:function(){return De(this,e),!0},delegateType:t}}),k.each({mouseenter:"mouseover",mouseleave:"mouseout",pointerenter:"pointerover",pointerleave:"pointerout"},function(e,i){k.event.special[e]={delegateType:i,bindType:i,handle:function(e){var t,n=e.relatedTarget,r=e.handleObj;return n&&(n===this||k.contains(this,n))||(e.type=r.origType,t=r.handler.apply(this,arguments),e.type=i),t}}}),k.fn.extend({on:function(e,t,n,r){return Ae(this,e,t,n,r)},one:function(e,t,n,r){return Ae(this,e,t,n,r,1)},off:function(e,t,n){var r,i;if(e&&e.preventDefault&&e.handleObj)return r=e.handleObj,k(e.delegateTarget).off(r.namespace?r.origType+"."+r.namespace:r.origType,r.selector,r.handler),this;if("object"!=typeof e)return!1!==t&&"function"!=typeof t||(n=t,t=void 0),!1===n&&(n=Se),this.each(function(){k.event.remove(this,e,n,t)});for(i in e)this.off(i,t,e[i]);return this}});var je=/<(?!area|br|col|embed|hr|img|input|link|meta|param)(([a-z][^\/\0>\x20\t\r\n\f]*)[^>]*)\/>/gi,qe=/<script|<style|<link/i,Le=/checked\s*(?:[^=]|=\s*.checked.)/i,He=/^\s*<!(?:\[CDATA\[|--)|(?:\]\]|--)>\s*$/g;function Oe(e,t){return A(e,"table")&&A(11!==t.nodeType?t:t.firstChild,"tr")&&k(e).children("tbody")[0]||e}function Pe(e){return e.type=(null!==e.getAttribute("type"))+"/"+e.type,e}function Re(e){return"true/"===(e.type||"").slice(0,5)?e.type=e.type.slice(5):e.removeAttribute("type"),e}function Me(e,t){var n,r,i,o,a,s,u,l;if(1===t.nodeType){if(Q.hasData(e)&&(o=Q.access(e),a=Q.set(t,o),l=o.events))for(i in delete a.handle,a.events={},l)for(n=0,r=l[i].length;n<r;n++)k.event.add(t,i,l[i][n]);J.hasData(e)&&(s=J.access(e),u=k.extend({},s),J.set(t,u))}}function Ie(n,r,i,o){r=g.apply([],r);var e,t,a,s,u,l,c=0,f=n.length,p=f-1,d=r[0],h=m(d);if(h||1<f&&"string"==typeof d&&!y.checkClone&&Le.test(d))return n.each(function(e){var t=n.eq(e);h&&(r[0]=d.call(this,e,t.html())),Ie(t,r,i,o)});if(f&&(t=(e=we(r,n[0].ownerDocument,!1,n,o)).firstChild,1===e.childNodes.length&&(e=t),t||o)){for(s=(a=k.map(ve(e,"script"),Pe)).length;c<f;c++)u=e,c!==p&&(u=k.clone(u,!0,!0),s&&k.merge(a,ve(u,"script"))),i.call(n[c],u,c);if(s)for(l=a[a.length-1].ownerDocument,k.map(a,Re),c=0;c<s;c++)u=a[c],he.test(u.type||"")&&!Q.access(u,"globalEval")&&k.contains(l,u)&&(u.src&&"module"!==(u.type||"").toLowerCase()?k._evalUrl&&!u.noModule&&k._evalUrl(u.src,{nonce:u.nonce||u.getAttribute("nonce")}):b(u.textContent.replace(He,""),u,l))}return n}function We(e,t,n){for(var r,i=t?k.filter(t,e):e,o=0;null!=(r=i[o]);o++)n||1!==r.nodeType||k.cleanData(ve(r)),r.parentNode&&(n&&oe(r)&&ye(ve(r,"script")),r.parentNode.removeChild(r));return e}k.extend({htmlPrefilter:function(e){return e.replace(je,"<$1></$2>")},clone:function(e,t,n){var r,i,o,a,s,u,l,c=e.cloneNode(!0),f=oe(e);if(!(y.noCloneChecked||1!==e.nodeType&&11!==e.nodeType||k.isXMLDoc(e)))for(a=ve(c),r=0,i=(o=ve(e)).length;r<i;r++)s=o[r],"input"===(l=(u=a[r]).nodeName.toLowerCase())&&pe.test(s.type)?u.checked=s.checked:"input"!==l&&"textarea"!==l||(u.defaultValue=s.defaultValue);if(t)if(n)for(o=o||ve(e),a=a||ve(c),r=0,i=o.length;r<i;r++)Me(o[r],a[r]);else Me(e,c);return 0<(a=ve(c,"script")).length&&ye(a,!f&&ve(e,"script")),c},cleanData:function(e){for(var t,n,r,i=k.event.special,o=0;void 0!==(n=e[o]);o++)if(G(n)){if(t=n[Q.expando]){if(t.events)for(r in t.events)i[r]?k.event.remove(n,r):k.removeEvent(n,r,t.handle);n[Q.expando]=void 0}n[J.expando]&&(n[J.expando]=void 0)}}}),k.fn.extend({detach:function(e){return We(this,e,!0)},remove:function(e){return We(this,e)},text:function(e){return _(this,function(e){return void 0===e?k.text(this):this.empty().each(function(){1!==this.nodeType&&11!==this.nodeType&&9!==this.nodeType||(this.textContent=e)})},null,e,arguments.length)},append:function(){return Ie(this,arguments,function(e){1!==this.nodeType&&11!==this.nodeType&&9!==this.nodeType||Oe(this,e).appendChild(e)})},prepend:function(){return Ie(this,arguments,function(e){if(1===this.nodeType||11===this.nodeType||9===this.nodeType){var t=Oe(this,e);t.insertBefore(e,t.firstChild)}})},before:function(){return Ie(this,arguments,function(e){this.parentNode&&this.parentNode.insertBefore(e,this)})},after:function(){return Ie(this,arguments,function(e){this.parentNode&&this.parentNode.insertBefore(e,this.nextSibling)})},empty:function(){for(var e,t=0;null!=(e=this[t]);t++)1===e.nodeType&&(k.cleanData(ve(e,!1)),e.textContent="");return this},clone:function(e,t){return e=null!=e&&e,t=null==t?e:t,this.map(function(){return k.clone(this,e,t)})},html:function(e){return _(this,function(e){var t=this[0]||{},n=0,r=this.length;if(void 0===e&&1===t.nodeType)return t.innerHTML;if("string"==typeof e&&!qe.test(e)&&!ge[(de.exec(e)||["",""])[1].toLowerCase()]){e=k.htmlPrefilter(e);try{for(;n<r;n++)1===(t=this[n]||{}).nodeType&&(k.cleanData(ve(t,!1)),t.innerHTML=e);t=0}catch(e){}}t&&this.empty().append(e)},null,e,arguments.length)},replaceWith:function(){var n=[];return Ie(this,arguments,function(e){var t=this.parentNode;k.inArray(this,n)<0&&(k.cleanData(ve(this)),t&&t.replaceChild(e,this))},n)}}),k.each({appendTo:"append",prependTo:"prepend",insertBefore:"before",insertAfter:"after",replaceAll:"replaceWith"},function(e,a){k.fn[e]=function(e){for(var t,n=[],r=k(e),i=r.length-1,o=0;o<=i;o++)t=o===i?this:this.clone(!0),k(r[o])[a](t),u.apply(n,t.get());return this.pushStack(n)}});var $e=new RegExp("^("+te+")(?!px)[a-z%]+$","i"),Fe=function(e){var t=e.ownerDocument.defaultView;return t&&t.opener||(t=C),t.getComputedStyle(e)},Be=new RegExp(re.join("|"),"i");function _e(e,t,n){var r,i,o,a,s=e.style;return(n=n||Fe(e))&&(""!==(a=n.getPropertyValue(t)||n[t])||oe(e)||(a=k.style(e,t)),!y.pixelBoxStyles()&&$e.test(a)&&Be.test(t)&&(r=s.width,i=s.minWidth,o=s.maxWidth,s.minWidth=s.maxWidth=s.width=a,a=n.width,s.width=r,s.minWidth=i,s.maxWidth=o)),void 0!==a?a+"":a}function ze(e,t){return{get:function(){if(!e())return(this.get=t).apply(this,arguments);delete this.get}}}!function(){function e(){if(u){s.style.cssText="position:absolute;left:-11111px;width:60px;margin-top:1px;padding:0;border:0",u.style.cssText="position:relative;display:block;box-sizing:border-box;overflow:scroll;margin:auto;border:1px;padding:1px;width:60%;top:1%",ie.appendChild(s).appendChild(u);var e=C.getComputedStyle(u);n="1%"!==e.top,a=12===t(e.marginLeft),u.style.right="60%",o=36===t(e.right),r=36===t(e.width),u.style.position="absolute",i=12===t(u.offsetWidth/3),ie.removeChild(s),u=null}}function t(e){return Math.round(parseFloat(e))}var n,r,i,o,a,s=E.createElement("div"),u=E.createElement("div");u.style&&(u.style.backgroundClip="content-box",u.cloneNode(!0).style.backgroundClip="",y.clearCloneStyle="content-box"===u.style.backgroundClip,k.extend(y,{boxSizingReliable:function(){return e(),r},pixelBoxStyles:function(){return e(),o},pixelPosition:function(){return e(),n},reliableMarginLeft:function(){return e(),a},scrollboxSize:function(){return e(),i}}))}();var Ue=["Webkit","Moz","ms"],Xe=E.createElement("div").style,Ve={};function Ge(e){return k.cssProps[e]||Ve[e]||(e in Xe?e:Ve[e]=function(e){for(var t=e[0].toUpperCase()+e.slice(1),n=Ue.length;n--;)if((e=Ue[n]+t)in Xe)return e}(e)||e)}var Ye=/^(none|table(?!-c[ea]).+)/,Qe=/^--/,Je={position:"absolute",visibility:"hidden",display:"block"},Ke={letterSpacing:"0",fontWeight:"400"};function Ze(e,t,n){var r=ne.exec(t);return r?Math.max(0,r[2]-(n||0))+(r[3]||"px"):t}function et(e,t,n,r,i,o){var a="width"===t?1:0,s=0,u=0;if(n===(r?"border":"content"))return 0;for(;a<4;a+=2)"margin"===n&&(u+=k.css(e,n+re[a],!0,i)),r?("content"===n&&(u-=k.css(e,"padding"+re[a],!0,i)),"margin"!==n&&(u-=k.css(e,"border"+re[a]+"Width",!0,i))):(u+=k.css(e,"padding"+re[a],!0,i),"padding"!==n?u+=k.css(e,"border"+re[a]+"Width",!0,i):s+=k.css(e,"border"+re[a]+"Width",!0,i));return!r&&0<=o&&(u+=Math.max(0,Math.ceil(e["offset"+t[0].toUpperCase()+t.slice(1)]-o-u-s-.5))||0),u}function tt(e,t,n){var r=Fe(e),i=(!y.boxSizingReliable()||n)&&"border-box"===k.css(e,"boxSizing",!1,r),o=i,a=_e(e,t,r),s="offset"+t[0].toUpperCase()+t.slice(1);if($e.test(a)){if(!n)return a;a="auto"}return(!y.boxSizingReliable()&&i||"auto"===a||!parseFloat(a)&&"inline"===k.css(e,"display",!1,r))&&e.getClientRects().length&&(i="border-box"===k.css(e,"boxSizing",!1,r),(o=s in e)&&(a=e[s])),(a=parseFloat(a)||0)+et(e,t,n||(i?"border":"content"),o,r,a)+"px"}function nt(e,t,n,r,i){return new nt.prototype.init(e,t,n,r,i)}k.extend({cssHooks:{opacity:{get:function(e,t){if(t){var n=_e(e,"opacity");return""===n?"1":n}}}},cssNumber:{animationIterationCount:!0,columnCount:!0,fillOpacity:!0,flexGrow:!0,flexShrink:!0,fontWeight:!0,gridArea:!0,gridColumn:!0,gridColumnEnd:!0,gridColumnStart:!0,gridRow:!0,gridRowEnd:!0,gridRowStart:!0,lineHeight:!0,opacity:!0,order:!0,orphans:!0,widows:!0,zIndex:!0,zoom:!0},cssProps:{},style:function(e,t,n,r){if(e&&3!==e.nodeType&&8!==e.nodeType&&e.style){var i,o,a,s=V(t),u=Qe.test(t),l=e.style;if(u||(t=Ge(s)),a=k.cssHooks[t]||k.cssHooks[s],void 0===n)return a&&"get"in a&&void 0!==(i=a.get(e,!1,r))?i:l[t];"string"==(o=typeof n)&&(i=ne.exec(n))&&i[1]&&(n=le(e,t,i),o="number"),null!=n&&n==n&&("number"!==o||u||(n+=i&&i[3]||(k.cssNumber[s]?"":"px")),y.clearCloneStyle||""!==n||0!==t.indexOf("background")||(l[t]="inherit"),a&&"set"in a&&void 0===(n=a.set(e,n,r))||(u?l.setProperty(t,n):l[t]=n))}},css:function(e,t,n,r){var i,o,a,s=V(t);return Qe.test(t)||(t=Ge(s)),(a=k.cssHooks[t]||k.cssHooks[s])&&"get"in a&&(i=a.get(e,!0,n)),void 0===i&&(i=_e(e,t,r)),"normal"===i&&t in Ke&&(i=Ke[t]),""===n||n?(o=parseFloat(i),!0===n||isFinite(o)?o||0:i):i}}),k.each(["height","width"],function(e,u){k.cssHooks[u]={get:function(e,t,n){if(t)return!Ye.test(k.css(e,"display"))||e.getClientRects().length&&e.getBoundingClientRect().width?tt(e,u,n):ue(e,Je,function(){return tt(e,u,n)})},set:function(e,t,n){var r,i=Fe(e),o=!y.scrollboxSize()&&"absolute"===i.position,a=(o||n)&&"border-box"===k.css(e,"boxSizing",!1,i),s=n?et(e,u,n,a,i):0;return a&&o&&(s-=Math.ceil(e["offset"+u[0].toUpperCase()+u.slice(1)]-parseFloat(i[u])-et(e,u,"border",!1,i)-.5)),s&&(r=ne.exec(t))&&"px"!==(r[3]||"px")&&(e.style[u]=t,t=k.css(e,u)),Ze(0,t,s)}}}),k.cssHooks.marginLeft=ze(y.reliableMarginLeft,function(e,t){if(t)return(parseFloat(_e(e,"marginLeft"))||e.getBoundingClientRect().left-ue(e,{marginLeft:0},function(){return e.getBoundingClientRect().left}))+"px"}),k.each({margin:"",padding:"",border:"Width"},function(i,o){k.cssHooks[i+o]={expand:function(e){for(var t=0,n={},r="string"==typeof e?e.split(" "):[e];t<4;t++)n[i+re[t]+o]=r[t]||r[t-2]||r[0];return n}},"margin"!==i&&(k.cssHooks[i+o].set=Ze)}),k.fn.extend({css:function(e,t){return _(this,function(e,t,n){var r,i,o={},a=0;if(Array.isArray(t)){for(r=Fe(e),i=t.length;a<i;a++)o[t[a]]=k.css(e,t[a],!1,r);return o}return void 0!==n?k.style(e,t,n):k.css(e,t)},e,t,1<arguments.length)}}),((k.Tween=nt).prototype={constructor:nt,init:function(e,t,n,r,i,o){this.elem=e,this.prop=n,this.easing=i||k.easing._default,this.options=t,this.start=this.now=this.cur(),this.end=r,this.unit=o||(k.cssNumber[n]?"":"px")},cur:function(){var e=nt.propHooks[this.prop];return e&&e.get?e.get(this):nt.propHooks._default.get(this)},run:function(e){var t,n=nt.propHooks[this.prop];return this.options.duration?this.pos=t=k.easing[this.easing](e,this.options.duration*e,0,1,this.options.duration):this.pos=t=e,this.now=(this.end-this.start)*t+this.start,this.options.step&&this.options.step.call(this.elem,this.now,this),n&&n.set?n.set(this):nt.propHooks._default.set(this),this}}).init.prototype=nt.prototype,(nt.propHooks={_default:{get:function(e){var t;return 1!==e.elem.nodeType||null!=e.elem[e.prop]&&null==e.elem.style[e.prop]?e.elem[e.prop]:(t=k.css(e.elem,e.prop,""))&&"auto"!==t?t:0},set:function(e){k.fx.step[e.prop]?k.fx.step[e.prop](e):1!==e.elem.nodeType||!k.cssHooks[e.prop]&&null==e.elem.style[Ge(e.prop)]?e.elem[e.prop]=e.now:k.style(e.elem,e.prop,e.now+e.unit)}}}).scrollTop=nt.propHooks.scrollLeft={set:function(e){e.elem.nodeType&&e.elem.parentNode&&(e.elem[e.prop]=e.now)}},k.easing={linear:function(e){return e},swing:function(e){return.5-Math.cos(e*Math.PI)/2},_default:"swing"},k.fx=nt.prototype.init,k.fx.step={};var rt,it,ot,at,st=/^(?:toggle|show|hide)$/,ut=/queueHooks$/;function lt(){it&&(!1===E.hidden&&C.requestAnimationFrame?C.requestAnimationFrame(lt):C.setTimeout(lt,k.fx.interval),k.fx.tick())}function ct(){return C.setTimeout(function(){rt=void 0}),rt=Date.now()}function ft(e,t){var n,r=0,i={height:e};for(t=t?1:0;r<4;r+=2-t)i["margin"+(n=re[r])]=i["padding"+n]=e;return t&&(i.opacity=i.width=e),i}function pt(e,t,n){for(var r,i=(dt.tweeners[t]||[]).concat(dt.tweeners["*"]),o=0,a=i.length;o<a;o++)if(r=i[o].call(n,t,e))return r}function dt(o,e,t){var n,a,r=0,i=dt.prefilters.length,s=k.Deferred().always(function(){delete u.elem}),u=function(){if(a)return!1;for(var e=rt||ct(),t=Math.max(0,l.startTime+l.duration-e),n=1-(t/l.duration||0),r=0,i=l.tweens.length;r<i;r++)l.tweens[r].run(n);return s.notifyWith(o,[l,n,t]),n<1&&i?t:(i||s.notifyWith(o,[l,1,0]),s.resolveWith(o,[l]),!1)},l=s.promise({elem:o,props:k.extend({},e),opts:k.extend(!0,{specialEasing:{},easing:k.easing._default},t),originalProperties:e,originalOptions:t,startTime:rt||ct(),duration:t.duration,tweens:[],createTween:function(e,t){var n=k.Tween(o,l.opts,e,t,l.opts.specialEasing[e]||l.opts.easing);return l.tweens.push(n),n},stop:function(e){var t=0,n=e?l.tweens.length:0;if(a)return this;for(a=!0;t<n;t++)l.tweens[t].run(1);return e?(s.notifyWith(o,[l,1,0]),s.resolveWith(o,[l,e])):s.rejectWith(o,[l,e]),this}}),c=l.props;for(function(e,t){var n,r,i,o,a;for(n in e)if(i=t[r=V(n)],o=e[n],Array.isArray(o)&&(i=o[1],o=e[n]=o[0]),n!==r&&(e[r]=o,delete e[n]),(a=k.cssHooks[r])&&"expand"in a)for(n in o=a.expand(o),delete e[r],o)n in e||(e[n]=o[n],t[n]=i);else t[r]=i}(c,l.opts.specialEasing);r<i;r++)if(n=dt.prefilters[r].call(l,o,c,l.opts))return m(n.stop)&&(k._queueHooks(l.elem,l.opts.queue).stop=n.stop.bind(n)),n;return k.map(c,pt,l),m(l.opts.start)&&l.opts.start.call(o,l),l.progress(l.opts.progress).done(l.opts.done,l.opts.complete).fail(l.opts.fail).always(l.opts.always),k.fx.timer(k.extend(u,{elem:o,anim:l,queue:l.opts.queue})),l}k.Animation=k.extend(dt,{tweeners:{"*":[function(e,t){var n=this.createTween(e,t);return le(n.elem,e,ne.exec(t),n),n}]},tweener:function(e,t){for(var n,r=0,i=(e=m(e)?(t=e,["*"]):e.match(R)).length;r<i;r++)n=e[r],dt.tweeners[n]=dt.tweeners[n]||[],dt.tweeners[n].unshift(t)},prefilters:[function(e,t,n){var r,i,o,a,s,u,l,c,f="width"in t||"height"in t,p=this,d={},h=e.style,g=e.nodeType&&se(e),v=Q.get(e,"fxshow");for(r in n.queue||(null==(a=k._queueHooks(e,"fx")).unqueued&&(a.unqueued=0,s=a.empty.fire,a.empty.fire=function(){a.unqueued||s()}),a.unqueued++,p.always(function(){p.always(function(){a.unqueued--,k.queue(e,"fx").length||a.empty.fire()})})),t)if(i=t[r],st.test(i)){if(delete t[r],o=o||"toggle"===i,i===(g?"hide":"show")){if("show"!==i||!v||void 0===v[r])continue;g=!0}d[r]=v&&v[r]||k.style(e,r)}if((u=!k.isEmptyObject(t))||!k.isEmptyObject(d))for(r in f&&1===e.nodeType&&(n.overflow=[h.overflow,h.overflowX,h.overflowY],null==(l=v&&v.display)&&(l=Q.get(e,"display")),"none"===(c=k.css(e,"display"))&&(l?c=l:(fe([e],!0),l=e.style.display||l,c=k.css(e,"display"),fe([e]))),("inline"===c||"inline-block"===c&&null!=l)&&"none"===k.css(e,"float")&&(u||(p.done(function(){h.display=l}),null==l&&(c=h.display,l="none"===c?"":c)),h.display="inline-block")),n.overflow&&(h.overflow="hidden",p.always(function(){h.overflow=n.overflow[0],h.overflowX=n.overflow[1],h.overflowY=n.overflow[2]})),u=!1,d)u||(v?"hidden"in v&&(g=v.hidden):v=Q.access(e,"fxshow",{display:l}),o&&(v.hidden=!g),g&&fe([e],!0),p.done(function(){for(r in g||fe([e]),Q.remove(e,"fxshow"),d)k.style(e,r,d[r])})),u=pt(g?v[r]:0,r,p),r in v||(v[r]=u.start,g&&(u.end=u.start,u.start=0))}],prefilter:function(e,t){t?dt.prefilters.unshift(e):dt.prefilters.push(e)}}),k.speed=function(e,t,n){var r=e&&"object"==typeof e?k.extend({},e):{complete:n||!n&&t||m(e)&&e,duration:e,easing:n&&t||t&&!m(t)&&t};return k.fx.off?r.duration=0:"number"!=typeof r.duration&&(r.duration in k.fx.speeds?r.duration=k.fx.speeds[r.duration]:r.duration=k.fx.speeds._default),null!=r.queue&&!0!==r.queue||(r.queue="fx"),r.old=r.complete,r.complete=function(){m(r.old)&&r.old.call(this),r.queue&&k.dequeue(this,r.queue)},r},k.fn.extend({fadeTo:function(e,t,n,r){return this.filter(se).css("opacity",0).show().end().animate({opacity:t},e,n,r)},animate:function(t,e,n,r){function a(){var e=dt(this,k.extend({},t),o);(i||Q.get(this,"finish"))&&e.stop(!0)}var i=k.isEmptyObject(t),o=k.speed(e,n,r);return a.finish=a,i||!1===o.queue?this.each(a):this.queue(o.queue,a)},stop:function(i,e,o){function a(e){var t=e.stop;delete e.stop,t(o)}return"string"!=typeof i&&(o=e,e=i,i=void 0),e&&!1!==i&&this.queue(i||"fx",[]),this.each(function(){var e=!0,t=null!=i&&i+"queueHooks",n=k.timers,r=Q.get(this);if(t)r[t]&&r[t].stop&&a(r[t]);else for(t in r)r[t]&&r[t].stop&&ut.test(t)&&a(r[t]);for(t=n.length;t--;)n[t].elem!==this||null!=i&&n[t].queue!==i||(n[t].anim.stop(o),e=!1,n.splice(t,1));!e&&o||k.dequeue(this,i)})},finish:function(a){return!1!==a&&(a=a||"fx"),this.each(function(){var e,t=Q.get(this),n=t[a+"queue"],r=t[a+"queueHooks"],i=k.timers,o=n?n.length:0;for(t.finish=!0,k.queue(this,a,[]),r&&r.stop&&r.stop.call(this,!0),e=i.length;e--;)i[e].elem===this&&i[e].queue===a&&(i[e].anim.stop(!0),i.splice(e,1));for(e=0;e<o;e++)n[e]&&n[e].finish&&n[e].finish.call(this);delete t.finish})}}),k.each(["toggle","show","hide"],function(e,r){var i=k.fn[r];k.fn[r]=function(e,t,n){return null==e||"boolean"==typeof e?i.apply(this,arguments):this.animate(ft(r,!0),e,t,n)}}),k.each({slideDown:ft("show"),slideUp:ft("hide"),slideToggle:ft("toggle"),fadeIn:{opacity:"show"},fadeOut:{opacity:"hide"},fadeToggle:{opacity:"toggle"}},function(e,r){k.fn[e]=function(e,t,n){return this.animate(r,e,t,n)}}),k.timers=[],k.fx.tick=function(){var e,t=0,n=k.timers;for(rt=Date.now();t<n.length;t++)(e=n[t])()||n[t]!==e||n.splice(t--,1);n.length||k.fx.stop(),rt=void 0},k.fx.timer=function(e){k.timers.push(e),k.fx.start()},k.fx.interval=13,k.fx.start=function(){it||(it=!0,lt())},k.fx.stop=function(){it=null},k.fx.speeds={slow:600,fast:200,_default:400},k.fn.delay=function(r,e){return r=k.fx&&k.fx.speeds[r]||r,e=e||"fx",this.queue(e,function(e,t){var n=C.setTimeout(e,r);t.stop=function(){C.clearTimeout(n)}})},ot=E.createElement("input"),at=E.createElement("select").appendChild(E.createElement("option")),ot.type="checkbox",y.checkOn=""!==ot.value,y.optSelected=at.selected,(ot=E.createElement("input")).value="t",ot.type="radio",y.radioValue="t"===ot.value;var ht,gt=k.expr.attrHandle;k.fn.extend({attr:function(e,t){return _(this,k.attr,e,t,1<arguments.length)},removeAttr:function(e){return this.each(function(){k.removeAttr(this,e)})}}),k.extend({attr:function(e,t,n){var r,i,o=e.nodeType;if(3!==o&&8!==o&&2!==o)return void 0===e.getAttribute?k.prop(e,t,n):(1===o&&k.isXMLDoc(e)||(i=k.attrHooks[t.toLowerCase()]||(k.expr.match.bool.test(t)?ht:void 0)),void 0!==n?null===n?void k.removeAttr(e,t):i&&"set"in i&&void 0!==(r=i.set(e,n,t))?r:(e.setAttribute(t,n+""),n):i&&"get"in i&&null!==(r=i.get(e,t))?r:null==(r=k.find.attr(e,t))?void 0:r)},attrHooks:{type:{set:function(e,t){if(!y.radioValue&&"radio"===t&&A(e,"input")){var n=e.value;return e.setAttribute("type",t),n&&(e.value=n),t}}}},removeAttr:function(e,t){var n,r=0,i=t&&t.match(R);if(i&&1===e.nodeType)for(;n=i[r++];)e.removeAttribute(n)}}),ht={set:function(e,t,n){return!1===t?k.removeAttr(e,n):e.setAttribute(n,n),n}},k.each(k.expr.match.bool.source.match(/\w+/g),function(e,t){var a=gt[t]||k.find.attr;gt[t]=function(e,t,n){var r,i,o=t.toLowerCase();return n||(i=gt[o],gt[o]=r,r=null!=a(e,t,n)?o:null,gt[o]=i),r}});var vt=/^(?:input|select|textarea|button)$/i,yt=/^(?:a|area)$/i;function mt(e){return(e.match(R)||[]).join(" ")}function xt(e){return e.getAttribute&&e.getAttribute("class")||""}function bt(e){return Array.isArray(e)?e:"string"==typeof e&&e.match(R)||[]}k.fn.extend({prop:function(e,t){return _(this,k.prop,e,t,1<arguments.length)},removeProp:function(e){return this.each(function(){delete this[k.propFix[e]||e]})}}),k.extend({prop:function(e,t,n){var r,i,o=e.nodeType;if(3!==o&&8!==o&&2!==o)return 1===o&&k.isXMLDoc(e)||(t=k.propFix[t]||t,i=k.propHooks[t]),void 0!==n?i&&"set"in i&&void 0!==(r=i.set(e,n,t))?r:e[t]=n:i&&"get"in i&&null!==(r=i.get(e,t))?r:e[t]},propHooks:{tabIndex:{get:function(e){var t=k.find.attr(e,"tabindex");return t?parseInt(t,10):vt.test(e.nodeName)||yt.test(e.nodeName)&&e.href?0:-1}}},propFix:{for:"htmlFor",class:"className"}}),y.optSelected||(k.propHooks.selected={get:function(e){var t=e.parentNode;return t&&t.parentNode&&t.parentNode.selectedIndex,null},set:function(e){var t=e.parentNode;t&&(t.selectedIndex,t.parentNode&&t.parentNode.selectedIndex)}}),k.each(["tabIndex","readOnly","maxLength","cellSpacing","cellPadding","rowSpan","colSpan","useMap","frameBorder","contentEditable"],function(){k.propFix[this.toLowerCase()]=this}),k.fn.extend({addClass:function(t){var e,n,r,i,o,a,s,u=0;if(m(t))return this.each(function(e){k(this).addClass(t.call(this,e,xt(this)))});if((e=bt(t)).length)for(;n=this[u++];)if(i=xt(n),r=1===n.nodeType&&" "+mt(i)+" "){for(a=0;o=e[a++];)r.indexOf(" "+o+" ")<0&&(r+=o+" ");i!==(s=mt(r))&&n.setAttribute("class",s)}return this},removeClass:function(t){var e,n,r,i,o,a,s,u=0;if(m(t))return this.each(function(e){k(this).removeClass(t.call(this,e,xt(this)))});if(!arguments.length)return this.attr("class","");if((e=bt(t)).length)for(;n=this[u++];)if(i=xt(n),r=1===n.nodeType&&" "+mt(i)+" "){for(a=0;o=e[a++];)for(;-1<r.indexOf(" "+o+" ");)r=r.replace(" "+o+" "," ");i!==(s=mt(r))&&n.setAttribute("class",s)}return this},toggleClass:function(i,t){var o=typeof i,a="string"==o||Array.isArray(i);return"boolean"==typeof t&&a?t?this.addClass(i):this.removeClass(i):m(i)?this.each(function(e){k(this).toggleClass(i.call(this,e,xt(this),t),t)}):this.each(function(){var e,t,n,r;if(a)for(t=0,n=k(this),r=bt(i);e=r[t++];)n.hasClass(e)?n.removeClass(e):n.addClass(e);else void 0!==i&&"boolean"!=o||((e=xt(this))&&Q.set(this,"__className__",e),this.setAttribute&&this.setAttribute("class",e||!1===i?"":Q.get(this,"__className__")||""))})},hasClass:function(e){var t,n,r=0;for(t=" "+e+" ";n=this[r++];)if(1===n.nodeType&&-1<(" "+mt(xt(n))+" ").indexOf(t))return!0;return!1}});var wt=/\r/g;k.fn.extend({val:function(n){var r,e,i,t=this[0];return arguments.length?(i=m(n),this.each(function(e){var t;1===this.nodeType&&(null==(t=i?n.call(this,e,k(this).val()):n)?t="":"number"==typeof t?t+="":Array.isArray(t)&&(t=k.map(t,function(e){return null==e?"":e+""})),(r=k.valHooks[this.type]||k.valHooks[this.nodeName.toLowerCase()])&&"set"in r&&void 0!==r.set(this,t,"value")||(this.value=t))})):t?(r=k.valHooks[t.type]||k.valHooks[t.nodeName.toLowerCase()])&&"get"in r&&void 0!==(e=r.get(t,"value"))?e:"string"==typeof(e=t.value)?e.replace(wt,""):null==e?"":e:void 0}}),k.extend({valHooks:{option:{get:function(e){var t=k.find.attr(e,"value");return null!=t?t:mt(k.text(e))}},select:{get:function(e){var t,n,r,i=e.options,o=e.selectedIndex,a="select-one"===e.type,s=a?null:[],u=a?o+1:i.length;for(r=o<0?u:a?o:0;r<u;r++)if(((n=i[r]).selected||r===o)&&!n.disabled&&(!n.parentNode.disabled||!A(n.parentNode,"optgroup"))){if(t=k(n).val(),a)return t;s.push(t)}return s},set:function(e,t){for(var n,r,i=e.options,o=k.makeArray(t),a=i.length;a--;)((r=i[a]).selected=-1<k.inArray(k.valHooks.option.get(r),o))&&(n=!0);return n||(e.selectedIndex=-1),o}}}}),k.each(["radio","checkbox"],function(){k.valHooks[this]={set:function(e,t){if(Array.isArray(t))return e.checked=-1<k.inArray(k(e).val(),t)}},y.checkOn||(k.valHooks[this].get=function(e){return null===e.getAttribute("value")?"on":e.value})}),y.focusin="onfocusin"in C;function Ct(e){e.stopPropagation()}var Tt=/^(?:focusinfocus|focusoutblur)$/;k.extend(k.event,{trigger:function(e,t,n,r){var i,o,a,s,u,l,c,f,p=[n||E],d=v.call(e,"type")?e.type:e,h=v.call(e,"namespace")?e.namespace.split("."):[];if(o=f=a=n=n||E,3!==n.nodeType&&8!==n.nodeType&&!Tt.test(d+k.event.triggered)&&(-1<d.indexOf(".")&&(d=(h=d.split(".")).shift(),h.sort()),u=d.indexOf(":")<0&&"on"+d,(e=e[k.expando]?e:new k.Event(d,"object"==typeof e&&e)).isTrigger=r?2:3,e.namespace=h.join("."),e.rnamespace=e.namespace?new RegExp("(^|\\.)"+h.join("\\.(?:.*\\.|)")+"(\\.|$)"):null,e.result=void 0,e.target||(e.target=n),t=null==t?[e]:k.makeArray(t,[e]),c=k.event.special[d]||{},r||!c.trigger||!1!==c.trigger.apply(n,t))){if(!r&&!c.noBubble&&!x(n)){for(s=c.delegateType||d,Tt.test(s+d)||(o=o.parentNode);o;o=o.parentNode)p.push(o),a=o;a===(n.ownerDocument||E)&&p.push(a.defaultView||a.parentWindow||C)}for(i=0;(o=p[i++])&&!e.isPropagationStopped();)f=o,e.type=1<i?s:c.bindType||d,(l=(Q.get(o,"events")||{})[e.type]&&Q.get(o,"handle"))&&l.apply(o,t),(l=u&&o[u])&&l.apply&&G(o)&&(e.result=l.apply(o,t),!1===e.result&&e.preventDefault());return e.type=d,r||e.isDefaultPrevented()||c._default&&!1!==c._default.apply(p.pop(),t)||!G(n)||u&&m(n[d])&&!x(n)&&((a=n[u])&&(n[u]=null),k.event.triggered=d,e.isPropagationStopped()&&f.addEventListener(d,Ct),n[d](),e.isPropagationStopped()&&f.removeEventListener(d,Ct),k.event.triggered=void 0,a&&(n[u]=a)),e.result}},simulate:function(e,t,n){var r=k.extend(new k.Event,n,{type:e,isSimulated:!0});k.event.trigger(r,null,t)}}),k.fn.extend({trigger:function(e,t){return this.each(function(){k.event.trigger(e,t,this)})},triggerHandler:function(e,t){var n=this[0];if(n)return k.event.trigger(e,t,n,!0)}}),y.focusin||k.each({focus:"focusin",blur:"focusout"},function(n,r){function i(e){k.event.simulate(r,e.target,k.event.fix(e))}k.event.special[r]={setup:function(){var e=this.ownerDocument||this,t=Q.access(e,r);t||e.addEventListener(n,i,!0),Q.access(e,r,(t||0)+1)},teardown:function(){var e=this.ownerDocument||this,t=Q.access(e,r)-1;t?Q.access(e,r,t):(e.removeEventListener(n,i,!0),Q.remove(e,r))}}});var Et=C.location,kt=Date.now(),St=/\?/;k.parseXML=function(e){var t;if(!e||"string"!=typeof e)return null;try{t=(new C.DOMParser).parseFromString(e,"text/xml")}catch(e){t=void 0}return t&&!t.getElementsByTagName("parsererror").length||k.error("Invalid XML: "+e),t};var Nt=/\[\]$/,At=/\r?\n/g,Dt=/^(?:submit|button|image|reset|file)$/i,jt=/^(?:input|select|textarea|keygen)/i;function qt(n,e,r,i){var t;if(Array.isArray(e))k.each(e,function(e,t){r||Nt.test(n)?i(n,t):qt(n+"["+("object"==typeof t&&null!=t?e:"")+"]",t,r,i)});else if(r||"object"!==w(e))i(n,e);else for(t in e)qt(n+"["+t+"]",e[t],r,i)}k.param=function(e,t){function i(e,t){var n=m(t)?t():t;r[r.length]=encodeURIComponent(e)+"="+encodeURIComponent(null==n?"":n)}var n,r=[];if(null==e)return"";if(Array.isArray(e)||e.jquery&&!k.isPlainObject(e))k.each(e,function(){i(this.name,this.value)});else for(n in e)qt(n,e[n],t,i);return r.join("&")},k.fn.extend({serialize:function(){return k.param(this.serializeArray())},serializeArray:function(){return this.map(function(){var e=k.prop(this,"elements");return e?k.makeArray(e):this}).filter(function(){var e=this.type;return this.name&&!k(this).is(":disabled")&&jt.test(this.nodeName)&&!Dt.test(e)&&(this.checked||!pe.test(e))}).map(function(e,t){var n=k(this).val();return null==n?null:Array.isArray(n)?k.map(n,function(e){return{name:t.name,value:e.replace(At,"\r\n")}}):{name:t.name,value:n.replace(At,"\r\n")}}).get()}});var Lt=/%20/g,Ht=/#.*$/,Ot=/([?&])_=[^&]*/,Pt=/^(.*?):[ \t]*([^\r\n]*)$/gm,Rt=/^(?:GET|HEAD)$/,Mt=/^\/\//,It={},Wt={},$t="*/".concat("*"),Ft=E.createElement("a");function Bt(o){return function(e,t){"string"!=typeof e&&(t=e,e="*");var n,r=0,i=e.toLowerCase().match(R)||[];if(m(t))for(;n=i[r++];)"+"===n[0]?(n=n.slice(1)||"*",(o[n]=o[n]||[]).unshift(t)):(o[n]=o[n]||[]).push(t)}}function _t(t,i,o,a){var s={},u=t===Wt;function l(e){var r;return s[e]=!0,k.each(t[e]||[],function(e,t){var n=t(i,o,a);return"string"!=typeof n||u||s[n]?u?!(r=n):void 0:(i.dataTypes.unshift(n),l(n),!1)}),r}return l(i.dataTypes[0])||!s["*"]&&l("*")}function zt(e,t){var n,r,i=k.ajaxSettings.flatOptions||{};for(n in t)void 0!==t[n]&&((i[n]?e:r||(r={}))[n]=t[n]);return r&&k.extend(!0,e,r),e}Ft.href=Et.href,k.extend({active:0,lastModified:{},etag:{},ajaxSettings:{url:Et.href,type:"GET",isLocal:/^(?:about|app|app-storage|.+-extension|file|res|widget):$/.test(Et.protocol),global:!0,processData:!0,async:!0,contentType:"application/x-www-form-urlencoded; charset=UTF-8",accepts:{"*":$t,text:"text/plain",html:"text/html",xml:"application/xml, text/xml",json:"application/json, text/javascript"},contents:{xml:/\bxml\b/,html:/\bhtml/,json:/\bjson\b/},responseFields:{xml:"responseXML",text:"responseText",json:"responseJSON"},converters:{"* text":String,"text html":!0,"text json":JSON.parse,"text xml":k.parseXML},flatOptions:{url:!0,context:!0}},ajaxSetup:function(e,t){return t?zt(zt(e,k.ajaxSettings),t):zt(k.ajaxSettings,e)},ajaxPrefilter:Bt(It),ajaxTransport:Bt(Wt),ajax:function(e,t){"object"==typeof e&&(t=e,e=void 0),t=t||{};var c,f,p,n,d,r,h,g,i,o,v=k.ajaxSetup({},t),y=v.context||v,m=v.context&&(y.nodeType||y.jquery)?k(y):k.event,x=k.Deferred(),b=k.Callbacks("once memory"),w=v.statusCode||{},a={},s={},u="canceled",T={readyState:0,getResponseHeader:function(e){var t;if(h){if(!n)for(n={};t=Pt.exec(p);)n[t[1].toLowerCase()+" "]=(n[t[1].toLowerCase()+" "]||[]).concat(t[2]);t=n[e.toLowerCase()+" "]}return null==t?null:t.join(", ")},getAllResponseHeaders:function(){return h?p:null},setRequestHeader:function(e,t){return null==h&&(e=s[e.toLowerCase()]=s[e.toLowerCase()]||e,a[e]=t),this},overrideMimeType:function(e){return null==h&&(v.mimeType=e),this},statusCode:function(e){var t;if(e)if(h)T.always(e[T.status]);else for(t in e)w[t]=[w[t],e[t]];return this},abort:function(e){var t=e||u;return c&&c.abort(t),l(0,t),this}};if(x.promise(T),v.url=((e||v.url||Et.href)+"").replace(Mt,Et.protocol+"//"),v.type=t.method||t.type||v.method||v.type,v.dataTypes=(v.dataType||"*").toLowerCase().match(R)||[""],null==v.crossDomain){r=E.createElement("a");try{r.href=v.url,r.href=r.href,v.crossDomain=Ft.protocol+"//"+Ft.host!=r.protocol+"//"+r.host}catch(e){v.crossDomain=!0}}if(v.data&&v.processData&&"string"!=typeof v.data&&(v.data=k.param(v.data,v.traditional)),_t(It,v,t,T),h)return T;for(i in(g=k.event&&v.global)&&0==k.active++&&k.event.trigger("ajaxStart"),v.type=v.type.toUpperCase(),v.hasContent=!Rt.test(v.type),f=v.url.replace(Ht,""),v.hasContent?v.data&&v.processData&&0===(v.contentType||"").indexOf("application/x-www-form-urlencoded")&&(v.data=v.data.replace(Lt,"+")):(o=v.url.slice(f.length),v.data&&(v.processData||"string"==typeof v.data)&&(f+=(St.test(f)?"&":"?")+v.data,delete v.data),!1===v.cache&&(f=f.replace(Ot,"$1"),o=(St.test(f)?"&":"?")+"_="+kt+++o),v.url=f+o),v.ifModified&&(k.lastModified[f]&&T.setRequestHeader("If-Modified-Since",k.lastModified[f]),k.etag[f]&&T.setRequestHeader("If-None-Match",k.etag[f])),(v.data&&v.hasContent&&!1!==v.contentType||t.contentType)&&T.setRequestHeader("Content-Type",v.contentType),T.setRequestHeader("Accept",v.dataTypes[0]&&v.accepts[v.dataTypes[0]]?v.accepts[v.dataTypes[0]]+("*"!==v.dataTypes[0]?", "+$t+"; q=0.01":""):v.accepts["*"]),v.headers)T.setRequestHeader(i,v.headers[i]);if(v.beforeSend&&(!1===v.beforeSend.call(y,T,v)||h))return T.abort();if(u="abort",b.add(v.complete),T.done(v.success),T.fail(v.error),c=_t(Wt,v,t,T)){if(T.readyState=1,g&&m.trigger("ajaxSend",[T,v]),h)return T;v.async&&0<v.timeout&&(d=C.setTimeout(function(){T.abort("timeout")},v.timeout));try{h=!1,c.send(a,l)}catch(e){if(h)throw e;l(-1,e)}}else l(-1,"No Transport");function l(e,t,n,r){var i,o,a,s,u,l=t;h||(h=!0,d&&C.clearTimeout(d),c=void 0,p=r||"",T.readyState=0<e?4:0,i=200<=e&&e<300||304===e,n&&(s=function(e,t,n){for(var r,i,o,a,s=e.contents,u=e.dataTypes;"*"===u[0];)u.shift(),void 0===r&&(r=e.mimeType||t.getResponseHeader("Content-Type"));if(r)for(i in s)if(s[i]&&s[i].test(r)){u.unshift(i);break}if(u[0]in n)o=u[0];else{for(i in n){if(!u[0]||e.converters[i+" "+u[0]]){o=i;break}a||(a=i)}o=o||a}if(o)return o!==u[0]&&u.unshift(o),n[o]}(v,T,n)),s=function(e,t,n,r){var i,o,a,s,u,l={},c=e.dataTypes.slice();if(c[1])for(a in e.converters)l[a.toLowerCase()]=e.converters[a];for(o=c.shift();o;)if(e.responseFields[o]&&(n[e.responseFields[o]]=t),!u&&r&&e.dataFilter&&(t=e.dataFilter(t,e.dataType)),u=o,o=c.shift())if("*"===o)o=u;else if("*"!==u&&u!==o){if(!(a=l[u+" "+o]||l["* "+o]))for(i in l)if((s=i.split(" "))[1]===o&&(a=l[u+" "+s[0]]||l["* "+s[0]])){!0===a?a=l[i]:!0!==l[i]&&(o=s[0],c.unshift(s[1]));break}if(!0!==a)if(a&&e.throws)t=a(t);else try{t=a(t)}catch(e){return{state:"parsererror",error:a?e:"No conversion from "+u+" to "+o}}}return{state:"success",data:t}}(v,s,T,i),i?(v.ifModified&&((u=T.getResponseHeader("Last-Modified"))&&(k.lastModified[f]=u),(u=T.getResponseHeader("etag"))&&(k.etag[f]=u)),204===e||"HEAD"===v.type?l="nocontent":304===e?l="notmodified":(l=s.state,o=s.data,i=!(a=s.error))):(a=l,!e&&l||(l="error",e<0&&(e=0))),T.status=e,T.statusText=(t||l)+"",i?x.resolveWith(y,[o,l,T]):x.rejectWith(y,[T,l,a]),T.statusCode(w),w=void 0,g&&m.trigger(i?"ajaxSuccess":"ajaxError",[T,v,i?o:a]),b.fireWith(y,[T,l]),g&&(m.trigger("ajaxComplete",[T,v]),--k.active||k.event.trigger("ajaxStop")))}return T},getJSON:function(e,t,n){return k.get(e,t,n,"json")},getScript:function(e,t){return k.get(e,void 0,t,"script")}}),k.each(["get","post"],function(e,i){k[i]=function(e,t,n,r){return m(t)&&(r=r||n,n=t,t=void 0),k.ajax(k.extend({url:e,type:i,dataType:r,data:t,success:n},k.isPlainObject(e)&&e))}}),k._evalUrl=function(e,t){return k.ajax({url:e,type:"GET",dataType:"script",cache:!0,async:!1,global:!1,converters:{"text script":function(){}},dataFilter:function(e){k.globalEval(e,t)}})},k.fn.extend({wrapAll:function(e){var t;return this[0]&&(m(e)&&(e=e.call(this[0])),t=k(e,this[0].ownerDocument).eq(0).clone(!0),this[0].parentNode&&t.insertBefore(this[0]),t.map(function(){for(var e=this;e.firstElementChild;)e=e.firstElementChild;return e}).append(this)),this},wrapInner:function(n){return m(n)?this.each(function(e){k(this).wrapInner(n.call(this,e))}):this.each(function(){var e=k(this),t=e.contents();t.length?t.wrapAll(n):e.append(n)})},wrap:function(t){var n=m(t);return this.each(function(e){k(this).wrapAll(n?t.call(this,e):t)})},unwrap:function(e){return this.parent(e).not("body").each(function(){k(this).replaceWith(this.childNodes)}),this}}),k.expr.pseudos.hidden=function(e){return!k.expr.pseudos.visible(e)},k.expr.pseudos.visible=function(e){return!!(e.offsetWidth||e.offsetHeight||e.getClientRects().length)},k.ajaxSettings.xhr=function(){try{return new C.XMLHttpRequest}catch(e){}};var Ut={0:200,1223:204},Xt=k.ajaxSettings.xhr();y.cors=!!Xt&&"withCredentials"in Xt,y.ajax=Xt=!!Xt,k.ajaxTransport(function(i){var o,a;if(y.cors||Xt&&!i.crossDomain)return{send:function(e,t){var n,r=i.xhr();if(r.open(i.type,i.url,i.async,i.username,i.password),i.xhrFields)for(n in i.xhrFields)r[n]=i.xhrFields[n];for(n in i.mimeType&&r.overrideMimeType&&r.overrideMimeType(i.mimeType),i.crossDomain||e["X-Requested-With"]||(e["X-Requested-With"]="XMLHttpRequest"),e)r.setRequestHeader(n,e[n]);o=function(e){return function(){o&&(o=a=r.onload=r.onerror=r.onabort=r.ontimeout=r.onreadystatechange=null,"abort"===e?r.abort():"error"===e?"number"!=typeof r.status?t(0,"error"):t(r.status,r.statusText):t(Ut[r.status]||r.status,r.statusText,"text"!==(r.responseType||"text")||"string"!=typeof r.responseText?{binary:r.response}:{text:r.responseText},r.getAllResponseHeaders()))}},r.onload=o(),a=r.onerror=r.ontimeout=o("error"),void 0!==r.onabort?r.onabort=a:r.onreadystatechange=function(){4===r.readyState&&C.setTimeout(function(){o&&a()})},o=o("abort");try{r.send(i.hasContent&&i.data||null)}catch(e){if(o)throw e}},abort:function(){o&&o()}}}),k.ajaxPrefilter(function(e){e.crossDomain&&(e.contents.script=!1)}),k.ajaxSetup({accepts:{script:"text/javascript, application/javascript, application/ecmascript, application/x-ecmascript"},contents:{script:/\b(?:java|ecma)script\b/},converters:{"text script":function(e){return k.globalEval(e),e}}}),k.ajaxPrefilter("script",function(e){void 0===e.cache&&(e.cache=!1),e.crossDomain&&(e.type="GET")}),k.ajaxTransport("script",function(n){var r,i;if(n.crossDomain||n.scriptAttrs)return{send:function(e,t){r=k("<script>").attr(n.scriptAttrs||{}).prop({charset:n.scriptCharset,src:n.url}).on("load error",i=function(e){r.remove(),i=null,e&&t("error"===e.type?404:200,e.type)}),E.head.appendChild(r[0])},abort:function(){i&&i()}}});var Vt,Gt=[],Yt=/(=)\?(?=&|$)|\?\?/;k.ajaxSetup({jsonp:"callback",jsonpCallback:function(){var e=Gt.pop()||k.expando+"_"+kt++;return this[e]=!0,e}}),k.ajaxPrefilter("json jsonp",function(e,t,n){var r,i,o,a=!1!==e.jsonp&&(Yt.test(e.url)?"url":"string"==typeof e.data&&0===(e.contentType||"").indexOf("application/x-www-form-urlencoded")&&Yt.test(e.data)&&"data");if(a||"jsonp"===e.dataTypes[0])return r=e.jsonpCallback=m(e.jsonpCallback)?e.jsonpCallback():e.jsonpCallback,a?e[a]=e[a].replace(Yt,"$1"+r):!1!==e.jsonp&&(e.url+=(St.test(e.url)?"&":"?")+e.jsonp+"="+r),e.converters["script json"]=function(){return o||k.error(r+" was not called"),o[0]},e.dataTypes[0]="json",i=C[r],C[r]=function(){o=arguments},n.always(function(){void 0===i?k(C).removeProp(r):C[r]=i,e[r]&&(e.jsonpCallback=t.jsonpCallback,Gt.push(r)),o&&m(i)&&i(o[0]),o=i=void 0}),"script"}),y.createHTMLDocument=((Vt=E.implementation.createHTMLDocument("").body).innerHTML="<form></form><form></form>",2===Vt.childNodes.length),k.parseHTML=function(e,t,n){return"string"!=typeof e?[]:("boolean"==typeof t&&(n=t,t=!1),t||(y.createHTMLDocument?((r=(t=E.implementation.createHTMLDocument("")).createElement("base")).href=E.location.href,t.head.appendChild(r)):t=E),o=!n&&[],(i=D.exec(e))?[t.createElement(i[1])]:(i=we([e],t,o),o&&o.length&&k(o).remove(),k.merge([],i.childNodes)));var r,i,o},k.fn.load=function(e,t,n){var r,i,o,a=this,s=e.indexOf(" ");return-1<s&&(r=mt(e.slice(s)),e=e.slice(0,s)),m(t)?(n=t,t=void 0):t&&"object"==typeof t&&(i="POST"),0<a.length&&k.ajax({url:e,type:i||"GET",dataType:"html",data:t}).done(function(e){o=arguments,a.html(r?k("<div>").append(k.parseHTML(e)).find(r):e)}).always(n&&function(e,t){a.each(function(){n.apply(this,o||[e.responseText,t,e])})}),this},k.each(["ajaxStart","ajaxStop","ajaxComplete","ajaxError","ajaxSuccess","ajaxSend"],function(e,t){k.fn[t]=function(e){return this.on(t,e)}}),k.expr.pseudos.animated=function(t){return k.grep(k.timers,function(e){return t===e.elem}).length},k.offset={setOffset:function(e,t,n){var r,i,o,a,s,u,l=k.css(e,"position"),c=k(e),f={};"static"===l&&(e.style.position="relative"),s=c.offset(),o=k.css(e,"top"),u=k.css(e,"left"),i=("absolute"===l||"fixed"===l)&&-1<(o+u).indexOf("auto")?(a=(r=c.position()).top,r.left):(a=parseFloat(o)||0,parseFloat(u)||0),m(t)&&(t=t.call(e,n,k.extend({},s))),null!=t.top&&(f.top=t.top-s.top+a),null!=t.left&&(f.left=t.left-s.left+i),"using"in t?t.using.call(e,f):c.css(f)}},k.fn.extend({offset:function(t){if(arguments.length)return void 0===t?this:this.each(function(e){k.offset.setOffset(this,t,e)});var e,n,r=this[0];return r?r.getClientRects().length?(e=r.getBoundingClientRect(),n=r.ownerDocument.defaultView,{top:e.top+n.pageYOffset,left:e.left+n.pageXOffset}):{top:0,left:0}:void 0},position:function(){if(this[0]){var e,t,n,r=this[0],i={top:0,left:0};if("fixed"===k.css(r,"position"))t=r.getBoundingClientRect();else{for(t=this.offset(),n=r.ownerDocument,e=r.offsetParent||n.documentElement;e&&(e===n.body||e===n.documentElement)&&"static"===k.css(e,"position");)e=e.parentNode;e&&e!==r&&1===e.nodeType&&((i=k(e).offset()).top+=k.css(e,"borderTopWidth",!0),i.left+=k.css(e,"borderLeftWidth",!0))}return{top:t.top-i.top-k.css(r,"marginTop",!0),left:t.left-i.left-k.css(r,"marginLeft",!0)}}},offsetParent:function(){return this.map(function(){for(var e=this.offsetParent;e&&"static"===k.css(e,"position");)e=e.offsetParent;return e||ie})}}),k.each({scrollLeft:"pageXOffset",scrollTop:"pageYOffset"},function(t,i){var o="pageYOffset"===i;k.fn[t]=function(e){return _(this,function(e,t,n){var r;if(x(e)?r=e:9===e.nodeType&&(r=e.defaultView),void 0===n)return r?r[i]:e[t];r?r.scrollTo(o?r.pageXOffset:n,o?n:r.pageYOffset):e[t]=n},t,e,arguments.length)}}),k.each(["top","left"],function(e,n){k.cssHooks[n]=ze(y.pixelPosition,function(e,t){if(t)return t=_e(e,n),$e.test(t)?k(e).position()[n]+"px":t})}),k.each({Height:"height",Width:"width"},function(a,s){k.each({padding:"inner"+a,content:s,"":"outer"+a},function(r,o){k.fn[o]=function(e,t){var n=arguments.length&&(r||"boolean"!=typeof e),i=r||(!0===e||!0===t?"margin":"border");return _(this,function(e,t,n){var r;return x(e)?0===o.indexOf("outer")?e["inner"+a]:e.document.documentElement["client"+a]:9===e.nodeType?(r=e.documentElement,Math.max(e.body["scroll"+a],r["scroll"+a],e.body["offset"+a],r["offset"+a],r["client"+a])):void 0===n?k.css(e,t,i):k.style(e,t,n,i)},s,n?e:void 0,n)}})}),k.each("blur focus focusin focusout resize scroll click dblclick mousedown mouseup mousemove mouseover mouseout mouseenter mouseleave change select submit keydown keypress keyup contextmenu".split(" "),function(e,n){k.fn[n]=function(e,t){return 0<arguments.length?this.on(n,null,e,t):this.trigger(n)}}),k.fn.extend({hover:function(e,t){return this.mouseenter(e).mouseleave(t||e)}}),k.fn.extend({bind:function(e,t,n){return this.on(e,null,t,n)},unbind:function(e,t){return this.off(e,null,t)},delegate:function(e,t,n,r){return this.on(t,e,n,r)},undelegate:function(e,t,n){return 1===arguments.length?this.off(e,"**"):this.off(t,e||"**",n)}}),k.proxy=function(e,t){var n,r,i;if("string"==typeof t&&(n=e[t],t=e,e=n),m(e))return r=s.call(arguments,2),(i=function(){return e.apply(t||this,r.concat(s.call(arguments)))}).guid=e.guid=e.guid||k.guid++,i},k.holdReady=function(e){e?k.readyWait++:k.ready(!0)},k.isArray=Array.isArray,k.parseJSON=JSON.parse,k.nodeName=A,k.isFunction=m,k.isWindow=x,k.camelCase=V,k.type=w,k.now=Date.now,k.isNumeric=function(e){var t=k.type(e);return("number"===t||"string"===t)&&!isNaN(e-parseFloat(e))},"function"==typeof define&&define.amd&&define("jquery",[],function(){return k});var Qt=C.jQuery,Jt=C.$;return k.noConflict=function(e){return C.$===k&&(C.$=Jt),e&&C.jQuery===k&&(C.jQuery=Qt),k},e||(C.jQuery=C.$=k),k}),function(){function f(){}var n="object"==typeof self&&self.self===self&&self||"object"==typeof global&&global.global===global&&global||this||{},r=n._,e=Array.prototype,o=Object.prototype,s="undefined"!=typeof Symbol?Symbol.prototype:null,u=e.push,c=e.slice,p=o.toString,i=o.hasOwnProperty,t=Array.isArray,a=Object.keys,l=Object.create,h=function(n){return n instanceof h?n:this instanceof h?void(this._wrapped=n):new h(n)};"undefined"==typeof exports||exports.nodeType?n._=h:("undefined"!=typeof module&&!module.nodeType&&module.exports&&(exports=module.exports=h),exports._=h),h.VERSION="1.9.1";function y(u,i,n){if(void 0===i)return u;switch(null==n?3:n){case 1:return function(n){return u.call(i,n)};case 3:return function(n,r,t){return u.call(i,n,r,t)};case 4:return function(n,r,t,e){return u.call(i,n,r,t,e)}}return function(){return u.apply(i,arguments)}}function d(n,r,t){return h.iteratee!==v?h.iteratee(n,r):null==n?h.identity:h.isFunction(n)?y(n,r,t):h.isObject(n)&&!h.isArray(n)?h.matcher(n):h.property(n)}var v;h.iteratee=v=function(n,r){return d(n,r,1/0)};function g(u,i){return i=null==i?u.length-1:+i,function(){for(var n=Math.max(arguments.length-i,0),r=Array(n),t=0;t<n;t++)r[t]=arguments[t+i];switch(i){case 0:return u.call(this,r);case 1:return u.call(this,arguments[0],r);case 2:return u.call(this,arguments[0],arguments[1],r)}var e=Array(i+1);for(t=0;t<i;t++)e[t]=arguments[t];return e[i]=r,u.apply(this,e)}}function m(n){if(!h.isObject(n))return{};if(l)return l(n);f.prototype=n;var r=new f;return f.prototype=null,r}function b(r){return function(n){return null==n?void 0:n[r]}}function j(n,r){return null!=n&&i.call(n,r)}function x(n,r){for(var t=r.length,e=0;e<t;e++){if(null==n)return;n=n[r[e]]}return t?n:void 0}function w(n){var r=A(n);return"number"==typeof r&&0<=r&&r<=_}var _=Math.pow(2,53)-1,A=b("length");h.each=h.forEach=function(n,r,t){var e,u;if(r=y(r,t),w(n))for(e=0,u=n.length;e<u;e++)r(n[e],e,n);else{var i=h.keys(n);for(e=0,u=i.length;e<u;e++)r(n[i[e]],i[e],n)}return n},h.map=h.collect=function(n,r,t){r=d(r,t);for(var e=!w(n)&&h.keys(n),u=(e||n).length,i=Array(u),o=0;o<u;o++){var a=e?e[o]:o;i[o]=r(n[a],a,n)}return i};function O(c){return function(n,r,t,e){var u=3<=arguments.length;return function(n,r,t,e){var u=!w(n)&&h.keys(n),i=(u||n).length,o=0<c?0:i-1;for(e||(t=n[u?u[o]:o],o+=c);0<=o&&o<i;o+=c){var a=u?u[o]:o;t=r(t,n[a],a,n)}return t}(n,y(r,e,4),t,u)}}h.reduce=h.foldl=h.inject=O(1),h.reduceRight=h.foldr=O(-1),h.find=h.detect=function(n,r,t){var e=(w(n)?h.findIndex:h.findKey)(n,r,t);if(void 0!==e&&-1!==e)return n[e]},h.filter=h.select=function(n,e,r){var u=[];return e=d(e,r),h.each(n,function(n,r,t){e(n,r,t)&&u.push(n)}),u},h.reject=function(n,r,t){return h.filter(n,h.negate(d(r)),t)},h.every=h.all=function(n,r,t){r=d(r,t);for(var e=!w(n)&&h.keys(n),u=(e||n).length,i=0;i<u;i++){var o=e?e[i]:i;if(!r(n[o],o,n))return!1}return!0},h.some=h.any=function(n,r,t){r=d(r,t);for(var e=!w(n)&&h.keys(n),u=(e||n).length,i=0;i<u;i++){var o=e?e[i]:i;if(r(n[o],o,n))return!0}return!1},h.contains=h.includes=h.include=function(n,r,t,e){return w(n)||(n=h.values(n)),"number"==typeof t&&!e||(t=0),0<=h.indexOf(n,r,t)},h.invoke=g(function(n,t,e){var u,i;return h.isFunction(t)?i=t:h.isArray(t)&&(u=t.slice(0,-1),t=t[t.length-1]),h.map(n,function(n){var r=i;if(!r){if(u&&u.length&&(n=x(n,u)),null==n)return;r=n[t]}return null==r?r:r.apply(n,e)})}),h.pluck=function(n,r){return h.map(n,h.property(r))},h.where=function(n,r){return h.filter(n,h.matcher(r))},h.findWhere=function(n,r){return h.find(n,h.matcher(r))},h.max=function(n,e,r){var t,u,i=-1/0,o=-1/0;if(null==e||"number"==typeof e&&"object"!=typeof n[0]&&null!=n)for(var a=0,c=(n=w(n)?n:h.values(n)).length;a<c;a++)null!=(t=n[a])&&i<t&&(i=t);else e=d(e,r),h.each(n,function(n,r,t){u=e(n,r,t),(o<u||u===-1/0&&i===-1/0)&&(i=n,o=u)});return i},h.min=function(n,e,r){var t,u,i=1/0,o=1/0;if(null==e||"number"==typeof e&&"object"!=typeof n[0]&&null!=n)for(var a=0,c=(n=w(n)?n:h.values(n)).length;a<c;a++)null!=(t=n[a])&&t<i&&(i=t);else e=d(e,r),h.each(n,function(n,r,t){((u=e(n,r,t))<o||u===1/0&&i===1/0)&&(i=n,o=u)});return i},h.shuffle=function(n){return h.sample(n,1/0)},h.sample=function(n,r,t){if(null==r||t)return w(n)||(n=h.values(n)),n[h.random(n.length-1)];var e=w(n)?h.clone(n):h.values(n),u=A(e);r=Math.max(Math.min(r,u),0);for(var i=u-1,o=0;o<r;o++){var a=h.random(o,i),c=e[o];e[o]=e[a],e[a]=c}return e.slice(0,r)},h.sortBy=function(n,e,r){var u=0;return e=d(e,r),h.pluck(h.map(n,function(n,r,t){return{value:n,index:u++,criteria:e(n,r,t)}}).sort(function(n,r){var t=n.criteria,e=r.criteria;if(t!==e){if(e<t||void 0===t)return 1;if(t<e||void 0===e)return-1}return n.index-r.index}),"value")};function k(o,r){return function(e,u,n){var i=r?[[],[]]:{};return u=d(u,n),h.each(e,function(n,r){var t=u(n,r,e);o(i,n,t)}),i}}h.groupBy=k(function(n,r,t){j(n,t)?n[t].push(r):n[t]=[r]}),h.indexBy=k(function(n,r,t){n[t]=r}),h.countBy=k(function(n,r,t){j(n,t)?n[t]++:n[t]=1});var S=/[^\ud800-\udfff]|[\ud800-\udbff][\udc00-\udfff]|[\ud800-\udfff]/g;h.toArray=function(n){return n?h.isArray(n)?c.call(n):h.isString(n)?n.match(S):w(n)?h.map(n,h.identity):h.values(n):[]},h.size=function(n){return null==n?0:w(n)?n.length:h.keys(n).length},h.partition=k(function(n,r,t){n[t?0:1].push(r)},!0),h.first=h.head=h.take=function(n,r,t){return null==n||n.length<1?null==r?void 0:[]:null==r||t?n[0]:h.initial(n,n.length-r)},h.initial=function(n,r,t){return c.call(n,0,Math.max(0,n.length-(null==r||t?1:r)))},h.last=function(n,r,t){return null==n||n.length<1?null==r?void 0:[]:null==r||t?n[n.length-1]:h.rest(n,Math.max(0,n.length-r))},h.rest=h.tail=h.drop=function(n,r,t){return c.call(n,null==r||t?1:r)},h.compact=function(n){return h.filter(n,Boolean)};var M=function(n,r,t,e){for(var u=(e=e||[]).length,i=0,o=A(n);i<o;i++){var a=n[i];if(w(a)&&(h.isArray(a)||h.isArguments(a)))if(r)for(var c=0,l=a.length;c<l;)e[u++]=a[c++];else M(a,r,t,e),u=e.length;else t||(e[u++]=a)}return e};h.flatten=function(n,r){return M(n,r,!1)},h.without=g(function(n,r){return h.difference(n,r)}),h.uniq=h.unique=function(n,r,t,e){h.isBoolean(r)||(e=t,t=r,r=!1),null!=t&&(t=d(t,e));for(var u=[],i=[],o=0,a=A(n);o<a;o++){var c=n[o],l=t?t(c,o,n):c;r&&!t?(o&&i===l||u.push(c),i=l):t?h.contains(i,l)||(i.push(l),u.push(c)):h.contains(u,c)||u.push(c)}return u},h.union=g(function(n){return h.uniq(M(n,!0,!0))}),h.intersection=function(n){for(var r=[],t=arguments.length,e=0,u=A(n);e<u;e++){var i=n[e];if(!h.contains(r,i)){var o;for(o=1;o<t&&h.contains(arguments[o],i);o++);o===t&&r.push(i)}}return r},h.difference=g(function(n,r){return r=M(r,!0,!0),h.filter(n,function(n){return!h.contains(r,n)})}),h.unzip=function(n){for(var r=n&&h.max(n,A).length||0,t=Array(r),e=0;e<r;e++)t[e]=h.pluck(n,e);return t},h.zip=g(h.unzip),h.object=function(n,r){for(var t={},e=0,u=A(n);e<u;e++)r?t[n[e]]=r[e]:t[n[e][0]]=n[e][1];return t};function F(i){return function(n,r,t){r=d(r,t);for(var e=A(n),u=0<i?0:e-1;0<=u&&u<e;u+=i)if(r(n[u],u,n))return u;return-1}}h.findIndex=F(1),h.findLastIndex=F(-1),h.sortedIndex=function(n,r,t,e){for(var u=(t=d(t,e,1))(r),i=0,o=A(n);i<o;){var a=Math.floor((i+o)/2);t(n[a])<u?i=a+1:o=a}return i};function E(i,o,a){return function(n,r,t){var e=0,u=A(n);if("number"==typeof t)0<i?e=0<=t?t:Math.max(t+u,e):u=0<=t?Math.min(t+1,u):t+u+1;else if(a&&t&&u)return n[t=a(n,r)]===r?t:-1;if(r!=r)return 0<=(t=o(c.call(n,e,u),h.isNaN))?t+e:-1;for(t=0<i?e:u-1;0<=t&&t<u;t+=i)if(n[t]===r)return t;return-1}}h.indexOf=E(1,h.findIndex,h.sortedIndex),h.lastIndexOf=E(-1,h.findLastIndex),h.range=function(n,r,t){null==r&&(r=n||0,n=0),t||(t=r<n?-1:1);for(var e=Math.max(Math.ceil((r-n)/t),0),u=Array(e),i=0;i<e;i++,n+=t)u[i]=n;return u},h.chunk=function(n,r){if(null==r||r<1)return[];for(var t=[],e=0,u=n.length;e<u;)t.push(c.call(n,e,e+=r));return t};function N(n,r,t,e,u){if(!(e instanceof r))return n.apply(t,u);var i=m(n.prototype),o=n.apply(i,u);return h.isObject(o)?o:i}h.bind=g(function(r,t,e){if(!h.isFunction(r))throw new TypeError("Bind must be called on a function");var u=g(function(n){return N(r,u,t,this,e.concat(n))});return u}),h.partial=g(function(u,i){var o=h.partial.placeholder,a=function(){for(var n=0,r=i.length,t=Array(r),e=0;e<r;e++)t[e]=i[e]===o?arguments[n++]:i[e];for(;n<arguments.length;)t.push(arguments[n++]);return N(u,a,this,this,t)};return a}),(h.partial.placeholder=h).bindAll=g(function(n,r){var t=(r=M(r,!1,!1)).length;if(t<1)throw new Error("bindAll must be passed function names");for(;t--;){var e=r[t];n[e]=h.bind(n[e],n)}}),h.memoize=function(e,u){var i=function(n){var r=i.cache,t=""+(u?u.apply(this,arguments):n);return j(r,t)||(r[t]=e.apply(this,arguments)),r[t]};return i.cache={},i},h.delay=g(function(n,r,t){return setTimeout(function(){return n.apply(null,t)},r)}),h.defer=h.partial(h.delay,h,1),h.throttle=function(t,e,u){var i,o,a,c,l=0;u||(u={});function f(){l=!1===u.leading?0:h.now(),i=null,c=t.apply(o,a),i||(o=a=null)}var n=function(){var n=h.now();l||!1!==u.leading||(l=n);var r=e-(n-l);return o=this,a=arguments,r<=0||e<r?(i&&(clearTimeout(i),i=null),l=n,c=t.apply(o,a),i||(o=a=null)):i||!1===u.trailing||(i=setTimeout(f,r)),c};return n.cancel=function(){clearTimeout(i),l=0,i=o=a=null},n},h.debounce=function(t,e,u){function a(n,r){i=null,r&&(o=t.apply(n,r))}var i,o,n=g(function(n){if(i&&clearTimeout(i),u){var r=!i;i=setTimeout(a,e),r&&(o=t.apply(this,n))}else i=h.delay(a,e,this,n);return o});return n.cancel=function(){clearTimeout(i),i=null},n},h.wrap=function(n,r){return h.partial(r,n)},h.negate=function(n){return function(){return!n.apply(this,arguments)}},h.compose=function(){var t=arguments,e=t.length-1;return function(){for(var n=e,r=t[e].apply(this,arguments);n--;)r=t[n].call(this,r);return r}},h.after=function(n,r){return function(){if(--n<1)return r.apply(this,arguments)}},h.before=function(n,r){var t;return function(){return 0<--n&&(t=r.apply(this,arguments)),n<=1&&(r=null),t}},h.once=h.partial(h.before,2),h.restArguments=g;function B(n,r){var t=T.length,e=n.constructor,u=h.isFunction(e)&&e.prototype||o,i="constructor";for(j(n,i)&&!h.contains(r,i)&&r.push(i);t--;)(i=T[t])in n&&n[i]!==u[i]&&!h.contains(r,i)&&r.push(i)}var I=!{toString:null}.propertyIsEnumerable("toString"),T=["valueOf","isPrototypeOf","toString","propertyIsEnumerable","hasOwnProperty","toLocaleString"];h.keys=function(n){if(!h.isObject(n))return[];if(a)return a(n);var r=[];for(var t in n)j(n,t)&&r.push(t);return I&&B(n,r),r},h.allKeys=function(n){if(!h.isObject(n))return[];var r=[];for(var t in n)r.push(t);return I&&B(n,r),r},h.values=function(n){for(var r=h.keys(n),t=r.length,e=Array(t),u=0;u<t;u++)e[u]=n[r[u]];return e},h.mapObject=function(n,r,t){r=d(r,t);for(var e=h.keys(n),u=e.length,i={},o=0;o<u;o++){var a=e[o];i[a]=r(n[a],a,n)}return i},h.pairs=function(n){for(var r=h.keys(n),t=r.length,e=Array(t),u=0;u<t;u++)e[u]=[r[u],n[r[u]]];return e},h.invert=function(n){for(var r={},t=h.keys(n),e=0,u=t.length;e<u;e++)r[n[t[e]]]=t[e];return r},h.functions=h.methods=function(n){var r=[];for(var t in n)h.isFunction(n[t])&&r.push(t);return r.sort()};function R(c,l){return function(n){var r=arguments.length;if(l&&(n=Object(n)),r<2||null==n)return n;for(var t=1;t<r;t++)for(var e=arguments[t],u=c(e),i=u.length,o=0;o<i;o++){var a=u[o];l&&void 0!==n[a]||(n[a]=e[a])}return n}}h.extend=R(h.allKeys),h.extendOwn=h.assign=R(h.keys),h.findKey=function(n,r,t){r=d(r,t);for(var e,u=h.keys(n),i=0,o=u.length;i<o;i++)if(r(n[e=u[i]],e,n))return e};function z(n,r,t){return r in t}var q,K;h.pick=g(function(n,r){var t={},e=r[0];if(null==n)return t;h.isFunction(e)?(1<r.length&&(e=y(e,r[1])),r=h.allKeys(n)):(e=z,r=M(r,!1,!1),n=Object(n));for(var u=0,i=r.length;u<i;u++){var o=r[u],a=n[o];e(a,o,n)&&(t[o]=a)}return t}),h.omit=g(function(n,t){var r,e=t[0];return h.isFunction(e)?(e=h.negate(e),1<t.length&&(r=t[1])):(t=h.map(M(t,!1,!1),String),e=function(n,r){return!h.contains(t,r)}),h.pick(n,e,r)}),h.defaults=R(h.allKeys,!0),h.create=function(n,r){var t=m(n);return r&&h.extendOwn(t,r),t},h.clone=function(n){return h.isObject(n)?h.isArray(n)?n.slice():h.extend({},n):n},h.tap=function(n,r){return r(n),n},h.isMatch=function(n,r){var t=h.keys(r),e=t.length;if(null==n)return!e;for(var u=Object(n),i=0;i<e;i++){var o=t[i];if(r[o]!==u[o]||!(o in u))return!1}return!0},q=function(n,r,t,e){if(n===r)return 0!==n||1/n==1/r;if(null==n||null==r)return!1;if(n!=n)return r!=r;var u=typeof n;return("function"==u||"object"==u||"object"==typeof r)&&K(n,r,t,e)},K=function(n,r,t,e){n instanceof h&&(n=n._wrapped),r instanceof h&&(r=r._wrapped);var u=p.call(n);if(u!==p.call(r))return!1;switch(u){case"[object RegExp]":case"[object String]":return""+n==""+r;case"[object Number]":return+n!=+n?+r!=+r:0==+n?1/+n==1/r:+n==+r;case"[object Date]":case"[object Boolean]":return+n==+r;case"[object Symbol]":return s.valueOf.call(n)===s.valueOf.call(r)}var i="[object Array]"===u;if(!i){if("object"!=typeof n||"object"!=typeof r)return!1;var o=n.constructor,a=r.constructor;if(o!==a&&!(h.isFunction(o)&&o instanceof o&&h.isFunction(a)&&a instanceof a)&&"constructor"in n&&"constructor"in r)return!1}e=e||[];for(var c=(t=t||[]).length;c--;)if(t[c]===n)return e[c]===r;if(t.push(n),e.push(r),i){if((c=n.length)!==r.length)return!1;for(;c--;)if(!q(n[c],r[c],t,e))return!1}else{var l,f=h.keys(n);if(c=f.length,h.keys(r).length!==c)return!1;for(;c--;)if(l=f[c],!j(r,l)||!q(n[l],r[l],t,e))return!1}return t.pop(),e.pop(),!0},h.isEqual=function(n,r){return q(n,r)},h.isEmpty=function(n){return null==n||(w(n)&&(h.isArray(n)||h.isString(n)||h.isArguments(n))?0===n.length:0===h.keys(n).length)},h.isElement=function(n){return!(!n||1!==n.nodeType)},h.isArray=t||function(n){return"[object Array]"===p.call(n)},h.isObject=function(n){var r=typeof n;return"function"==r||"object"==r&&!!n},h.each(["Arguments","Function","String","Number","Date","RegExp","Error","Symbol","Map","WeakMap","Set","WeakSet"],function(r){h["is"+r]=function(n){return p.call(n)==="[object "+r+"]"}}),h.isArguments(arguments)||(h.isArguments=function(n){return j(n,"callee")});var D=n.document&&n.document.childNodes;"function"!=typeof/./&&"object"!=typeof Int8Array&&"function"!=typeof D&&(h.isFunction=function(n){return"function"==typeof n||!1}),h.isFinite=function(n){return!h.isSymbol(n)&&isFinite(n)&&!isNaN(parseFloat(n))},h.isNaN=function(n){return h.isNumber(n)&&isNaN(n)},h.isBoolean=function(n){return!0===n||!1===n||"[object Boolean]"===p.call(n)},h.isNull=function(n){return null===n},h.isUndefined=function(n){return void 0===n},h.has=function(n,r){if(!h.isArray(r))return j(n,r);for(var t=r.length,e=0;e<t;e++){var u=r[e];if(null==n||!i.call(n,u))return!1;n=n[u]}return!!t},h.noConflict=function(){return n._=r,this},h.identity=function(n){return n},h.constant=function(n){return function(){return n}},h.noop=function(){},h.property=function(r){return h.isArray(r)?function(n){return x(n,r)}:b(r)},h.propertyOf=function(r){return null==r?function(){}:function(n){return h.isArray(n)?x(r,n):r[n]}},h.matcher=h.matches=function(r){return r=h.extendOwn({},r),function(n){return h.isMatch(n,r)}},h.times=function(n,r,t){var e=Array(Math.max(0,n));r=y(r,t,1);for(var u=0;u<n;u++)e[u]=r(u);return e},h.random=function(n,r){return null==r&&(r=n,n=0),n+Math.floor(Math.random()*(r-n+1))},h.now=Date.now||function(){return(new Date).getTime()};function W(r){function t(n){return r[n]}var n="(?:"+h.keys(r).join("|")+")",e=RegExp(n),u=RegExp(n,"g");return function(n){return n=null==n?"":""+n,e.test(n)?n.replace(u,t):n}}var L={"&":"&amp;","<":"&lt;",">":"&gt;",'"':"&quot;","'":"&#x27;","`":"&#x60;"},P=h.invert(L);h.escape=W(L),h.unescape=W(P),h.result=function(n,r,t){h.isArray(r)||(r=[r]);var e=r.length;if(!e)return h.isFunction(t)?t.call(n):t;for(var u=0;u<e;u++){var i=null==n?void 0:n[r[u]];void 0===i&&(i=t,u=e),n=h.isFunction(i)?i.call(n):i}return n};var C=0;h.uniqueId=function(n){var r=++C+"";return n?n+r:r},h.templateSettings={evaluate:/<%([\s\S]+?)%>/g,interpolate:/<%=([\s\S]+?)%>/g,escape:/<%-([\s\S]+?)%>/g};function $(n){return"\\"+U[n]}var J=/(.)^/,U={"'":"'","\\":"\\","\r":"r","\n":"n","\u2028":"u2028","\u2029":"u2029"},V=/\\|'|\r|\n|\u2028|\u2029/g;h.template=function(i,n,r){!n&&r&&(n=r),n=h.defaults({},n,h.templateSettings);var t,e=RegExp([(n.escape||J).source,(n.interpolate||J).source,(n.evaluate||J).source].join("|")+"|$","g"),o=0,a="__p+='";i.replace(e,function(n,r,t,e,u){return a+=i.slice(o,u).replace(V,$),o=u+n.length,r?a+="'+\n((__t=("+r+"))==null?'':_.escape(__t))+\n'":t?a+="'+\n((__t=("+t+"))==null?'':__t)+\n'":e&&(a+="';\n"+e+"\n__p+='"),n}),a+="';\n",n.variable||(a="with(obj||{}){\n"+a+"}\n"),a="var __t,__p='',__j=Array.prototype.join,print=function(){__p+=__j.call(arguments,'');};\n"+a+"return __p;\n";try{t=new Function(n.variable||"obj","_",a)}catch(n){throw n.source=a,n}function u(n){return t.call(this,n,h)}var c=n.variable||"obj";return u.source="function("+c+"){\n"+a+"}",u},h.chain=function(n){var r=h(n);return r._chain=!0,r};function G(n,r){return n._chain?h(r).chain():r}h.mixin=function(t){return h.each(h.functions(t),function(n){var r=h[n]=t[n];h.prototype[n]=function(){var n=[this._wrapped];return u.apply(n,arguments),G(this,r.apply(h,n))}}),h},h.mixin(h),h.each(["pop","push","reverse","shift","sort","splice","unshift"],function(r){var t=e[r];h.prototype[r]=function(){var n=this._wrapped;return t.apply(n,arguments),"shift"!==r&&"splice"!==r||0!==n.length||delete n[0],G(this,n)}}),h.each(["concat","join","slice"],function(n){var r=e[n];h.prototype[n]=function(){return G(this,r.apply(this._wrapped,arguments))}}),h.prototype.value=function(){return this._wrapped},h.prototype.valueOf=h.prototype.toJSON=h.prototype.value,h.prototype.toString=function(){return String(this._wrapped)},"function"==typeof define&&define.amd&&define("underscore",[],function(){return h})}(),function(t){var e="object"==typeof self&&self.self===self&&self||"object"==typeof global&&global.global===global&&global;if("function"==typeof define&&define.amd)define(["underscore","jquery","exports"],function(i,n,r){e.Backbone=t(e,r,i,n)});else if("undefined"!=typeof exports){var n,i=require("underscore");try{n=require("jquery")}catch(r){}t(e,exports,i,n)}else e.Backbone=t(e,{},e._,e.jQuery||e.Zepto||e.ender||e.$)}(function(t,e,i,n){var r=t.Backbone,s=Array.prototype.slice;e.VERSION="1.4.0",e.$=n,e.noConflict=function(){return t.Backbone=r,this},e.emulateHTTP=!1,e.emulateJSON=!1;var h,a=e.Events={},o=/\s+/,u=function(t,e,n,r,s){var h,a=0;if(n&&"object"==typeof n){void 0!==r&&"context"in s&&void 0===s.context&&(s.context=r);for(h=i.keys(n);a<h.length;a++)e=u(t,e,h[a],n[h[a]],s)}else if(n&&o.test(n))for(h=n.split(o);a<h.length;a++)e=t(e,h[a],r,s);else e=t(e,n,r,s);return e};a.on=function(t,e,i){this._events=u(l,this._events||{},t,e,{context:i,ctx:this,listening:h}),h&&(((this._listeners||(this._listeners={}))[h.id]=h).interop=!1);return this},a.listenTo=function(t,e,n){if(!t)return this;var r=t._listenId||(t._listenId=i.uniqueId("l")),s=this._listeningTo||(this._listeningTo={}),a=h=s[r];a||(this._listenId||(this._listenId=i.uniqueId("l")),a=h=s[r]=new g(this,t));var o=c(t,e,n,this);if(h=void 0,o)throw o;return a.interop&&a.on(e,n),this};var l=function(t,e,i,n){if(i){var r=t[e]||(t[e]=[]),s=n.context,a=n.ctx,o=n.listening;o&&o.count++,r.push({callback:i,context:s,ctx:s||a,listening:o})}return t},c=function(t,e,i,n){try{t.on(e,i,n)}catch(r){return r}};a.off=function(t,e,i){return this._events&&(this._events=u(f,this._events,t,e,{context:i,listeners:this._listeners})),this},a.stopListening=function(t,e,n){var r=this._listeningTo;if(!r)return this;for(var s=t?[t._listenId]:i.keys(r),a=0;a<s.length;a++){var o=r[s[a]];if(!o)break;o.obj.off(e,n,this),o.interop&&o.off(e,n)}return i.isEmpty(r)&&(this._listeningTo=void 0),this};var f=function(t,e,n,r){if(t){var h,s=r.context,a=r.listeners,o=0;if(e||s||n){for(h=e?[e]:i.keys(t);o<h.length;o++){var u=t[e=h[o]];if(!u)break;for(var l=[],c=0;c<u.length;c++){var f=u[c];if(n&&n!==f.callback&&n!==f.callback._callback||s&&s!==f.context)l.push(f);else{var d=f.listening;d&&d.off(e,n)}}l.length?t[e]=l:delete t[e]}return t}for(h=i.keys(a);o<h.length;o++)a[h[o]].cleanup()}};a.once=function(t,e,i){var n=u(d,{},t,e,this.off.bind(this));return"string"==typeof t&&null==i&&(e=void 0),this.on(n,e,i)},a.listenToOnce=function(t,e,i){var n=u(d,{},e,i,this.stopListening.bind(this,t));return this.listenTo(t,n)};var d=function(t,e,n,r){if(n){var s=t[e]=i.once(function(){r(e,s),n.apply(this,arguments)});s._callback=n}return t};a.trigger=function(t){if(!this._events)return this;for(var e=Math.max(0,arguments.length-1),i=Array(e),n=0;n<e;n++)i[n]=arguments[n+1];return u(v,this._events,t,void 0,i),this};var v=function(t,e,i,n){if(t){var r=t[e],s=t.all;r&&s&&(s=s.slice()),r&&p(r,n),s&&p(s,[e].concat(n))}return t},p=function(t,e){var i,n=-1,r=t.length,s=e[0],a=e[1],o=e[2];switch(e.length){case 0:for(;++n<r;)(i=t[n]).callback.call(i.ctx);return;case 1:for(;++n<r;)(i=t[n]).callback.call(i.ctx,s);return;case 2:for(;++n<r;)(i=t[n]).callback.call(i.ctx,s,a);return;case 3:for(;++n<r;)(i=t[n]).callback.call(i.ctx,s,a,o);return;default:for(;++n<r;)(i=t[n]).callback.apply(i.ctx,e);return}},g=function(t,e){this.id=t._listenId,this.listener=t,this.obj=e,this.interop=!0,this.count=0,this._events=void 0};g.prototype.on=a.on,g.prototype.off=function(t,e){(this.interop?(this._events=u(f,this._events,t,e,{context:void 0,listeners:void 0}),this._events):(this.count--,0!==this.count))||this.cleanup()},g.prototype.cleanup=function(){delete this.listener._listeningTo[this.obj._listenId],this.interop||delete this.obj._listeners[this.id]},a.bind=a.on,a.unbind=a.off,i.extend(e,a);var m=e.Model=function(t,e){var n=t||{};e||(e={}),this.preinitialize.apply(this,arguments),this.cid=i.uniqueId(this.cidPrefix),this.attributes={},e.collection&&(this.collection=e.collection),e.parse&&(n=this.parse(n,e)||{});var r=i.result(this,"defaults");n=i.defaults(i.extend({},r,n),r),this.set(n,e),this.changed={},this.initialize.apply(this,arguments)};i.extend(m.prototype,a,{changed:null,validationError:null,idAttribute:"id",cidPrefix:"c",preinitialize:function(){},initialize:function(){},toJSON:function(t){return i.clone(this.attributes)},sync:function(){return e.sync.apply(this,arguments)},get:function(t){return this.attributes[t]},escape:function(t){return i.escape(this.get(t))},has:function(t){return null!=this.get(t)},matches:function(t){return!!i.iteratee(t,this)(this.attributes)},set:function(t,e,n){if(null==t)return this;var r;if("object"==typeof t?(r=t,n=e):(r={})[t]=e,n||(n={}),!this._validate(r,n))return!1;var s=n.unset,a=n.silent,o=[],h=this._changing;this._changing=!0,h||(this._previousAttributes=i.clone(this.attributes),this.changed={});var u=this.attributes,l=this.changed,c=this._previousAttributes;for(var f in r)e=r[f],i.isEqual(u[f],e)||o.push(f),i.isEqual(c[f],e)?delete l[f]:l[f]=e,s?delete u[f]:u[f]=e;if(this.idAttribute in r&&(this.id=this.get(this.idAttribute)),!a){o.length&&(this._pending=n);for(var d=0;d<o.length;d++)this.trigger("change:"+o[d],this,u[o[d]],n)}if(h)return this;if(!a)for(;this._pending;)n=this._pending,this._pending=!1,this.trigger("change",this,n);return this._pending=!1,this._changing=!1,this},unset:function(t,e){return this.set(t,void 0,i.extend({},e,{unset:!0}))},clear:function(t){var e={};for(var n in this.attributes)e[n]=void 0;return this.set(e,i.extend({},t,{unset:!0}))},hasChanged:function(t){return null==t?!i.isEmpty(this.changed):i.has(this.changed,t)},changedAttributes:function(t){if(!t)return!!this.hasChanged()&&i.clone(this.changed);var r,e=this._changing?this._previousAttributes:this.attributes,n={};for(var s in t){var a=t[s];i.isEqual(e[s],a)||(n[s]=a,r=!0)}return!!r&&n},previous:function(t){return null!=t&&this._previousAttributes?this._previousAttributes[t]:null},previousAttributes:function(){return i.clone(this._previousAttributes)},fetch:function(t){t=i.extend({parse:!0},t);var e=this,n=t.success;return t.success=function(i){var r=t.parse?e.parse(i,t):i;if(!e.set(r,t))return!1;n&&n.call(t.context,e,i,t),e.trigger("sync",e,i,t)},G(this,t),this.sync("read",this,t)},save:function(t,e,n){var r;null==t||"object"==typeof t?(r=t,n=e):(r={})[t]=e;var s=(n=i.extend({validate:!0,parse:!0},n)).wait;if(r&&!s){if(!this.set(r,n))return!1}else if(!this._validate(r,n))return!1;var a=this,o=n.success,h=this.attributes;n.success=function(t){a.attributes=h;var e=n.parse?a.parse(t,n):t;if(s&&(e=i.extend({},r,e)),e&&!a.set(e,n))return!1;o&&o.call(n.context,a,t,n),a.trigger("sync",a,t,n)},G(this,n),r&&s&&(this.attributes=i.extend({},h,r));var u=this.isNew()?"create":n.patch?"patch":"update";"patch"!=u||n.attrs||(n.attrs=r);var l=this.sync(u,this,n);return this.attributes=h,l},destroy:function(t){t=t?i.clone(t):{};function s(){e.stopListening(),e.trigger("destroy",e,e.collection,t)}var e=this,n=t.success,r=t.wait,a=!(t.success=function(i){r&&s(),n&&n.call(t.context,e,i,t),e.isNew()||e.trigger("sync",e,i,t)});return this.isNew()?i.defer(t.success):(G(this,t),a=this.sync("delete",this,t)),r||s(),a},url:function(){var t=i.result(this,"urlRoot")||i.result(this.collection,"url")||V();if(this.isNew())return t;var e=this.get(this.idAttribute);return t.replace(/[^\/]$/,"$&/")+encodeURIComponent(e)},parse:function(t,e){return t},clone:function(){return new this.constructor(this.attributes)},isNew:function(){return!this.has(this.idAttribute)},isValid:function(t){return this._validate({},i.extend({},t,{validate:!0}))},_validate:function(t,e){if(!e.validate||!this.validate)return!0;t=i.extend({},this.attributes,t);var n=this.validationError=this.validate(t,e)||null;return!n||(this.trigger("invalid",this,n,i.extend(e,{validationError:n})),!1)}});function x(t,e,i){i=Math.min(Math.max(i,0),t.length);var s,n=Array(t.length-i),r=e.length;for(s=0;s<n.length;s++)n[s]=t[s+i];for(s=0;s<r;s++)t[s+i]=e[s];for(s=0;s<n.length;s++)t[s+r+i]=n[s]}var _=e.Collection=function(t,e){e||(e={}),this.preinitialize.apply(this,arguments),e.model&&(this.model=e.model),void 0!==e.comparator&&(this.comparator=e.comparator),this._reset(),this.initialize.apply(this,arguments),t&&this.reset(t,i.extend({silent:!0},e))},y={add:!0,remove:!0,merge:!0},b={add:!0,remove:!1};i.extend(_.prototype,a,{model:m,preinitialize:function(){},initialize:function(){},toJSON:function(t){return this.map(function(e){return e.toJSON(t)})},sync:function(){return e.sync.apply(this,arguments)},add:function(t,e){return this.set(t,i.extend({merge:!1},e,b))},remove:function(t,e){e=i.extend({},e);var n=!i.isArray(t);t=n?[t]:t.slice();var r=this._removeModels(t,e);return!e.silent&&r.length&&(e.changes={added:[],merged:[],removed:r},this.trigger("update",this,e)),n?r[0]:r},set:function(t,e){if(null!=t){(e=i.extend({},y,e)).parse&&!this._isModel(t)&&(t=this.parse(t,e)||[]);var n=!i.isArray(t);t=n?[t]:t.slice();var r=e.at;null!=r&&(r=+r),r>this.length&&(r=this.length),r<0&&(r+=this.length+1);var g,m,s=[],a=[],o=[],h=[],u={},l=e.add,c=e.merge,f=e.remove,d=!1,v=this.comparator&&null==r&&!1!==e.sort,p=i.isString(this.comparator)?this.comparator:null;for(m=0;m<t.length;m++){g=t[m];var _=this.get(g);if(_){if(c&&g!==_){var b=this._isModel(g)?g.attributes:g;e.parse&&(b=_.parse(b,e)),_.set(b,e),o.push(_),v&&!d&&(d=_.hasChanged(p))}u[_.cid]||(u[_.cid]=!0,s.push(_)),t[m]=_}else l&&(g=t[m]=this._prepareModel(g,e))&&(a.push(g),this._addReference(g,e),u[g.cid]=!0,s.push(g))}if(f){for(m=0;m<this.length;m++)u[(g=this.models[m]).cid]||h.push(g);h.length&&this._removeModels(h,e)}var w=!1,E=!v&&l&&f;if(s.length&&E?(w=this.length!==s.length||i.some(this.models,function(t,e){return t!==s[e]}),this.models.length=0,x(this.models,s,0),this.length=this.models.length):a.length&&(v&&(d=!0),x(this.models,a,null==r?this.length:r),this.length=this.models.length),d&&this.sort({silent:!0}),!e.silent){for(m=0;m<a.length;m++)null!=r&&(e.index=r+m),(g=a[m]).trigger("add",g,this,e);(d||w)&&this.trigger("sort",this,e),(a.length||h.length||o.length)&&(e.changes={added:a,removed:h,merged:o},this.trigger("update",this,e))}return n?t[0]:t}},reset:function(t,e){e=e?i.clone(e):{};for(var n=0;n<this.models.length;n++)this._removeReference(this.models[n],e);return e.previousModels=this.models,this._reset(),t=this.add(t,i.extend({silent:!0},e)),e.silent||this.trigger("reset",this,e),t},push:function(t,e){return this.add(t,i.extend({at:this.length},e))},pop:function(t){var e=this.at(this.length-1);return this.remove(e,t)},unshift:function(t,e){return this.add(t,i.extend({at:0},e))},shift:function(t){var e=this.at(0);return this.remove(e,t)},slice:function(){return s.apply(this.models,arguments)},get:function(t){if(null!=t)return this._byId[t]||this._byId[this.modelId(this._isModel(t)?t.attributes:t)]||t.cid&&this._byId[t.cid]},has:function(t){return null!=this.get(t)},at:function(t){return t<0&&(t+=this.length),this.models[t]},where:function(t,e){return this[e?"find":"filter"](t)},findWhere:function(t){return this.where(t,!0)},sort:function(t){var e=this.comparator;if(!e)throw new Error("Cannot sort a set without a comparator");t||(t={});var n=e.length;return i.isFunction(e)&&(e=e.bind(this)),1===n||i.isString(e)?this.models=this.sortBy(e):this.models.sort(e),t.silent||this.trigger("sort",this,t),this},pluck:function(t){return this.map(t+"")},fetch:function(t){var e=(t=i.extend({parse:!0},t)).success,n=this;return t.success=function(i){var r=t.reset?"reset":"set";n[r](i,t),e&&e.call(t.context,n,i,t),n.trigger("sync",n,i,t)},G(this,t),this.sync("read",this,t)},create:function(t,e){var n=(e=e?i.clone(e):{}).wait;if(!(t=this._prepareModel(t,e)))return!1;n||this.add(t,e);var r=this,s=e.success;return e.success=function(t,e,i){n&&r.add(t,i),s&&s.call(i.context,t,e,i)},t.save(null,e),t},parse:function(t,e){return t},clone:function(){return new this.constructor(this.models,{model:this.model,comparator:this.comparator})},modelId:function(t){return t[this.model.prototype.idAttribute||"id"]},values:function(){return new E(this,k)},keys:function(){return new E(this,I)},entries:function(){return new E(this,S)},_reset:function(){this.length=0,this.models=[],this._byId={}},_prepareModel:function(t,e){if(this._isModel(t))return t.collection||(t.collection=this),t;var n=new(((e=e?i.clone(e):{}).collection=this).model)(t,e);return n.validationError?(this.trigger("invalid",this,n.validationError,e),!1):n},_removeModels:function(t,e){for(var i=[],n=0;n<t.length;n++){var r=this.get(t[n]);if(r){var s=this.indexOf(r);this.models.splice(s,1),this.length--,delete this._byId[r.cid];var a=this.modelId(r.attributes);null!=a&&delete this._byId[a],e.silent||(e.index=s,r.trigger("remove",r,this,e)),i.push(r),this._removeReference(r,e)}}return i},_isModel:function(t){return t instanceof m},_addReference:function(t,e){this._byId[t.cid]=t;var i=this.modelId(t.attributes);null!=i&&(this._byId[i]=t),t.on("all",this._onModelEvent,this)},_removeReference:function(t,e){delete this._byId[t.cid];var i=this.modelId(t.attributes);null!=i&&delete this._byId[i],this===t.collection&&delete t.collection,t.off("all",this._onModelEvent,this)},_onModelEvent:function(t,e,i,n){if(e){if(("add"===t||"remove"===t)&&i!==this)return;if("destroy"===t&&this.remove(e,n),"change"===t){var r=this.modelId(e.previousAttributes()),s=this.modelId(e.attributes);r!==s&&(null!=r&&delete this._byId[r],null!=s&&(this._byId[s]=e))}}this.trigger.apply(this,arguments)}});var w="function"==typeof Symbol&&Symbol.iterator;w&&(_.prototype[w]=_.prototype.values);var E=function(t,e){this._collection=t,this._kind=e,this._index=0},k=1,I=2,S=3;w&&(E.prototype[w]=function(){return this}),E.prototype.next=function(){if(this._collection){if(this._index<this._collection.length){var e,t=this._collection.at(this._index);if(this._index++,this._kind===k)e=t;else{var i=this._collection.modelId(t.attributes);e=this._kind===I?i:[i,t]}return{value:e,done:!1}}this._collection=void 0}return{value:void 0,done:!0}};var T=e.View=function(t){this.cid=i.uniqueId("view"),this.preinitialize.apply(this,arguments),i.extend(this,i.pick(t,H)),this._ensureElement(),this.initialize.apply(this,arguments)},P=/^(\S+)\s*(.*)$/,H=["model","collection","el","id","attributes","className","tagName","events"];i.extend(T.prototype,a,{tagName:"div",$:function(t){return this.$el.find(t)},preinitialize:function(){},initialize:function(){},render:function(){return this},remove:function(){return this._removeElement(),this.stopListening(),this},_removeElement:function(){this.$el.remove()},setElement:function(t){return this.undelegateEvents(),this._setElement(t),this.delegateEvents(),this},_setElement:function(t){this.$el=t instanceof e.$?t:e.$(t),this.el=this.$el[0]},delegateEvents:function(t){if(t||(t=i.result(this,"events")),!t)return this;for(var e in this.undelegateEvents(),t){var n=t[e];if(i.isFunction(n)||(n=this[n]),n){var r=e.match(P);this.delegate(r[1],r[2],n.bind(this))}}return this},delegate:function(t,e,i){return this.$el.on(t+".delegateEvents"+this.cid,e,i),this},undelegateEvents:function(){return this.$el&&this.$el.off(".delegateEvents"+this.cid),this},undelegate:function(t,e,i){return this.$el.off(t+".delegateEvents"+this.cid,e,i),this},_createElement:function(t){return document.createElement(t)},_ensureElement:function(){if(this.el)this.setElement(i.result(this,"el"));else{var t=i.extend({},i.result(this,"attributes"));this.id&&(t.id=i.result(this,"id")),this.className&&(t.class=i.result(this,"className")),this.setElement(this._createElement(i.result(this,"tagName"))),this._setAttributes(t)}},_setAttributes:function(t){this.$el.attr(t)}});function A(t,e,n,r){i.each(n,function(i,n){e[n]&&(t.prototype[n]=function(t,e,i,n){switch(e){case 1:return function(){return t[i](this[n])};case 2:return function(e){return t[i](this[n],e)};case 3:return function(e,r){return t[i](this[n],C(e,this),r)};case 4:return function(e,r,s){return t[i](this[n],C(e,this),r,s)};default:return function(){var e=s.call(arguments);return e.unshift(this[n]),t[i].apply(t,e)}}}(e,i,n,r))})}var C=function(t,e){return i.isFunction(t)?t:i.isObject(t)&&!e._isModel(t)?R(t):i.isString(t)?function(e){return e.get(t)}:t},R=function(t){var e=i.matches(t);return function(t){return e(t.attributes)}};i.each([[_,{forEach:3,each:3,map:3,collect:3,reduce:0,foldl:0,inject:0,reduceRight:0,foldr:0,find:3,detect:3,filter:3,select:3,reject:3,every:3,all:3,some:3,any:3,include:3,includes:3,contains:3,invoke:0,max:3,min:3,toArray:1,size:1,first:3,head:3,take:3,initial:3,rest:3,tail:3,drop:3,last:3,without:0,difference:0,indexOf:3,shuffle:1,lastIndexOf:3,isEmpty:1,chain:1,sample:3,partition:3,groupBy:3,countBy:3,sortBy:3,indexBy:3,findIndex:3,findLastIndex:3},"models"],[m,{keys:1,values:1,pairs:1,invert:1,pick:0,omit:0,chain:1,isEmpty:1},"attributes"]],function(t){var e=t[0],n=t[1],r=t[2];e.mixin=function(t){var n=i.reduce(i.functions(t),function(t,e){return t[e]=0,t},{});A(e,t,n,r)},A(e,i,n,r)}),e.sync=function(t,n,r){var s=j[t];i.defaults(r||(r={}),{emulateHTTP:e.emulateHTTP,emulateJSON:e.emulateJSON});var a={type:s,dataType:"json"};if(r.url||(a.url=i.result(n,"url")||V()),null!=r.data||!n||"create"!==t&&"update"!==t&&"patch"!==t||(a.contentType="application/json",a.data=JSON.stringify(r.attrs||n.toJSON(r))),r.emulateJSON&&(a.contentType="application/x-www-form-urlencoded",a.data=a.data?{model:a.data}:{}),r.emulateHTTP&&("PUT"===s||"DELETE"===s||"PATCH"===s)){a.type="POST",r.emulateJSON&&(a.data._method=s);var o=r.beforeSend;r.beforeSend=function(t){if(t.setRequestHeader("X-HTTP-Method-Override",s),o)return o.apply(this,arguments)}}"GET"===a.type||r.emulateJSON||(a.processData=!1);var h=r.error;r.error=function(t,e,i){r.textStatus=e,r.errorThrown=i,h&&h.call(r.context,t,e,i)};var u=r.xhr=e.ajax(i.extend(a,r));return n.trigger("request",n,u,r),u};var j={create:"POST",update:"PUT",patch:"PATCH",delete:"DELETE",read:"GET"};e.ajax=function(){return e.$.ajax.apply(e.$,arguments)};var O=e.Router=function(t){t||(t={}),this.preinitialize.apply(this,arguments),t.routes&&(this.routes=t.routes),this._bindRoutes(),this.initialize.apply(this,arguments)},U=/\((.*?)\)/g,z=/(\(\?)?:\w+/g,q=/\*\w+/g,F=/[\-{}\[\]+?.,\\\^$|#\s]/g;i.extend(O.prototype,a,{preinitialize:function(){},initialize:function(){},route:function(t,n,r){i.isRegExp(t)||(t=this._routeToRegExp(t)),i.isFunction(n)&&(r=n,n=""),r||(r=this[n]);var s=this;return e.history.route(t,function(i){var a=s._extractParameters(t,i);!1!==s.execute(r,a,n)&&(s.trigger.apply(s,["route:"+n].concat(a)),s.trigger("route",n,a),e.history.trigger("route",s,n,a))}),this},execute:function(t,e,i){t&&t.apply(this,e)},navigate:function(t,i){return e.history.navigate(t,i),this},_bindRoutes:function(){if(this.routes){this.routes=i.result(this,"routes");for(var t,e=i.keys(this.routes);null!=(t=e.pop());)this.route(t,this.routes[t])}},_routeToRegExp:function(t){return t=t.replace(F,"\\$&").replace(U,"(?:$1)?").replace(z,function(t,e){return e?t:"([^/?]+)"}).replace(q,"([^?]*?)"),new RegExp("^"+t+"(?:\\?([\\s\\S]*))?$")},_extractParameters:function(t,e){var n=t.exec(e).slice(1);return i.map(n,function(t,e){return e===n.length-1?t||null:t?decodeURIComponent(t):null})}});var B=e.History=function(){this.handlers=[],this.checkUrl=this.checkUrl.bind(this),"undefined"!=typeof window&&(this.location=window.location,this.history=window.history)},J=/^[#\/]|\s+$/g,L=/^\/+|\/+$/g,W=/#.*$/;B.started=!1,i.extend(B.prototype,a,{interval:50,atRoot:function(){return this.location.pathname.replace(/[^\/]$/,"$&/")===this.root&&!this.getSearch()},matchRoot:function(){return this.decodeFragment(this.location.pathname).slice(0,this.root.length-1)+"/"===this.root},decodeFragment:function(t){return decodeURI(t.replace(/%25/g,"%2525"))},getSearch:function(){var t=this.location.href.replace(/#.*/,"").match(/\?.+/);return t?t[0]:""},getHash:function(t){var e=(t||this).location.href.match(/#(.*)$/);return e?e[1]:""},getPath:function(){var t=this.decodeFragment(this.location.pathname+this.getSearch()).slice(this.root.length-1);return"/"===t.charAt(0)?t.slice(1):t},getFragment:function(t){return null==t&&(t=this._usePushState||!this._wantsHashChange?this.getPath():this.getHash()),t.replace(J,"")},start:function(t){if(B.started)throw new Error("Backbone.history has already been started");if(B.started=!0,this.options=i.extend({root:"/"},this.options,t),this.root=this.options.root,this._wantsHashChange=!1!==this.options.hashChange,this._hasHashChange="onhashchange"in window&&(void 0===document.documentMode||7<document.documentMode),this._useHashChange=this._wantsHashChange&&this._hasHashChange,this._wantsPushState=!!this.options.pushState,this._hasPushState=!(!this.history||!this.history.pushState),this._usePushState=this._wantsPushState&&this._hasPushState,this.fragment=this.getFragment(),this.root=("/"+this.root+"/").replace(L,"/"),this._wantsHashChange&&this._wantsPushState){if(!this._hasPushState&&!this.atRoot()){var e=this.root.slice(0,-1)||"/";return this.location.replace(e+"#"+this.getPath()),!0}this._hasPushState&&this.atRoot()&&this.navigate(this.getHash(),{replace:!0})}if(!this._hasHashChange&&this._wantsHashChange&&!this._usePushState){this.iframe=document.createElement("iframe"),this.iframe.src="javascript:0",this.iframe.style.display="none",this.iframe.tabIndex=-1;var n=document.body,r=n.insertBefore(this.iframe,n.firstChild).contentWindow;r.document.open(),r.document.close(),r.location.hash="#"+this.fragment}var s=window.addEventListener||function(t,e){return attachEvent("on"+t,e)};if(this._usePushState?s("popstate",this.checkUrl,!1):this._useHashChange&&!this.iframe?s("hashchange",this.checkUrl,!1):this._wantsHashChange&&(this._checkUrlInterval=setInterval(this.checkUrl,this.interval)),!this.options.silent)return this.loadUrl()},stop:function(){var t=window.removeEventListener||function(t,e){return detachEvent("on"+t,e)};this._usePushState?t("popstate",this.checkUrl,!1):this._useHashChange&&!this.iframe&&t("hashchange",this.checkUrl,!1),this.iframe&&(document.body.removeChild(this.iframe),this.iframe=null),this._checkUrlInterval&&clearInterval(this._checkUrlInterval),B.started=!1},route:function(t,e){this.handlers.unshift({route:t,callback:e})},checkUrl:function(t){var e=this.getFragment();if(e===this.fragment&&this.iframe&&(e=this.getHash(this.iframe.contentWindow)),e===this.fragment)return!1;this.iframe&&this.navigate(e),this.loadUrl()},loadUrl:function(t){return!!this.matchRoot()&&(t=this.fragment=this.getFragment(t),i.some(this.handlers,function(e){if(e.route.test(t))return e.callback(t),!0}))},navigate:function(t,e){if(!B.started)return!1;e&&!0!==e||(e={trigger:!!e}),t=this.getFragment(t||"");var i=this.root;""!==t&&"?"!==t.charAt(0)||(i=i.slice(0,-1)||"/");var n=i+t;t=t.replace(W,"");var r=this.decodeFragment(t);if(this.fragment!==r){if(this.fragment=r,this._usePushState)this.history[e.replace?"replaceState":"pushState"]({},document.title,n);else{if(!this._wantsHashChange)return this.location.assign(n);if(this._updateHash(this.location,t,e.replace),this.iframe&&t!==this.getHash(this.iframe.contentWindow)){var s=this.iframe.contentWindow;e.replace||(s.document.open(),s.document.close()),this._updateHash(s.location,t,e.replace)}}return e.trigger?this.loadUrl(t):void 0}},_updateHash:function(t,e,i){if(i){var n=t.href.replace(/(javascript:|#).*$/,"");t.replace(n+"#"+e)}else t.hash="#"+e}}),e.history=new B;m.extend=_.extend=O.extend=T.extend=B.extend=function(t,e){var r,n=this;return r=t&&i.has(t,"constructor")?t.constructor:function(){return n.apply(this,arguments)},i.extend(r,n,e),r.prototype=i.create(n.prototype,t),(r.prototype.constructor=r).__super__=n.prototype,r};var V=function(){throw new Error('A "url" property or function must be specified')},G=function(t,e){var i=e.error;e.error=function(n){i&&i.call(e.context,t,n,e),t.trigger("error",t,n,e)}};return e}),function(){var e=function(t){var r=new e.Builder;return r.pipeline.add(e.trimmer,e.stopWordFilter,e.stemmer),r.searchPipeline.add(e.stemmer),t.call(r,r),r.build()};e.version="2.3.6",e.utils={},e.utils.warn=function(e){return function(t){e.console&&console.warn&&console.warn(t)}}(this),e.utils.asString=function(e){return null==e?"":e.toString()},e.utils.clone=function(e){if(null==e)return e;for(var t=Object.create(null),r=Object.keys(e),i=0;i<r.length;i++){var n=r[i],s=e[n];if(Array.isArray(s))t[n]=s.slice();else{if("string"!=typeof s&&"number"!=typeof s&&"boolean"!=typeof s)throw new TypeError("clone is not deep and does not support nested objects");t[n]=s}}return t},e.FieldRef=function(e,t,r){this.docRef=e,this.fieldName=t,this._stringValue=r},e.FieldRef.joiner="/",e.FieldRef.fromString=function(t){var r=t.indexOf(e.FieldRef.joiner);if(-1===r)throw"malformed field ref string";var i=t.slice(0,r),n=t.slice(r+1);return new e.FieldRef(n,i,t)},e.FieldRef.prototype.toString=function(){return null==this._stringValue&&(this._stringValue=this.fieldName+e.FieldRef.joiner+this.docRef),this._stringValue},e.Set=function(e){if(this.elements=Object.create(null),e){this.length=e.length;for(var t=0;t<this.length;t++)this.elements[e[t]]=!0}else this.length=0},e.Set.complete={intersect:function(e){return e},union:function(e){return e},contains:function(){return!0}},e.Set.empty={intersect:function(){return this},union:function(e){return e},contains:function(){return!1}},e.Set.prototype.contains=function(e){return!!this.elements[e]},e.Set.prototype.intersect=function(t){var r,i,n,s=[];if(t===e.Set.complete)return this;if(t===e.Set.empty)return t;i=this.length<t.length?(r=this,t):(r=t,this),n=Object.keys(r.elements);for(var o=0;o<n.length;o++){var a=n[o];a in i.elements&&s.push(a)}return new e.Set(s)},e.Set.prototype.union=function(t){return t===e.Set.complete?e.Set.complete:t===e.Set.empty?this:new e.Set(Object.keys(this.elements).concat(Object.keys(t.elements)))},e.idf=function(e,t){var r=0;for(var i in e)"_index"!=i&&(r+=Object.keys(e[i]).length);var n=(t-r+.5)/(r+.5);return Math.log(1+Math.abs(n))},e.Token=function(e,t){this.str=e||"",this.metadata=t||{}},e.Token.prototype.toString=function(){return this.str},e.Token.prototype.update=function(e){return this.str=e(this.str,this.metadata),this},e.Token.prototype.clone=function(t){return t=t||function(e){return e},new e.Token(t(this.str,this.metadata),this.metadata)},e.tokenizer=function(t,r){if(null==t||null==t)return[];if(Array.isArray(t))return t.map(function(t){return new e.Token(e.utils.asString(t).toLowerCase(),e.utils.clone(r))});for(var i=t.toString().trim().toLowerCase(),n=i.length,s=[],o=0,a=0;o<=n;o++){var l=o-a;if(i.charAt(o).match(e.tokenizer.separator)||o==n){if(0<l){var c=e.utils.clone(r)||{};c.position=[a,l],c.index=s.length,s.push(new e.Token(i.slice(a,o),c))}a=o+1}}return s},e.tokenizer.separator=/[\s\-]+/,e.Pipeline=function(){this._stack=[]},e.Pipeline.registeredFunctions=Object.create(null),e.Pipeline.registerFunction=function(t,r){r in this.registeredFunctions&&e.utils.warn("Overwriting existing registered function: "+r),t.label=r,e.Pipeline.registeredFunctions[t.label]=t},e.Pipeline.warnIfFunctionNotRegistered=function(t){t.label&&t.label in this.registeredFunctions||e.utils.warn("Function is not registered with pipeline. This may cause problems when serialising the index.\n",t)},e.Pipeline.load=function(t){var r=new e.Pipeline;return t.forEach(function(t){var i=e.Pipeline.registeredFunctions[t];if(!i)throw new Error("Cannot load unregistered function: "+t);r.add(i)}),r},e.Pipeline.prototype.add=function(){Array.prototype.slice.call(arguments).forEach(function(t){e.Pipeline.warnIfFunctionNotRegistered(t),this._stack.push(t)},this)},e.Pipeline.prototype.after=function(t,r){e.Pipeline.warnIfFunctionNotRegistered(r);var i=this._stack.indexOf(t);if(-1==i)throw new Error("Cannot find existingFn");i+=1,this._stack.splice(i,0,r)},e.Pipeline.prototype.before=function(t,r){e.Pipeline.warnIfFunctionNotRegistered(r);var i=this._stack.indexOf(t);if(-1==i)throw new Error("Cannot find existingFn");this._stack.splice(i,0,r)},e.Pipeline.prototype.remove=function(e){var t=this._stack.indexOf(e);-1!=t&&this._stack.splice(t,1)},e.Pipeline.prototype.run=function(e){for(var t=this._stack.length,r=0;r<t;r++){for(var i=this._stack[r],n=[],s=0;s<e.length;s++){var o=i(e[s],s,e);if(void 0!==o&&""!==o)if(Array.isArray(o))for(var a=0;a<o.length;a++)n.push(o[a]);else n.push(o)}e=n}return e},e.Pipeline.prototype.runString=function(t,r){var i=new e.Token(t,r);return this.run([i]).map(function(e){return e.toString()})},e.Pipeline.prototype.reset=function(){this._stack=[]},e.Pipeline.prototype.toJSON=function(){return this._stack.map(function(t){return e.Pipeline.warnIfFunctionNotRegistered(t),t.label})},e.Vector=function(e){this._magnitude=0,this.elements=e||[]},e.Vector.prototype.positionForIndex=function(e){if(0==this.elements.length)return 0;for(var t=0,r=this.elements.length/2,i=r-t,n=Math.floor(i/2),s=this.elements[2*n];1<i&&(s<e&&(t=n),e<s&&(r=n),s!=e);)i=r-t,n=t+Math.floor(i/2),s=this.elements[2*n];return s==e?2*n:e<s?2*n:s<e?2*(n+1):void 0},e.Vector.prototype.insert=function(e,t){this.upsert(e,t,function(){throw"duplicate index"})},e.Vector.prototype.upsert=function(e,t,r){this._magnitude=0;var i=this.positionForIndex(e);this.elements[i]==e?this.elements[i+1]=r(this.elements[i+1],t):this.elements.splice(i,0,e,t)},e.Vector.prototype.magnitude=function(){if(this._magnitude)return this._magnitude;for(var e=0,t=this.elements.length,r=1;r<t;r+=2){var i=this.elements[r];e+=i*i}return this._magnitude=Math.sqrt(e)},e.Vector.prototype.dot=function(e){for(var t=0,r=this.elements,i=e.elements,n=r.length,s=i.length,o=0,a=0,u=0,l=0;u<n&&l<s;)(o=r[u])<(a=i[l])?u+=2:a<o?l+=2:o==a&&(t+=r[u+1]*i[l+1],u+=2,l+=2);return t},e.Vector.prototype.similarity=function(e){return this.dot(e)/this.magnitude()||0},e.Vector.prototype.toArray=function(){for(var e=new Array(this.elements.length/2),t=1,r=0;t<this.elements.length;t+=2,r++)e[r]=this.elements[t];return e},e.Vector.prototype.toJSON=function(){return this.elements},e.stemmer=function(){var e={ational:"ate",tional:"tion",enci:"ence",anci:"ance",izer:"ize",bli:"ble",alli:"al",entli:"ent",eli:"e",ousli:"ous",ization:"ize",ation:"ate",ator:"ate",alism:"al",iveness:"ive",fulness:"ful",ousness:"ous",aliti:"al",iviti:"ive",biliti:"ble",logi:"log"},t={icate:"ic",ative:"",alize:"al",iciti:"ic",ical:"ic",ful:"",ness:""},i="[aeiouy]",n="[^aeiou][^aeiouy]*",c=new RegExp("^([^aeiou][^aeiouy]*)?[aeiouy][aeiou]*[^aeiou][^aeiouy]*"),h=new RegExp("^([^aeiou][^aeiouy]*)?[aeiouy][aeiou]*[^aeiou][^aeiouy]*[aeiouy][aeiou]*[^aeiou][^aeiouy]*"),d=new RegExp("^([^aeiou][^aeiouy]*)?[aeiouy][aeiou]*[^aeiou][^aeiouy]*([aeiouy][aeiou]*)?$"),f=new RegExp("^([^aeiou][^aeiouy]*)?[aeiouy]"),p=/^(.+?)(ss|i)es$/,y=/^(.+?)([^s])s$/,m=/^(.+?)eed$/,v=/^(.+?)(ed|ing)$/,g=/.$/,x=/(at|bl|iz)$/,w=new RegExp("([^aeiouylsz])\\1$"),Q=new RegExp("^"+n+i+"[^aeiouwxy]$"),k=/^(.+?[^aeiou])y$/,S=/^(.+?)(ational|tional|enci|anci|izer|bli|alli|entli|eli|ousli|ization|ation|ator|alism|iveness|fulness|ousness|aliti|iviti|biliti|logi)$/,E=/^(.+?)(icate|ative|alize|iciti|ical|ful|ness)$/,L=/^(.+?)(al|ance|ence|er|ic|able|ible|ant|ement|ment|ent|ou|ism|ate|iti|ous|ive|ize)$/,b=/^(.+?)(s|t)(ion)$/,P=/^(.+?)e$/,T=/ll$/,O=new RegExp("^"+n+i+"[^aeiouwxy]$"),I=function(r){var i,n,s,o,a,u,l;if(r.length<3)return r;if("y"==(s=r.substr(0,1))&&(r=s.toUpperCase()+r.substr(1)),a=y,(o=p).test(r)?r=r.replace(o,"$1$2"):a.test(r)&&(r=r.replace(a,"$1$2")),a=v,(o=m).test(r)){var I=o.exec(r);(o=c).test(I[1])&&(o=g,r=r.replace(o,""))}else if(a.test(r)){i=(I=a.exec(r))[1],(a=f).test(i)&&(u=w,l=Q,(a=x).test(r=i)?r+="e":u.test(r)?(o=g,r=r.replace(o,"")):l.test(r)&&(r+="e"))}(o=k).test(r)&&(r=(i=(I=o.exec(r))[1])+"i");(o=S).test(r)&&(i=(I=o.exec(r))[1],n=I[2],(o=c).test(i)&&(r=i+e[n]));(o=E).test(r)&&(i=(I=o.exec(r))[1],n=I[2],(o=c).test(i)&&(r=i+t[n]));if(a=b,(o=L).test(r))i=(I=o.exec(r))[1],(o=h).test(i)&&(r=i);else if(a.test(r)){i=(I=a.exec(r))[1]+I[2],(a=h).test(i)&&(r=i)}(o=P).test(r)&&(i=(I=o.exec(r))[1],a=d,u=O,((o=h).test(i)||a.test(i)&&!u.test(i))&&(r=i));return a=h,(o=T).test(r)&&a.test(r)&&(o=g,r=r.replace(o,"")),"y"==s&&(r=s.toLowerCase()+r.substr(1)),r};return function(e){return e.update(I)}}(),e.Pipeline.registerFunction(e.stemmer,"stemmer"),e.generateStopWordFilter=function(e){var t=e.reduce(function(e,t){return e[t]=t,e},{});return function(e){if(e&&t[e.toString()]!==e.toString())return e}},e.stopWordFilter=e.generateStopWordFilter(["a","able","about","across","after","all","almost","also","am","among","an","and","any","are","as","at","be","because","been","but","by","can","cannot","could","dear","did","do","does","either","else","ever","every","for","from","get","got","had","has","have","he","her","hers","him","his","how","however","i","if","in","into","is","it","its","just","least","let","like","likely","may","me","might","most","must","my","neither","no","nor","not","of","off","often","on","only","or","other","our","own","rather","said","say","says","she","should","since","so","some","than","that","the","their","them","then","there","these","they","this","tis","to","too","twas","us","wants","was","we","were","what","when","where","which","while","who","whom","why","will","with","would","yet","you","your"]),e.Pipeline.registerFunction(e.stopWordFilter,"stopWordFilter"),e.trimmer=function(e){return e.update(function(e){return e.replace(/^\W+/,"").replace(/\W+$/,"")})},e.Pipeline.registerFunction(e.trimmer,"trimmer"),e.TokenSet=function(){this.final=!1,this.edges={},this.id=e.TokenSet._nextId,e.TokenSet._nextId+=1},e.TokenSet._nextId=1,e.TokenSet.fromArray=function(t){for(var r=new e.TokenSet.Builder,i=0,n=t.length;i<n;i++)r.insert(t[i]);return r.finish(),r.root},e.TokenSet.fromClause=function(t){return"editDistance"in t?e.TokenSet.fromFuzzyString(t.term,t.editDistance):e.TokenSet.fromString(t.term)},e.TokenSet.fromFuzzyString=function(t,r){for(var i=new e.TokenSet,n=[{node:i,editsRemaining:r,str:t}];n.length;){var s=n.pop();if(0<s.str.length){var o,a=s.str.charAt(0);a in s.node.edges?o=s.node.edges[a]:(o=new e.TokenSet,s.node.edges[a]=o),1==s.str.length&&(o.final=!0),n.push({node:o,editsRemaining:s.editsRemaining,str:s.str.slice(1)})}if(0!=s.editsRemaining){if("*"in s.node.edges)var u=s.node.edges["*"];else{u=new e.TokenSet;s.node.edges["*"]=u}if(0==s.str.length&&(u.final=!0),n.push({node:u,editsRemaining:s.editsRemaining-1,str:s.str}),1<s.str.length&&n.push({node:s.node,editsRemaining:s.editsRemaining-1,str:s.str.slice(1)}),1==s.str.length&&(s.node.final=!0),1<=s.str.length){if("*"in s.node.edges)var l=s.node.edges["*"];else{l=new e.TokenSet;s.node.edges["*"]=l}1==s.str.length&&(l.final=!0),n.push({node:l,editsRemaining:s.editsRemaining-1,str:s.str.slice(1)})}if(1<s.str.length){var c,h=s.str.charAt(0),d=s.str.charAt(1);d in s.node.edges?c=s.node.edges[d]:(c=new e.TokenSet,s.node.edges[d]=c),1==s.str.length&&(c.final=!0),n.push({node:c,editsRemaining:s.editsRemaining-1,str:h+s.str.slice(2)})}}}return i},e.TokenSet.fromString=function(t){for(var r=new e.TokenSet,i=r,n=0,s=t.length;n<s;n++){var o=t[n],a=n==s-1;if("*"==o)(r.edges[o]=r).final=a;else{var u=new e.TokenSet;u.final=a,r.edges[o]=u,r=u}}return i},e.TokenSet.prototype.toArray=function(){for(var e=[],t=[{prefix:"",node:this}];t.length;){var r=t.pop(),i=Object.keys(r.node.edges),n=i.length;r.node.final&&(r.prefix.charAt(0),e.push(r.prefix));for(var s=0;s<n;s++){var o=i[s];t.push({prefix:r.prefix.concat(o),node:r.node.edges[o]})}}return e},e.TokenSet.prototype.toString=function(){if(this._str)return this._str;for(var e=this.final?"1":"0",t=Object.keys(this.edges).sort(),r=t.length,i=0;i<r;i++){var n=t[i];e=e+n+this.edges[n].id}return e},e.TokenSet.prototype.intersect=function(t){for(var r=new e.TokenSet,i=void 0,n=[{qNode:t,output:r,node:this}];n.length;){i=n.pop();for(var s=Object.keys(i.qNode.edges),o=s.length,a=Object.keys(i.node.edges),u=a.length,l=0;l<o;l++)for(var c=s[l],h=0;h<u;h++){var d=a[h];if(d==c||"*"==c){var f=i.node.edges[d],p=i.qNode.edges[c],y=f.final&&p.final,m=void 0;d in i.output.edges?(m=i.output.edges[d]).final=m.final||y:((m=new e.TokenSet).final=y,i.output.edges[d]=m),n.push({qNode:p,output:m,node:f})}}}return r},e.TokenSet.Builder=function(){this.previousWord="",this.root=new e.TokenSet,this.uncheckedNodes=[],this.minimizedNodes={}},e.TokenSet.Builder.prototype.insert=function(t){var r,i=0;if(t<this.previousWord)throw new Error("Out of order word insertion");for(var n=0;n<t.length&&n<this.previousWord.length&&t[n]==this.previousWord[n];n++)i++;this.minimize(i),r=0==this.uncheckedNodes.length?this.root:this.uncheckedNodes[this.uncheckedNodes.length-1].child;for(n=i;n<t.length;n++){var s=new e.TokenSet,o=t[n];r.edges[o]=s,this.uncheckedNodes.push({parent:r,char:o,child:s}),r=s}r.final=!0,this.previousWord=t},e.TokenSet.Builder.prototype.finish=function(){this.minimize(0)},e.TokenSet.Builder.prototype.minimize=function(e){for(var t=this.uncheckedNodes.length-1;e<=t;t--){var r=this.uncheckedNodes[t],i=r.child.toString();i in this.minimizedNodes?r.parent.edges[r.char]=this.minimizedNodes[i]:(r.child._str=i,this.minimizedNodes[i]=r.child),this.uncheckedNodes.pop()}},e.Index=function(e){this.invertedIndex=e.invertedIndex,this.fieldVectors=e.fieldVectors,this.tokenSet=e.tokenSet,this.fields=e.fields,this.pipeline=e.pipeline},e.Index.prototype.search=function(t){return this.query(function(r){new e.QueryParser(t,r).parse()})},e.Index.prototype.query=function(t){for(var r=new e.Query(this.fields),i=Object.create(null),n=Object.create(null),s=Object.create(null),o=Object.create(null),a=Object.create(null),u=0;u<this.fields.length;u++)n[this.fields[u]]=new e.Vector;t.call(r,r);for(u=0;u<r.clauses.length;u++){var c,l=r.clauses[u],h=e.Set.complete;c=l.usePipeline?this.pipeline.runString(l.term,{fields:l.fields}):[l.term];for(var d=0;d<c.length;d++){var f=c[d];l.term=f;var p=e.TokenSet.fromClause(l),y=this.tokenSet.intersect(p).toArray();if(0===y.length&&l.presence===e.Query.presence.REQUIRED){for(var m=0;m<l.fields.length;m++){o[v=l.fields[m]]=e.Set.empty}break}for(var g=0;g<y.length;g++){var x=y[g],w=this.invertedIndex[x],Q=w._index;for(m=0;m<l.fields.length;m++){var k=w[v=l.fields[m]],S=Object.keys(k),E=x+"/"+v,L=new e.Set(S);if(l.presence==e.Query.presence.REQUIRED&&(h=h.union(L),void 0===o[v]&&(o[v]=e.Set.complete)),l.presence!=e.Query.presence.PROHIBITED){if(n[v].upsert(Q,l.boost,function(e,t){return e+t}),!s[E]){for(var b=0;b<S.length;b++){var P,T=S[b],O=new e.FieldRef(T,v),I=k[T];void 0===(P=i[O])?i[O]=new e.MatchData(x,v,I):P.add(x,v,I)}s[E]=!0}}else void 0===a[v]&&(a[v]=e.Set.empty),a[v]=a[v].union(L)}}}if(l.presence===e.Query.presence.REQUIRED)for(m=0;m<l.fields.length;m++){o[v=l.fields[m]]=o[v].intersect(h)}}var R=e.Set.complete,F=e.Set.empty;for(u=0;u<this.fields.length;u++){var v;o[v=this.fields[u]]&&(R=R.intersect(o[v])),a[v]&&(F=F.union(a[v]))}var C=Object.keys(i),N=[],_=Object.create(null);if(r.isNegated()){C=Object.keys(this.fieldVectors);for(u=0;u<C.length;u++){O=C[u];var j=e.FieldRef.fromString(O);i[O]=new e.MatchData}}for(u=0;u<C.length;u++){var D=(j=e.FieldRef.fromString(C[u])).docRef;if(R.contains(D)&&!F.contains(D)){var A,B=this.fieldVectors[j],V=n[j.fieldName].similarity(B);if(void 0!==(A=_[D]))A.score+=V,A.matchData.combine(i[j]);else{var z={ref:D,score:V,matchData:i[j]};_[D]=z,N.push(z)}}}return N.sort(function(e,t){return t.score-e.score})},e.Index.prototype.toJSON=function(){var t=Object.keys(this.invertedIndex).sort().map(function(e){return[e,this.invertedIndex[e]]},this),r=Object.keys(this.fieldVectors).map(function(e){return[e,this.fieldVectors[e].toJSON()]},this);return{version:e.version,fields:this.fields,fieldVectors:r,invertedIndex:t,pipeline:this.pipeline.toJSON()}},e.Index.load=function(t){var r={},i={},n=t.fieldVectors,s=Object.create(null),o=t.invertedIndex,a=new e.TokenSet.Builder,u=e.Pipeline.load(t.pipeline);t.version!=e.version&&e.utils.warn("Version mismatch when loading serialised index. Current version of lunr '"+e.version+"' does not match serialized index '"+t.version+"'");for(var l=0;l<n.length;l++){var h=(c=n[l])[0],d=c[1];i[h]=new e.Vector(d)}for(l=0;l<o.length;l++){var c,f=(c=o[l])[0],p=c[1];a.insert(f),s[f]=p}return a.finish(),r.fields=t.fields,r.fieldVectors=i,r.invertedIndex=s,r.tokenSet=a.root,r.pipeline=u,new e.Index(r)},e.Builder=function(){this._ref="id",this._fields=Object.create(null),this._documents=Object.create(null),this.invertedIndex=Object.create(null),this.fieldTermFrequencies={},this.fieldLengths={},this.tokenizer=e.tokenizer,this.pipeline=new e.Pipeline,this.searchPipeline=new e.Pipeline,this.documentCount=0,this._b=.75,this._k1=1.2,this.termIndex=0,this.metadataWhitelist=[]},e.Builder.prototype.ref=function(e){this._ref=e},e.Builder.prototype.field=function(e,t){if(/\//.test(e))throw new RangeError("Field '"+e+"' contains illegal character '/'");this._fields[e]=t||{}},e.Builder.prototype.b=function(e){this._b=e<0?0:1<e?1:e},e.Builder.prototype.k1=function(e){this._k1=e},e.Builder.prototype.add=function(t,r){var i=t[this._ref],n=Object.keys(this._fields);this._documents[i]=r||{},this.documentCount+=1;for(var s=0;s<n.length;s++){var o=n[s],a=this._fields[o].extractor,u=a?a(t):t[o],l=this.tokenizer(u,{fields:[o]}),c=this.pipeline.run(l),h=new e.FieldRef(i,o),d=Object.create(null);this.fieldTermFrequencies[h]=d,this.fieldLengths[h]=0,this.fieldLengths[h]+=c.length;for(var f=0;f<c.length;f++){var p=c[f];if(null==d[p]&&(d[p]=0),d[p]+=1,null==this.invertedIndex[p]){var y=Object.create(null);y._index=this.termIndex,this.termIndex+=1;for(var m=0;m<n.length;m++)y[n[m]]=Object.create(null);this.invertedIndex[p]=y}null==this.invertedIndex[p][o][i]&&(this.invertedIndex[p][o][i]=Object.create(null));for(var v=0;v<this.metadataWhitelist.length;v++){var g=this.metadataWhitelist[v],x=p.metadata[g];null==this.invertedIndex[p][o][i][g]&&(this.invertedIndex[p][o][i][g]=[]),this.invertedIndex[p][o][i][g].push(x)}}}},e.Builder.prototype.calculateAverageFieldLengths=function(){for(var t=Object.keys(this.fieldLengths),r=t.length,i={},n={},s=0;s<r;s++){var o=e.FieldRef.fromString(t[s]),a=o.fieldName;n[a]||(n[a]=0),n[a]+=1,i[a]||(i[a]=0),i[a]+=this.fieldLengths[o]}var u=Object.keys(this._fields);for(s=0;s<u.length;s++){var l=u[s];i[l]=i[l]/n[l]}this.averageFieldLength=i},e.Builder.prototype.createFieldVectors=function(){for(var t={},r=Object.keys(this.fieldTermFrequencies),i=r.length,n=Object.create(null),s=0;s<i;s++){for(var o=e.FieldRef.fromString(r[s]),a=o.fieldName,u=this.fieldLengths[o],l=new e.Vector,c=this.fieldTermFrequencies[o],h=Object.keys(c),d=h.length,f=this._fields[a].boost||1,p=this._documents[o.docRef].boost||1,y=0;y<d;y++){var m,v,g,x=h[y],w=c[x],Q=this.invertedIndex[x]._index;void 0===n[x]?(m=e.idf(this.invertedIndex[x],this.documentCount),n[x]=m):m=n[x],v=m*((this._k1+1)*w)/(this._k1*(1-this._b+this._b*(u/this.averageFieldLength[a]))+w),v*=f,v*=p,g=Math.round(1e3*v)/1e3,l.insert(Q,g)}t[o]=l}this.fieldVectors=t},e.Builder.prototype.createTokenSet=function(){this.tokenSet=e.TokenSet.fromArray(Object.keys(this.invertedIndex).sort())},e.Builder.prototype.build=function(){return this.calculateAverageFieldLengths(),this.createFieldVectors(),this.createTokenSet(),new e.Index({invertedIndex:this.invertedIndex,fieldVectors:this.fieldVectors,tokenSet:this.tokenSet,fields:Object.keys(this._fields),pipeline:this.searchPipeline})},e.Builder.prototype.use=function(e){var t=Array.prototype.slice.call(arguments,1);t.unshift(this),e.apply(this,t)},e.MatchData=function(e,t,r){for(var i=Object.create(null),n=Object.keys(r||{}),s=0;s<n.length;s++){var o=n[s];i[o]=r[o].slice()}this.metadata=Object.create(null),void 0!==e&&(this.metadata[e]=Object.create(null),this.metadata[e][t]=i)},e.MatchData.prototype.combine=function(e){for(var t=Object.keys(e.metadata),r=0;r<t.length;r++){var i=t[r],n=Object.keys(e.metadata[i]);null==this.metadata[i]&&(this.metadata[i]=Object.create(null));for(var s=0;s<n.length;s++){var o=n[s],a=Object.keys(e.metadata[i][o]);null==this.metadata[i][o]&&(this.metadata[i][o]=Object.create(null));for(var u=0;u<a.length;u++){var l=a[u];null==this.metadata[i][o][l]?this.metadata[i][o][l]=e.metadata[i][o][l]:this.metadata[i][o][l]=this.metadata[i][o][l].concat(e.metadata[i][o][l])}}}},e.MatchData.prototype.add=function(e,t,r){if(!(e in this.metadata))return this.metadata[e]=Object.create(null),void(this.metadata[e][t]=r);if(t in this.metadata[e])for(var i=Object.keys(r),n=0;n<i.length;n++){var s=i[n];s in this.metadata[e][t]?this.metadata[e][t][s]=this.metadata[e][t][s].concat(r[s]):this.metadata[e][t][s]=r[s]}else this.metadata[e][t]=r},e.Query=function(e){this.clauses=[],this.allFields=e},e.Query.wildcard=new String("*"),e.Query.wildcard.NONE=0,e.Query.wildcard.LEADING=1,e.Query.wildcard.TRAILING=2,e.Query.presence={OPTIONAL:1,REQUIRED:2,PROHIBITED:3},e.Query.prototype.clause=function(t){return"fields"in t||(t.fields=this.allFields),"boost"in t||(t.boost=1),"usePipeline"in t||(t.usePipeline=!0),"wildcard"in t||(t.wildcard=e.Query.wildcard.NONE),t.wildcard&e.Query.wildcard.LEADING&&t.term.charAt(0)!=e.Query.wildcard&&(t.term="*"+t.term),t.wildcard&e.Query.wildcard.TRAILING&&t.term.slice(-1)!=e.Query.wildcard&&(t.term=t.term+"*"),"presence"in t||(t.presence=e.Query.presence.OPTIONAL),this.clauses.push(t),this},e.Query.prototype.isNegated=function(){for(var t=0;t<this.clauses.length;t++)if(this.clauses[t].presence!=e.Query.presence.PROHIBITED)return!1;return!0},e.Query.prototype.term=function(t,r){if(Array.isArray(t))return t.forEach(function(t){this.term(t,e.utils.clone(r))},this),this;var i=r||{};return i.term=t.toString(),this.clause(i),this},e.QueryParseError=function(e,t,r){this.name="QueryParseError",this.message=e,this.start=t,this.end=r},e.QueryParseError.prototype=new Error,e.QueryLexer=function(e){this.lexemes=[],this.str=e,this.length=e.length,this.pos=0,this.start=0,this.escapeCharPositions=[]},e.QueryLexer.prototype.run=function(){for(var t=e.QueryLexer.lexText;t;)t=t(this)},e.QueryLexer.prototype.sliceString=function(){for(var e=[],t=this.start,r=this.pos,i=0;i<this.escapeCharPositions.length;i++)r=this.escapeCharPositions[i],e.push(this.str.slice(t,r)),t=r+1;return e.push(this.str.slice(t,this.pos)),this.escapeCharPositions.length=0,e.join("")},e.QueryLexer.prototype.emit=function(e){this.lexemes.push({type:e,str:this.sliceString(),start:this.start,end:this.pos}),this.start=this.pos},e.QueryLexer.prototype.escapeCharacter=function(){this.escapeCharPositions.push(this.pos-1),this.pos+=1},e.QueryLexer.prototype.next=function(){if(this.pos>=this.length)return e.QueryLexer.EOS;var t=this.str.charAt(this.pos);return this.pos+=1,t},e.QueryLexer.prototype.width=function(){return this.pos-this.start},e.QueryLexer.prototype.ignore=function(){this.start==this.pos&&(this.pos+=1),this.start=this.pos},e.QueryLexer.prototype.backup=function(){this.pos-=1},e.QueryLexer.prototype.acceptDigitRun=function(){for(var t,r;47<(r=(t=this.next()).charCodeAt(0))&&r<58;);t!=e.QueryLexer.EOS&&this.backup()},e.QueryLexer.prototype.more=function(){return this.pos<this.length},e.QueryLexer.EOS="EOS",e.QueryLexer.FIELD="FIELD",e.QueryLexer.TERM="TERM",e.QueryLexer.EDIT_DISTANCE="EDIT_DISTANCE",e.QueryLexer.BOOST="BOOST",e.QueryLexer.PRESENCE="PRESENCE",e.QueryLexer.lexField=function(t){return t.backup(),t.emit(e.QueryLexer.FIELD),t.ignore(),e.QueryLexer.lexText},e.QueryLexer.lexTerm=function(t){if(1<t.width()&&(t.backup(),t.emit(e.QueryLexer.TERM)),t.ignore(),t.more())return e.QueryLexer.lexText},e.QueryLexer.lexEditDistance=function(t){return t.ignore(),t.acceptDigitRun(),t.emit(e.QueryLexer.EDIT_DISTANCE),e.QueryLexer.lexText},e.QueryLexer.lexBoost=function(t){return t.ignore(),t.acceptDigitRun(),t.emit(e.QueryLexer.BOOST),e.QueryLexer.lexText},e.QueryLexer.lexEOS=function(t){0<t.width()&&t.emit(e.QueryLexer.TERM)},e.QueryLexer.termSeparator=e.tokenizer.separator,e.QueryLexer.lexText=function(t){for(;;){var r=t.next();if(r==e.QueryLexer.EOS)return e.QueryLexer.lexEOS;if(92!=r.charCodeAt(0)){if(":"==r)return e.QueryLexer.lexField;if("~"==r)return t.backup(),0<t.width()&&t.emit(e.QueryLexer.TERM),e.QueryLexer.lexEditDistance;if("^"==r)return t.backup(),0<t.width()&&t.emit(e.QueryLexer.TERM),e.QueryLexer.lexBoost;if("+"==r&&1===t.width())return t.emit(e.QueryLexer.PRESENCE),e.QueryLexer.lexText;if("-"==r&&1===t.width())return t.emit(e.QueryLexer.PRESENCE),e.QueryLexer.lexText;if(r.match(e.QueryLexer.termSeparator))return e.QueryLexer.lexTerm}else t.escapeCharacter()}},e.QueryParser=function(t,r){this.lexer=new e.QueryLexer(t),this.query=r,this.currentClause={},this.lexemeIdx=0},e.QueryParser.prototype.parse=function(){this.lexer.run(),this.lexemes=this.lexer.lexemes;for(var t=e.QueryParser.parseClause;t;)t=t(this);return this.query},e.QueryParser.prototype.peekLexeme=function(){return this.lexemes[this.lexemeIdx]},e.QueryParser.prototype.consumeLexeme=function(){var e=this.peekLexeme();return this.lexemeIdx+=1,e},e.QueryParser.prototype.nextClause=function(){var e=this.currentClause;this.query.clause(e),this.currentClause={}},e.QueryParser.parseClause=function(t){var r=t.peekLexeme();if(null!=r)switch(r.type){case e.QueryLexer.PRESENCE:return e.QueryParser.parsePresence;case e.QueryLexer.FIELD:return e.QueryParser.parseField;case e.QueryLexer.TERM:return e.QueryParser.parseTerm;default:var i="expected either a field or a term, found "+r.type;throw 1<=r.str.length&&(i+=" with value '"+r.str+"'"),new e.QueryParseError(i,r.start,r.end)}},e.QueryParser.parsePresence=function(t){var r=t.consumeLexeme();if(null!=r){switch(r.str){case"-":t.currentClause.presence=e.Query.presence.PROHIBITED;break;case"+":t.currentClause.presence=e.Query.presence.REQUIRED;break;default:var i="unrecognised presence operator'"+r.str+"'";throw new e.QueryParseError(i,r.start,r.end)}var n=t.peekLexeme();if(null==n){i="expecting term or field, found nothing";throw new e.QueryParseError(i,r.start,r.end)}switch(n.type){case e.QueryLexer.FIELD:return e.QueryParser.parseField;case e.QueryLexer.TERM:return e.QueryParser.parseTerm;default:i="expecting term or field, found '"+n.type+"'";throw new e.QueryParseError(i,n.start,n.end)}}},e.QueryParser.parseField=function(t){var r=t.consumeLexeme();if(null!=r){if(-1==t.query.allFields.indexOf(r.str)){var i=t.query.allFields.map(function(e){return"'"+e+"'"}).join(", "),n="unrecognised field '"+r.str+"', possible fields: "+i;throw new e.QueryParseError(n,r.start,r.end)}t.currentClause.fields=[r.str];var s=t.peekLexeme();if(null==s){n="expecting term, found nothing";throw new e.QueryParseError(n,r.start,r.end)}switch(s.type){case e.QueryLexer.TERM:return e.QueryParser.parseTerm;default:n="expecting term, found '"+s.type+"'";throw new e.QueryParseError(n,s.start,s.end)}}},e.QueryParser.parseTerm=function(t){var r=t.consumeLexeme();if(null!=r){t.currentClause.term=r.str.toLowerCase(),-1!=r.str.indexOf("*")&&(t.currentClause.usePipeline=!1);var i=t.peekLexeme();if(null==i)return void t.nextClause();switch(i.type){case e.QueryLexer.TERM:return t.nextClause(),e.QueryParser.parseTerm;case e.QueryLexer.FIELD:return t.nextClause(),e.QueryParser.parseField;case e.QueryLexer.EDIT_DISTANCE:return e.QueryParser.parseEditDistance;case e.QueryLexer.BOOST:return e.QueryParser.parseBoost;case e.QueryLexer.PRESENCE:return t.nextClause(),e.QueryParser.parsePresence;default:var n="Unexpected lexeme type '"+i.type+"'";throw new e.QueryParseError(n,i.start,i.end)}}},e.QueryParser.parseEditDistance=function(t){var r=t.consumeLexeme();if(null!=r){var i=parseInt(r.str,10);if(isNaN(i)){var n="edit distance must be numeric";throw new e.QueryParseError(n,r.start,r.end)}t.currentClause.editDistance=i;var s=t.peekLexeme();if(null==s)return void t.nextClause();switch(s.type){case e.QueryLexer.TERM:return t.nextClause(),e.QueryParser.parseTerm;case e.QueryLexer.FIELD:return t.nextClause(),e.QueryParser.parseField;case e.QueryLexer.EDIT_DISTANCE:return e.QueryParser.parseEditDistance;case e.QueryLexer.BOOST:return e.QueryParser.parseBoost;case e.QueryLexer.PRESENCE:return t.nextClause(),e.QueryParser.parsePresence;default:n="Unexpected lexeme type '"+s.type+"'";throw new e.QueryParseError(n,s.start,s.end)}}},e.QueryParser.parseBoost=function(t){var r=t.consumeLexeme();if(null!=r){var i=parseInt(r.str,10);if(isNaN(i)){var n="boost must be numeric";throw new e.QueryParseError(n,r.start,r.end)}t.currentClause.boost=i;var s=t.peekLexeme();if(null==s)return void t.nextClause();switch(s.type){case e.QueryLexer.TERM:return t.nextClause(),e.QueryParser.parseTerm;case e.QueryLexer.FIELD:return t.nextClause(),e.QueryParser.parseField;case e.QueryLexer.EDIT_DISTANCE:return e.QueryParser.parseEditDistance;case e.QueryLexer.BOOST:return e.QueryParser.parseBoost;case e.QueryLexer.PRESENCE:return t.nextClause(),e.QueryParser.parsePresence;default:n="Unexpected lexeme type '"+s.type+"'";throw new e.QueryParseError(n,s.start,s.end)}}},function(e,t){"function"==typeof define&&define.amd?define(t):"object"==typeof exports?module.exports=t():e.lunr=t()}(this,function(){return e})}();var __extends=this&&this.__extends||function(){var extendStatics=function(d,b){return(extendStatics=Object.setPrototypeOf||{__proto__:[]}instanceof Array&&function(d,b){d.__proto__=b}||function(d,b){for(var p in b)b.hasOwnProperty(p)&&(d[p]=b[p])})(d,b)};return function(d,b){function __(){this.constructor=d}extendStatics(d,b),d.prototype=null===b?Object.create(b):(__.prototype=b.prototype,new __)}}(),typedoc,typedoc,typedoc,typedoc,typedoc,typedoc,typedoc,typedoc,typedoc,typedoc,typedoc;!function(typedoc){typedoc.$html=$("html");var services=[],components=[];typedoc.$document=$(document),typedoc.$window=$(window),typedoc.$body=$("body"),typedoc.registerService=function(constructor,name,priority){void 0===priority&&(priority=0),services.push({constructor:constructor,name:name,priority:priority,instance:null}),services.sort(function(a,b){return a.priority-b.priority})},typedoc.registerComponent=function(constructor,selector,priority,namespace){void 0===priority&&(priority=0),void 0===namespace&&(namespace="*"),components.push({selector:selector,constructor:constructor,priority:priority,namespace:namespace}),components.sort(function(a,b){return a.priority-b.priority})},"undefined"!=typeof Backbone&&(typedoc.Events=function(){},_.extend(typedoc.Events.prototype,Backbone.Events));var Application=function(_super){function Application(){var _this=_super.call(this)||this;return _this.createServices(),_this.createComponents(typedoc.$body),_this}return __extends(Application,_super),Application.prototype.createServices=function(){_(services).forEach(function(c){c.instance=new c.constructor,typedoc[c.name]=c.instance})},Application.prototype.createComponents=function($context,namespace){void 0===namespace&&(namespace="default");var result=[];return _(components).forEach(function(c){c.namespace!=namespace&&"*"!=c.namespace||$context.find(c.selector).each(function(m,el){var instance,$el=$(el);(instance=$el.data("component"))?-1==_(result).indexOf(instance)&&result.push(instance):(instance=new c.constructor({el:el}),$el.data("component",instance),result.push(instance))})}),result},Application}(typedoc.Events);typedoc.Application=Application}(typedoc||(typedoc={})),function(typedoc){var Viewport=function(_super){function Viewport(){var _this=_super.call(this)||this;return _this.scrollTop=0,_this.width=0,_this.height=0,typedoc.$window.on("scroll",_.throttle(function(){return _this.onScroll()},10)),typedoc.$window.on("resize",_.throttle(function(){return _this.onResize()},10)),_this.onResize(),_this.onScroll(),_this}return __extends(Viewport,_super),Viewport.prototype.triggerResize=function(){this.trigger("resize",this.width,this.height)},Viewport.prototype.onResize=function(){this.width=typedoc.$window.width()||0,this.height=typedoc.$window.height()||0,this.trigger("resize",this.width,this.height)},Viewport.prototype.onScroll=function(){this.scrollTop=typedoc.$window.scrollTop()||0,this.trigger("scroll",this.scrollTop)},Viewport}(typedoc.Events);typedoc.Viewport=Viewport,typedoc.registerService(Viewport,"viewport")}(typedoc||(typedoc={})),function(typedoc){typedoc.pointerDown="mousedown",typedoc.pointerMove="mousemove",typedoc.pointerUp="mouseup",typedoc.pointerDownPosition={x:0,y:0},typedoc.preventNextClick=!1,typedoc.isPointerDown=!1,typedoc.isPointerTouch=!1,typedoc.hasPointerMoved=!1,typedoc.isMobile=/Android|webOS|iPhone|iPad|iPod|BlackBerry|IEMobile|Opera Mini/i.test(navigator.userAgent),typedoc.$html.addClass(typedoc.isMobile?"is-mobile":"not-mobile"),typedoc.isMobile&&"ontouchstart"in document.documentElement&&(typedoc.isPointerTouch=!0,typedoc.pointerDown="touchstart",typedoc.pointerMove="touchmove",typedoc.pointerUp="touchend"),typedoc.$document.on(typedoc.pointerDown,function(e){typedoc.isPointerDown=!0,typedoc.hasPointerMoved=!1;var t="touchstart"==typedoc.pointerDown?e.originalEvent.targetTouches[0]:e;typedoc.pointerDownPosition.y=t.pageY||0,typedoc.pointerDownPosition.x=t.pageX||0}).on(typedoc.pointerMove,function(e){if(typedoc.isPointerDown&&!typedoc.hasPointerMoved){var t="touchstart"==typedoc.pointerDown?e.originalEvent.targetTouches[0]:e,x=typedoc.pointerDownPosition.x-(t.pageX||0),y=typedoc.pointerDownPosition.y-(t.pageY||0);typedoc.hasPointerMoved=10<Math.sqrt(x*x+y*y)}}).on(typedoc.pointerUp,function(e){typedoc.isPointerDown=!1}).on("click",function(e){typedoc.preventNextClick&&(e.preventDefault(),e.stopImmediatePropagation(),typedoc.preventNextClick=!1)})}(typedoc||(typedoc={})),function(typedoc){var FilterItem=function(){function FilterItem(key,value){this.key=key,this.value=value,this.defaultValue=value,this.initialize(),window.localStorage[this.key]&&this.setValue(this.fromLocalStorage(window.localStorage[this.key]))}return FilterItem.prototype.initialize=function(){},FilterItem.prototype.setValue=function(value){if(this.value!=value){var oldValue=this.value;this.value=value,window.localStorage[this.key]=this.toLocalStorage(value),this.handleValueChange(oldValue,value)}},FilterItem}(),FilterItemCheckbox=function(_super){function FilterItemCheckbox(){return null!==_super&&_super.apply(this,arguments)||this}return __extends(FilterItemCheckbox,_super),FilterItemCheckbox.prototype.initialize=function(){var _this=this;this.$checkbox=$("#tsd-filter-"+this.key),this.$checkbox.on("change",function(){_this.setValue(_this.$checkbox.prop("checked"))})},FilterItemCheckbox.prototype.handleValueChange=function(oldValue,newValue){this.$checkbox.prop("checked",this.value),typedoc.$html.toggleClass("toggle-"+this.key,this.value!=this.defaultValue)},FilterItemCheckbox.prototype.fromLocalStorage=function(value){return"true"==value},FilterItemCheckbox.prototype.toLocalStorage=function(value){return value?"true":"false"},FilterItemCheckbox}(FilterItem),FilterItemSelect=function(_super){function FilterItemSelect(){return null!==_super&&_super.apply(this,arguments)||this}return __extends(FilterItemSelect,_super),FilterItemSelect.prototype.initialize=function(){var _this=this;typedoc.$html.addClass("toggle-"+this.key+this.value),this.$select=$("#tsd-filter-"+this.key),this.$select.on(typedoc.pointerDown+" mouseover",function(){_this.$select.addClass("active")}).on("mouseleave",function(){_this.$select.removeClass("active")}).on(typedoc.pointerUp,"li",function(e){_this.$select.removeClass("active"),_this.setValue(($(e.target).attr("data-value")||"").toString())}),typedoc.$document.on(typedoc.pointerDown,function(e){$(e.target).parents().addBack().is(_this.$select)||_this.$select.removeClass("active")})},FilterItemSelect.prototype.handleValueChange=function(oldValue,newValue){this.$select.find("li.selected").removeClass("selected"),this.$select.find(".tsd-select-label").text(this.$select.find('li[data-value="'+newValue+'"]').addClass("selected").text()),typedoc.$html.removeClass("toggle-"+oldValue),typedoc.$html.addClass("toggle-"+newValue)},FilterItemSelect.prototype.fromLocalStorage=function(value){return value},FilterItemSelect.prototype.toLocalStorage=function(value){return value},FilterItemSelect}(FilterItem),Filter=function(_super){function Filter(options){var _this=_super.call(this,options)||this;return _this.optionVisibility=new FilterItemSelect("visibility","private"),_this.optionInherited=new FilterItemCheckbox("inherited",!0),_this.optionExternals=new FilterItemCheckbox("externals",!0),_this.optionOnlyExported=new FilterItemCheckbox("only-exported",!1),_this}return __extends(Filter,_super),Filter.isSupported=function(){try{return void 0!==window.localStorage}catch(e){return!1}},Filter}(Backbone.View);Filter.isSupported()?typedoc.registerComponent(Filter,"#tsd-filter"):typedoc.$html.addClass("no-filter")}(typedoc||(typedoc={})),function(typedoc){var MenuHighlight=function(_super){function MenuHighlight(options){var _this=_super.call(this,options)||this;return _this.anchors=[],_this.index=0,_this.listenTo(typedoc.viewport,"resize",_this.onResize),_this.listenTo(typedoc.viewport,"scroll",_this.onScroll),_this.createAnchors(),_this}return __extends(MenuHighlight,_super),MenuHighlight.prototype.createAnchors=function(){var _this=this;this.index=0,this.anchors=[{position:0}];var base=window.location.href;-1!=base.indexOf("#")&&(base=base.substr(0,base.indexOf("#"))),this.$el.find("a").each(function(_index,el){var href=el.href;if(-1!=href.indexOf("#")&&href.substr(0,base.length)==base){var hash=href.substr(href.indexOf("#")+1),$anchor=$("a.tsd-anchor[name="+hash+"]");0!=$anchor.length&&_this.anchors.push({$link:$(el.parentNode),$anchor:$anchor,position:0})}}),this.onResize()},MenuHighlight.prototype.onResize=function(){for(var anchor,index=1,count=this.anchors.length;index<count;index++)(anchor=this.anchors[index]).position=anchor.$anchor.offset().top;this.anchors.sort(function(a,b){return a.position-b.position}),this.onScroll(typedoc.viewport.scrollTop)},MenuHighlight.prototype.onScroll=function(scrollTop){var anchors=this.anchors,index=this.index,count=anchors.length-1;for(scrollTop+=5;0<index&&anchors[index].position>scrollTop;)index-=1;for(;index<count&&anchors[index+1].position<scrollTop;)index+=1;this.index!=index&&(0<this.index&&this.anchors[this.index].$link.removeClass("focus"),this.index=index,0<this.index&&this.anchors[this.index].$link.addClass("focus"))},MenuHighlight}(Backbone.View);typedoc.MenuHighlight=MenuHighlight,typedoc.registerComponent(MenuHighlight,".menu-highlight")}(typedoc||(typedoc={})),function(typedoc){var StickyMode,hasPositionSticky=typedoc.$html.hasClass("csspositionsticky");!function(StickyMode){StickyMode[StickyMode.None=0]="None",StickyMode[StickyMode.Secondary=1]="Secondary",StickyMode[StickyMode.Current=2]="Current"}(StickyMode||(StickyMode={}));var MenuSticky=function(_super){function MenuSticky(options){var _this=_super.call(this,options)||this;return _this.state="",_this.stickyMode=StickyMode.None,_this.stickyTop=0,_this.stickyBottom=0,_this.$current=_this.$el.find("> ul.current"),_this.$navigation=_this.$el.parents(".menu-sticky-wrap"),_this.$container=_this.$el.parents(".row"),_this.listenTo(typedoc.viewport,"resize",_this.onResize),hasPositionSticky||_this.listenTo(typedoc.viewport,"scroll",_this.onScroll),_this.onResize(typedoc.viewport.width,typedoc.viewport.height),_this}return __extends(MenuSticky,_super),MenuSticky.prototype.setState=function(state){this.state!=state&&(""!=this.state&&this.$navigation.removeClass(this.state),this.state=state,""!=this.state&&this.$navigation.addClass(this.state))},MenuSticky.prototype.onResize=function(width,height){this.stickyMode=StickyMode.None,this.setState("");var containerTop=this.$container.offset().top,containerHeight=this.$container.height()||0,bottom=containerTop+containerHeight;if(this.$navigation.height()<containerHeight){var elHeight=this.$el.height()||0,elTop=this.$el.offset().top;if(this.$current.length){var currentHeight=this.$current.height()||0,currentTop=this.$current.offset().top;this.$navigation.css("top",containerTop-currentTop+20),currentHeight<height&&(this.stickyMode=StickyMode.Current,this.stickyTop=currentTop,this.stickyBottom=bottom-elHeight+(currentTop-elTop)-20)}elHeight<height&&(this.$navigation.css("top",containerTop-elTop+20),this.stickyMode=StickyMode.Secondary,this.stickyTop=elTop,this.stickyBottom=bottom-elHeight-20)}hasPositionSticky?this.stickyMode==StickyMode.Current?this.setState("sticky-current"):this.stickyMode==StickyMode.Secondary?this.setState("sticky"):this.setState(""):(this.$navigation.css("left",this.$navigation.offset().left),this.onScroll(typedoc.viewport.scrollTop))},MenuSticky.prototype.onScroll=function(scrollTop){this.stickyMode==StickyMode.Current?scrollTop>this.stickyBottom?this.setState("sticky-bottom"):this.setState(scrollTop+20>this.stickyTop?"sticky-current":""):this.stickyMode==StickyMode.Secondary&&(scrollTop>this.stickyBottom?this.setState("sticky-bottom"):this.setState(scrollTop+20>this.stickyTop?"sticky":""))},MenuSticky}(Backbone.View);typedoc.MenuSticky=MenuSticky,typedoc.registerComponent(MenuSticky,".menu-sticky")}(typedoc||(typedoc={})),function(typedoc){var search;!function(search){var SearchLoadingState;!function(SearchLoadingState){SearchLoadingState[SearchLoadingState.Idle=0]="Idle",SearchLoadingState[SearchLoadingState.Loading=1]="Loading",SearchLoadingState[SearchLoadingState.Ready=2]="Ready",SearchLoadingState[SearchLoadingState.Failure=3]="Failure"}(SearchLoadingState||(SearchLoadingState={}));var $el=$("#tsd-search"),$field=$("#tsd-search-field"),$results=$(".results"),base=$el.attr("data-base")+"/",query="",loadingState=SearchLoadingState.Idle,hasFocus=!1,preventPress=!1,index,resultClicked=!1;function createIndex(){var builder=new lunr.Builder;builder.pipeline.add(lunr.trimmer),builder.field("name",{boost:10}),builder.field("parent"),builder.ref("id");var rows=search.data.rows,pos=0,length=rows.length;!function batch(){for(var cycles=0;cycles++<100;)if(builder.add(rows[pos]),++pos==length)return index=builder.build(),setLoadingState(SearchLoadingState.Ready);setTimeout(batch,10)}()}function loadIndex(){loadingState==SearchLoadingState.Idle&&(setTimeout(function(){loadingState==SearchLoadingState.Idle&&setLoadingState(SearchLoadingState.Loading)},500),void 0!==search.data?createIndex():$.get($el.attr("data-index")).done(function(source){eval(source),createIndex()}).fail(function(){setLoadingState(SearchLoadingState.Failure)}))}function updateResults(){if($results.empty(),loadingState==SearchLoadingState.Ready&&query){var res=index.search("*"+query+"*");0===res.length&&(res=index.search("*"+query+"~1*"));for(var i=0,c=Math.min(10,res.length);i<c;i++){var row=search.data.rows[Number(res[i].ref)],name=row.name.replace(new RegExp(query,"i"),function(match){return"<b>"+match+"</b>"}),parent=row.parent||"";(parent=parent.replace(new RegExp(query,"i"),function(match){return"<b>"+match+"</b>"}))&&(name='<span class="parent">'+parent+".</span>"+name),$results.append('<li class="'+row.classes+'"><a href="'+base+row.url+'" class="tsd-kind-icon">'+name+"</li>")}}}function setLoadingState(value){loadingState!=value&&($el.removeClass(SearchLoadingState[loadingState].toLowerCase()),loadingState=value,$el.addClass(SearchLoadingState[loadingState].toLowerCase()),value==SearchLoadingState.Ready&&updateResults())}function setHasFocus(value){hasFocus!=value&&(hasFocus=value,$el.toggleClass("has-focus"),value?(setQuery(""),$field.val("")):$field.val(query))}function setQuery(value){query=$.trim(value),updateResults()}function setCurrentResult(dir){var $current=$results.find(".current");if(0==$current.length)$results.find(1==dir?"li:first-child":"li:last-child").addClass("current");else{var $rel=1==dir?$current.next("li"):$current.prev("li");0<$rel.length&&($current.removeClass("current"),$rel.addClass("current"))}}function gotoCurrentResult(){var $current=$results.find(".current");0==$current.length&&($current=$results.find("li:first-child")),0<$current.length&&(window.location.href=$current.find("a").prop("href"),$field.blur())}$results.on("mousedown",function(){resultClicked=!0}).on("mouseup",function(){setHasFocus(resultClicked=!1)}),$field.on("focusin",function(){setHasFocus(!0),loadIndex()}).on("focusout",function(){resultClicked?resultClicked=!1:setTimeout(function(){return setHasFocus(!1)},100)}).on("input",function(){setQuery($.trim(($field.val()||"").toString()))}).on("keydown",function(e){13==e.keyCode||27==e.keyCode||38==e.keyCode||40==e.keyCode?(preventPress=!0,e.preventDefault(),13==e.keyCode?gotoCurrentResult():27==e.keyCode?$field.blur():38==e.keyCode?setCurrentResult(-1):40==e.keyCode&&setCurrentResult(1)):preventPress=!1}).on("keypress",function(e){preventPress&&e.preventDefault()}),$("body").on("keydown",function(e){e.altKey||e.ctrlKey||e.metaKey||!hasFocus&&47<e.keyCode&&e.keyCode<112&&$field.focus()})}(search=typedoc.search||(typedoc.search={}))}(typedoc||(typedoc={})),function(typedoc){function noTransition($el,callback){$el.addClass("no-transition"),callback(),$el.offset(),$el.removeClass("no-transition")}typedoc.transition=function(tuples){for(var name in tuples)if(tuples.hasOwnProperty(name)&&void 0!==document.body.style[name])return{name:name,endEvent:tuples[name]};return null}({transition:"transitionend",OTransition:"oTransitionEnd",msTransition:"msTransitionEnd",MozTransition:"transitionend",WebkitTransition:"webkitTransitionEnd"}),typedoc.noTransition=noTransition,typedoc.animateHeight=function($el,callback,success){var from=$el.height()||0,to=from;noTransition($el,function(){callback(),$el.css("height",""),to=$el.height()||0,from!=to&&typedoc.transition&&$el.css("height",from)}),from!=to&&typedoc.transition?($el.css("height",to),$el.on(typedoc.transition.endEvent,function(){noTransition($el,function(){$el.off(typedoc.transition.endEvent).css("height",""),success&&success()})})):success&&success()}}(typedoc||(typedoc={})),function(typedoc){var SignatureGroup=function(){function SignatureGroup($signature,$description){this.$signature=$signature,this.$description=$description}return SignatureGroup.prototype.addClass=function(className){return this.$signature.addClass(className),this.$description.addClass(className),this},SignatureGroup.prototype.removeClass=function(className){return this.$signature.removeClass(className),this.$description.removeClass(className),this},SignatureGroup}(),Signature=function(_super){function Signature(options){var _this=_super.call(this,options)||this;return _this.groups=[],_this.index=-1,_this.createGroups(),_this.$container&&(_this.$el.addClass("active").on("touchstart",".tsd-signature",function(event){return _this.onClick(event)}).on("click",".tsd-signature",function(event){return _this.onClick(event)}),_this.$container.addClass("active"),_this.setIndex(0)),_this}return __extends(Signature,_super),Signature.prototype.setIndex=function(index){if(index<0&&(index=0),index>this.groups.length-1&&(index=this.groups.length-1),this.index!=index){var to=this.groups[index];if(-1<this.index){var from=this.groups[this.index];typedoc.animateHeight(this.$container,function(){from.removeClass("current").addClass("fade-out"),to.addClass("current fade-in"),typedoc.viewport.triggerResize()}),setTimeout(function(){from.removeClass("fade-out"),to.removeClass("fade-in")},300)}else to.addClass("current"),typedoc.viewport.triggerResize();this.index=index}},Signature.prototype.createGroups=function(){var _this=this,$signatures=this.$el.find("> .tsd-signature");if(!($signatures.length<2)){this.$container=this.$el.siblings(".tsd-descriptions");var $descriptions=this.$container.find("> .tsd-description");this.groups=[],$signatures.each(function(index,el){_this.groups.push(new SignatureGroup($(el),$descriptions.eq(index)))})}},Signature.prototype.onClick=function(e){var _this=this;e.preventDefault(),_(this.groups).forEach(function(group,index){group.$signature.is(e.currentTarget)&&_this.setIndex(index)})},Signature}(Backbone.View);typedoc.registerComponent(Signature,".tsd-signatures")}(typedoc||(typedoc={})),function(typedoc){var Toggle=function(_super){function Toggle(options){var _this=_super.call(this,options)||this;return _this.className=_this.$el.attr("data-toggle")||"",_this.$el.on(typedoc.pointerUp,function(e){return _this.onPointerUp(e)}),_this.$el.on("click",function(e){return e.preventDefault()}),typedoc.$document.on(typedoc.pointerDown,function(e){return _this.onDocumentPointerDown(e)}),typedoc.$document.on(typedoc.pointerUp,function(e){return _this.onDocumentPointerUp(e)}),_this}return __extends(Toggle,_super),Toggle.prototype.setActive=function(value){if(this.active!=value){this.active=value,typedoc.$html.toggleClass("has-"+this.className,value),this.$el.toggleClass("active",value);var transition=(this.active?"to-has-":"from-has-")+this.className;typedoc.$html.addClass(transition),setTimeout(function(){return typedoc.$html.removeClass(transition)},500)}},Toggle.prototype.onPointerUp=function(event){typedoc.hasPointerMoved||(this.setActive(!0),event.preventDefault())},Toggle.prototype.onDocumentPointerDown=function(e){if(this.active){var $path=$(e.target).parents().addBack();if($path.hasClass("col-menu"))return;if($path.hasClass("tsd-filter-group"))return;this.setActive(!1)}},Toggle.prototype.onDocumentPointerUp=function(e){var _this=this;if(!typedoc.hasPointerMoved&&this.active){var $path=$(e.target).parents().addBack();if($path.hasClass("col-menu")){var $link=$path.filter("a");if($link.length){var href=window.location.href;-1!=href.indexOf("#")&&(href=href.substr(0,href.indexOf("#"))),$link.prop("href").substr(0,href.length)==href&&setTimeout(function(){return _this.setActive(!1)},250)}}}},Toggle}(Backbone.View);typedoc.registerComponent(Toggle,"a[data-toggle]")}(typedoc||(typedoc={})),function(typedoc){typedoc.app=new typedoc.Application}(typedoc||(typedoc={}));
</script>
</body>
</html><|MERGE_RESOLUTION|>--- conflicted
+++ resolved
@@ -2556,11 +2556,7 @@
 				<aside class="tsd-sources">
 					<p>Inherited from BaseLoginOptions.acr_values</p>
 					<ul>
-<<<<<<< HEAD
-						<li>Defined in <a href="https://github.com/auth0/auth0-spa-js/blob/5ece8d2/src/global.ts#L40">src/global.ts:40</a></li>
-=======
-						<li>Defined in <a href="https://github.com/auth0/auth0-spa-js/blob/8d810ea/src/global.ts#L40">src/global.ts:40</a></li>
->>>>>>> 2b410d15
+						<li>Defined in <a href="https://github.com/auth0/auth0-spa-js/blob/0f52eca/src/global.ts#L40">src/global.ts:40</a></li>
 					</ul>
 				</aside>
 			</section>
@@ -2571,11 +2567,7 @@
 				<aside class="tsd-sources">
 					<p>Inherited from BaseLoginOptions.audience</p>
 					<ul>
-<<<<<<< HEAD
-						<li>Defined in <a href="https://github.com/auth0/auth0-spa-js/blob/5ece8d2/src/global.ts#L49">src/global.ts:49</a></li>
-=======
-						<li>Defined in <a href="https://github.com/auth0/auth0-spa-js/blob/8d810ea/src/global.ts#L49">src/global.ts:49</a></li>
->>>>>>> 2b410d15
+						<li>Defined in <a href="https://github.com/auth0/auth0-spa-js/blob/0f52eca/src/global.ts#L49">src/global.ts:49</a></li>
 					</ul>
 				</aside>
 				<div class="tsd-comment tsd-typography">
@@ -2590,7 +2582,7 @@
 				<div class="tsd-signature tsd-kind-icon">cache<wbr>Location<span class="tsd-signature-symbol">:</span> <span class="tsd-signature-type">"memory"</span><span class="tsd-signature-symbol"> | </span><span class="tsd-signature-type">"localstorage"</span></div>
 				<aside class="tsd-sources">
 					<ul>
-						<li>Defined in <a href="https://github.com/auth0/auth0-spa-js/blob/5ece8d2/src/global.ts#L98">src/global.ts:98</a></li>
+						<li>Defined in <a href="https://github.com/auth0/auth0-spa-js/blob/0f52eca/src/global.ts#L98">src/global.ts:98</a></li>
 					</ul>
 				</aside>
 				<div class="tsd-comment tsd-typography">
@@ -2606,11 +2598,7 @@
 				<div class="tsd-signature tsd-kind-icon">client_<wbr>id<span class="tsd-signature-symbol">:</span> <span class="tsd-signature-type">string</span></div>
 				<aside class="tsd-sources">
 					<ul>
-<<<<<<< HEAD
-						<li>Defined in <a href="https://github.com/auth0/auth0-spa-js/blob/5ece8d2/src/global.ts#L78">src/global.ts:78</a></li>
-=======
-						<li>Defined in <a href="https://github.com/auth0/auth0-spa-js/blob/8d810ea/src/global.ts#L78">src/global.ts:78</a></li>
->>>>>>> 2b410d15
+						<li>Defined in <a href="https://github.com/auth0/auth0-spa-js/blob/0f52eca/src/global.ts#L78">src/global.ts:78</a></li>
 					</ul>
 				</aside>
 				<div class="tsd-comment tsd-typography">
@@ -2626,11 +2614,7 @@
 				<aside class="tsd-sources">
 					<p>Inherited from BaseLoginOptions.connection</p>
 					<ul>
-<<<<<<< HEAD
-						<li>Defined in <a href="https://github.com/auth0/auth0-spa-js/blob/5ece8d2/src/global.ts#L55">src/global.ts:55</a></li>
-=======
-						<li>Defined in <a href="https://github.com/auth0/auth0-spa-js/blob/8d810ea/src/global.ts#L55">src/global.ts:55</a></li>
->>>>>>> 2b410d15
+						<li>Defined in <a href="https://github.com/auth0/auth0-spa-js/blob/0f52eca/src/global.ts#L55">src/global.ts:55</a></li>
 					</ul>
 				</aside>
 				<div class="tsd-comment tsd-typography">
@@ -2648,11 +2632,7 @@
 				<aside class="tsd-sources">
 					<p>Inherited from BaseLoginOptions.display</p>
 					<ul>
-<<<<<<< HEAD
-						<li>Defined in <a href="https://github.com/auth0/auth0-spa-js/blob/5ece8d2/src/global.ts#L11">src/global.ts:11</a></li>
-=======
-						<li>Defined in <a href="https://github.com/auth0/auth0-spa-js/blob/8d810ea/src/global.ts#L11">src/global.ts:11</a></li>
->>>>>>> 2b410d15
+						<li>Defined in <a href="https://github.com/auth0/auth0-spa-js/blob/0f52eca/src/global.ts#L11">src/global.ts:11</a></li>
 					</ul>
 				</aside>
 				<div class="tsd-comment tsd-typography">
@@ -2672,11 +2652,7 @@
 				<div class="tsd-signature tsd-kind-icon">domain<span class="tsd-signature-symbol">:</span> <span class="tsd-signature-type">string</span></div>
 				<aside class="tsd-sources">
 					<ul>
-<<<<<<< HEAD
-						<li>Defined in <a href="https://github.com/auth0/auth0-spa-js/blob/5ece8d2/src/global.ts#L70">src/global.ts:70</a></li>
-=======
-						<li>Defined in <a href="https://github.com/auth0/auth0-spa-js/blob/8d810ea/src/global.ts#L70">src/global.ts:70</a></li>
->>>>>>> 2b410d15
+						<li>Defined in <a href="https://github.com/auth0/auth0-spa-js/blob/0f52eca/src/global.ts#L70">src/global.ts:70</a></li>
 					</ul>
 				</aside>
 				<div class="tsd-comment tsd-typography">
@@ -2694,11 +2670,7 @@
 				<aside class="tsd-sources">
 					<p>Inherited from BaseLoginOptions.id_token_hint</p>
 					<ul>
-<<<<<<< HEAD
-						<li>Defined in <a href="https://github.com/auth0/auth0-spa-js/blob/5ece8d2/src/global.ts#L33">src/global.ts:33</a></li>
-=======
-						<li>Defined in <a href="https://github.com/auth0/auth0-spa-js/blob/8d810ea/src/global.ts#L33">src/global.ts:33</a></li>
->>>>>>> 2b410d15
+						<li>Defined in <a href="https://github.com/auth0/auth0-spa-js/blob/0f52eca/src/global.ts#L33">src/global.ts:33</a></li>
 					</ul>
 				</aside>
 				<div class="tsd-comment tsd-typography">
@@ -2713,11 +2685,7 @@
 				<div class="tsd-signature tsd-kind-icon">issuer<span class="tsd-signature-symbol">:</span> <span class="tsd-signature-type">string</span></div>
 				<aside class="tsd-sources">
 					<ul>
-<<<<<<< HEAD
-						<li>Defined in <a href="https://github.com/auth0/auth0-spa-js/blob/5ece8d2/src/global.ts#L74">src/global.ts:74</a></li>
-=======
-						<li>Defined in <a href="https://github.com/auth0/auth0-spa-js/blob/8d810ea/src/global.ts#L74">src/global.ts:74</a></li>
->>>>>>> 2b410d15
+						<li>Defined in <a href="https://github.com/auth0/auth0-spa-js/blob/0f52eca/src/global.ts#L74">src/global.ts:74</a></li>
 					</ul>
 				</aside>
 				<div class="tsd-comment tsd-typography">
@@ -2732,11 +2700,7 @@
 				<div class="tsd-signature tsd-kind-icon">leeway<span class="tsd-signature-symbol">:</span> <span class="tsd-signature-type">number</span></div>
 				<aside class="tsd-sources">
 					<ul>
-<<<<<<< HEAD
-						<li>Defined in <a href="https://github.com/auth0/auth0-spa-js/blob/5ece8d2/src/global.ts#L92">src/global.ts:92</a></li>
-=======
-						<li>Defined in <a href="https://github.com/auth0/auth0-spa-js/blob/8d810ea/src/global.ts#L92">src/global.ts:92</a></li>
->>>>>>> 2b410d15
+						<li>Defined in <a href="https://github.com/auth0/auth0-spa-js/blob/0f52eca/src/global.ts#L92">src/global.ts:92</a></li>
 					</ul>
 				</aside>
 				<div class="tsd-comment tsd-typography">
@@ -2754,11 +2718,7 @@
 				<aside class="tsd-sources">
 					<p>Inherited from BaseLoginOptions.login_hint</p>
 					<ul>
-<<<<<<< HEAD
-						<li>Defined in <a href="https://github.com/auth0/auth0-spa-js/blob/5ece8d2/src/global.ts#L39">src/global.ts:39</a></li>
-=======
-						<li>Defined in <a href="https://github.com/auth0/auth0-spa-js/blob/8d810ea/src/global.ts#L39">src/global.ts:39</a></li>
->>>>>>> 2b410d15
+						<li>Defined in <a href="https://github.com/auth0/auth0-spa-js/blob/0f52eca/src/global.ts#L39">src/global.ts:39</a></li>
 					</ul>
 				</aside>
 				<div class="tsd-comment tsd-typography">
@@ -2776,11 +2736,7 @@
 				<aside class="tsd-sources">
 					<p>Inherited from BaseLoginOptions.max_age</p>
 					<ul>
-<<<<<<< HEAD
-						<li>Defined in <a href="https://github.com/auth0/auth0-spa-js/blob/5ece8d2/src/global.ts#L24">src/global.ts:24</a></li>
-=======
-						<li>Defined in <a href="https://github.com/auth0/auth0-spa-js/blob/8d810ea/src/global.ts#L24">src/global.ts:24</a></li>
->>>>>>> 2b410d15
+						<li>Defined in <a href="https://github.com/auth0/auth0-spa-js/blob/0f52eca/src/global.ts#L24">src/global.ts:24</a></li>
 					</ul>
 				</aside>
 				<div class="tsd-comment tsd-typography">
@@ -2798,11 +2754,7 @@
 				<aside class="tsd-sources">
 					<p>Inherited from BaseLoginOptions.prompt</p>
 					<ul>
-<<<<<<< HEAD
-						<li>Defined in <a href="https://github.com/auth0/auth0-spa-js/blob/5ece8d2/src/global.ts#L18">src/global.ts:18</a></li>
-=======
-						<li>Defined in <a href="https://github.com/auth0/auth0-spa-js/blob/8d810ea/src/global.ts#L18">src/global.ts:18</a></li>
->>>>>>> 2b410d15
+						<li>Defined in <a href="https://github.com/auth0/auth0-spa-js/blob/0f52eca/src/global.ts#L18">src/global.ts:18</a></li>
 					</ul>
 				</aside>
 				<div class="tsd-comment tsd-typography">
@@ -2822,11 +2774,7 @@
 				<div class="tsd-signature tsd-kind-icon">redirect_<wbr>uri<span class="tsd-signature-symbol">:</span> <span class="tsd-signature-type">string</span></div>
 				<aside class="tsd-sources">
 					<ul>
-<<<<<<< HEAD
-						<li>Defined in <a href="https://github.com/auth0/auth0-spa-js/blob/5ece8d2/src/global.ts#L86">src/global.ts:86</a></li>
-=======
-						<li>Defined in <a href="https://github.com/auth0/auth0-spa-js/blob/8d810ea/src/global.ts#L86">src/global.ts:86</a></li>
->>>>>>> 2b410d15
+						<li>Defined in <a href="https://github.com/auth0/auth0-spa-js/blob/0f52eca/src/global.ts#L86">src/global.ts:86</a></li>
 					</ul>
 				</aside>
 				<div class="tsd-comment tsd-typography">
@@ -2846,11 +2794,7 @@
 				<aside class="tsd-sources">
 					<p>Inherited from BaseLoginOptions.scope</p>
 					<ul>
-<<<<<<< HEAD
-						<li>Defined in <a href="https://github.com/auth0/auth0-spa-js/blob/5ece8d2/src/global.ts#L45">src/global.ts:45</a></li>
-=======
-						<li>Defined in <a href="https://github.com/auth0/auth0-spa-js/blob/8d810ea/src/global.ts#L45">src/global.ts:45</a></li>
->>>>>>> 2b410d15
+						<li>Defined in <a href="https://github.com/auth0/auth0-spa-js/blob/0f52eca/src/global.ts#L45">src/global.ts:45</a></li>
 					</ul>
 				</aside>
 				<div class="tsd-comment tsd-typography">
@@ -2867,11 +2811,7 @@
 				<aside class="tsd-sources">
 					<p>Inherited from BaseLoginOptions.ui_locales</p>
 					<ul>
-<<<<<<< HEAD
-						<li>Defined in <a href="https://github.com/auth0/auth0-spa-js/blob/5ece8d2/src/global.ts#L29">src/global.ts:29</a></li>
-=======
-						<li>Defined in <a href="https://github.com/auth0/auth0-spa-js/blob/8d810ea/src/global.ts#L29">src/global.ts:29</a></li>
->>>>>>> 2b410d15
+						<li>Defined in <a href="https://github.com/auth0/auth0-spa-js/blob/0f52eca/src/global.ts#L29">src/global.ts:29</a></li>
 					</ul>
 				</aside>
 				<div class="tsd-comment tsd-typography">
@@ -2887,7 +2827,7 @@
 				<div class="tsd-signature tsd-kind-icon">use<wbr>Refresh<wbr>Tokens<span class="tsd-signature-symbol">:</span> <span class="tsd-signature-type">boolean</span></div>
 				<aside class="tsd-sources">
 					<ul>
-						<li>Defined in <a href="https://github.com/auth0/auth0-spa-js/blob/5ece8d2/src/global.ts#L106">src/global.ts:106</a></li>
+						<li>Defined in <a href="https://github.com/auth0/auth0-spa-js/blob/0f52eca/src/global.ts#L106">src/global.ts:106</a></li>
 					</ul>
 				</aside>
 				<div class="tsd-comment tsd-typography">
