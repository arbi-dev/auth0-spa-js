--- conflicted
+++ resolved
@@ -3,7 +3,7 @@
 <head>
 	<meta charset="utf-8">
 	<meta http-equiv="X-UA-Compatible" content="IE=edge">
-	<title>GetTokenWithPopupOptions | @auth0/auth0-spa-js - v1.6.5</title>
+	<title>GetTokenWithPopupOptions | @auth0/auth0-spa-js - v1.7.0-beta.4</title>
 	<meta name="description" content="">
 	<meta name="viewport" content="width=device-width, initial-scale=1">
 	<style type="text/css">/*! normalize.css v1.1.3 | MIT License | git.io/normalize */
@@ -2335,7 +2335,7 @@
 		<div class="container">
 			<div class="table-wrap">
 				<div class="table-cell">
-					<strong><a href="../index.html">@auth0/auth0-spa-js - v1.6.5</a></strong>
+					<strong><a href="../index.html">@auth0/auth0-spa-js - v1.7.0-beta.4</a></strong>
 				</div>
 				<div class="table-cell" id="tsd-widgets">
 					<div id="tsd-filter">
@@ -2507,11 +2507,7 @@
 				<aside class="tsd-sources">
 					<p>Inherited from BaseLoginOptions.acr_values</p>
 					<ul>
-<<<<<<< HEAD
-						<li>Defined in <a href="https://github.com/auth0/auth0-spa-js/blob/d8a6f06/src/global.ts#L40">global.ts:40</a></li>
-=======
-						<li>Defined in <a href="https://github.com/auth0/auth0-spa-js/blob/178b65f/src/global.ts#L40">src/global.ts:40</a></li>
->>>>>>> 773e87a6
+						<li>Defined in <a href="https://github.com/auth0/auth0-spa-js/blob/a877501/src/global.ts#L40">src/global.ts:40</a></li>
 					</ul>
 				</aside>
 			</section>
@@ -2522,11 +2518,7 @@
 				<aside class="tsd-sources">
 					<p>Inherited from BaseLoginOptions.audience</p>
 					<ul>
-<<<<<<< HEAD
-						<li>Defined in <a href="https://github.com/auth0/auth0-spa-js/blob/d8a6f06/src/global.ts#L49">global.ts:49</a></li>
-=======
-						<li>Defined in <a href="https://github.com/auth0/auth0-spa-js/blob/178b65f/src/global.ts#L49">src/global.ts:49</a></li>
->>>>>>> 773e87a6
+						<li>Defined in <a href="https://github.com/auth0/auth0-spa-js/blob/a877501/src/global.ts#L49">src/global.ts:49</a></li>
 					</ul>
 				</aside>
 				<div class="tsd-comment tsd-typography">
@@ -2542,11 +2534,7 @@
 				<aside class="tsd-sources">
 					<p>Inherited from BaseLoginOptions.connection</p>
 					<ul>
-<<<<<<< HEAD
-						<li>Defined in <a href="https://github.com/auth0/auth0-spa-js/blob/d8a6f06/src/global.ts#L55">global.ts:55</a></li>
-=======
-						<li>Defined in <a href="https://github.com/auth0/auth0-spa-js/blob/178b65f/src/global.ts#L55">src/global.ts:55</a></li>
->>>>>>> 773e87a6
+						<li>Defined in <a href="https://github.com/auth0/auth0-spa-js/blob/a877501/src/global.ts#L55">src/global.ts:55</a></li>
 					</ul>
 				</aside>
 				<div class="tsd-comment tsd-typography">
@@ -2564,11 +2552,7 @@
 				<aside class="tsd-sources">
 					<p>Inherited from BaseLoginOptions.display</p>
 					<ul>
-<<<<<<< HEAD
-						<li>Defined in <a href="https://github.com/auth0/auth0-spa-js/blob/d8a6f06/src/global.ts#L11">global.ts:11</a></li>
-=======
-						<li>Defined in <a href="https://github.com/auth0/auth0-spa-js/blob/178b65f/src/global.ts#L11">src/global.ts:11</a></li>
->>>>>>> 773e87a6
+						<li>Defined in <a href="https://github.com/auth0/auth0-spa-js/blob/a877501/src/global.ts#L11">src/global.ts:11</a></li>
 					</ul>
 				</aside>
 				<div class="tsd-comment tsd-typography">
@@ -2589,11 +2573,7 @@
 				<aside class="tsd-sources">
 					<p>Inherited from BaseLoginOptions.id_token_hint</p>
 					<ul>
-<<<<<<< HEAD
-						<li>Defined in <a href="https://github.com/auth0/auth0-spa-js/blob/d8a6f06/src/global.ts#L33">global.ts:33</a></li>
-=======
-						<li>Defined in <a href="https://github.com/auth0/auth0-spa-js/blob/178b65f/src/global.ts#L33">src/global.ts:33</a></li>
->>>>>>> 773e87a6
+						<li>Defined in <a href="https://github.com/auth0/auth0-spa-js/blob/a877501/src/global.ts#L33">src/global.ts:33</a></li>
 					</ul>
 				</aside>
 				<div class="tsd-comment tsd-typography">
@@ -2609,11 +2589,7 @@
 				<aside class="tsd-sources">
 					<p>Inherited from BaseLoginOptions.login_hint</p>
 					<ul>
-<<<<<<< HEAD
-						<li>Defined in <a href="https://github.com/auth0/auth0-spa-js/blob/d8a6f06/src/global.ts#L39">global.ts:39</a></li>
-=======
-						<li>Defined in <a href="https://github.com/auth0/auth0-spa-js/blob/178b65f/src/global.ts#L39">src/global.ts:39</a></li>
->>>>>>> 773e87a6
+						<li>Defined in <a href="https://github.com/auth0/auth0-spa-js/blob/a877501/src/global.ts#L39">src/global.ts:39</a></li>
 					</ul>
 				</aside>
 				<div class="tsd-comment tsd-typography">
@@ -2631,11 +2607,7 @@
 				<aside class="tsd-sources">
 					<p>Inherited from BaseLoginOptions.max_age</p>
 					<ul>
-<<<<<<< HEAD
-						<li>Defined in <a href="https://github.com/auth0/auth0-spa-js/blob/d8a6f06/src/global.ts#L24">global.ts:24</a></li>
-=======
-						<li>Defined in <a href="https://github.com/auth0/auth0-spa-js/blob/178b65f/src/global.ts#L24">src/global.ts:24</a></li>
->>>>>>> 773e87a6
+						<li>Defined in <a href="https://github.com/auth0/auth0-spa-js/blob/a877501/src/global.ts#L24">src/global.ts:24</a></li>
 					</ul>
 				</aside>
 				<div class="tsd-comment tsd-typography">
@@ -2653,11 +2625,7 @@
 				<aside class="tsd-sources">
 					<p>Inherited from BaseLoginOptions.prompt</p>
 					<ul>
-<<<<<<< HEAD
-						<li>Defined in <a href="https://github.com/auth0/auth0-spa-js/blob/d8a6f06/src/global.ts#L18">global.ts:18</a></li>
-=======
-						<li>Defined in <a href="https://github.com/auth0/auth0-spa-js/blob/178b65f/src/global.ts#L18">src/global.ts:18</a></li>
->>>>>>> 773e87a6
+						<li>Defined in <a href="https://github.com/auth0/auth0-spa-js/blob/a877501/src/global.ts#L18">src/global.ts:18</a></li>
 					</ul>
 				</aside>
 				<div class="tsd-comment tsd-typography">
@@ -2678,11 +2646,7 @@
 				<aside class="tsd-sources">
 					<p>Inherited from BaseLoginOptions.scope</p>
 					<ul>
-<<<<<<< HEAD
-						<li>Defined in <a href="https://github.com/auth0/auth0-spa-js/blob/d8a6f06/src/global.ts#L45">global.ts:45</a></li>
-=======
-						<li>Defined in <a href="https://github.com/auth0/auth0-spa-js/blob/178b65f/src/global.ts#L45">src/global.ts:45</a></li>
->>>>>>> 773e87a6
+						<li>Defined in <a href="https://github.com/auth0/auth0-spa-js/blob/a877501/src/global.ts#L45">src/global.ts:45</a></li>
 					</ul>
 				</aside>
 				<div class="tsd-comment tsd-typography">
@@ -2699,11 +2663,7 @@
 				<aside class="tsd-sources">
 					<p>Inherited from BaseLoginOptions.ui_locales</p>
 					<ul>
-<<<<<<< HEAD
-						<li>Defined in <a href="https://github.com/auth0/auth0-spa-js/blob/d8a6f06/src/global.ts#L29">global.ts:29</a></li>
-=======
-						<li>Defined in <a href="https://github.com/auth0/auth0-spa-js/blob/178b65f/src/global.ts#L29">src/global.ts:29</a></li>
->>>>>>> 773e87a6
+						<li>Defined in <a href="https://github.com/auth0/auth0-spa-js/blob/a877501/src/global.ts#L29">src/global.ts:29</a></li>
 					</ul>
 				</aside>
 				<div class="tsd-comment tsd-typography">
