--- conflicted
+++ resolved
@@ -2384,6 +2384,9 @@
 				<li class=" tsd-kind-constructor tsd-parent-kind-class tsd-is-overwrite">
 					<a href="authenticationerror.html#constructor" class="tsd-kind-icon">constructor</a>
 				</li>
+				<li class=" tsd-kind-property tsd-parent-kind-class">
+					<a href="authenticationerror.html#appstate" class="tsd-kind-icon">app<wbr>State</a>
+				</li>
 				<li class=" tsd-kind-property tsd-parent-kind-class tsd-is-inherited">
 					<a href="authenticationerror.html#error" class="tsd-kind-icon">error</a>
 				</li>
@@ -2410,38 +2413,38 @@
 		<li class=" tsd-kind-class">
 			<a href="genericerror.html" class="tsd-kind-icon">Generic<wbr>Error</a>
 		</li>
-		<li class=" tsd-kind-interface tsd-is-not-exported">
+		<li class=" tsd-kind-interface">
 			<a href="../interfaces/auth0clientoptions.html" class="tsd-kind-icon">Auth0<wbr>Client<wbr>Options</a>
 		</li>
-		<li class=" tsd-kind-interface tsd-is-not-exported">
+		<li class=" tsd-kind-interface">
+			<a href="../interfaces/getidtokenclaimsoptions.html" class="tsd-kind-icon">Get<wbr>IdToken<wbr>Claims<wbr>Options</a>
+		</li>
+		<li class=" tsd-kind-interface">
 			<a href="../interfaces/gettokensilentlyoptions.html" class="tsd-kind-icon">Get<wbr>Token<wbr>Silently<wbr>Options</a>
 		</li>
-		<li class=" tsd-kind-interface tsd-is-not-exported">
+		<li class=" tsd-kind-interface">
 			<a href="../interfaces/gettokenwithpopupoptions.html" class="tsd-kind-icon">Get<wbr>Token<wbr>With<wbr>Popup<wbr>Options</a>
 		</li>
-		<li class=" tsd-kind-interface tsd-is-not-exported">
+		<li class=" tsd-kind-interface">
 			<a href="../interfaces/getuseroptions.html" class="tsd-kind-icon">Get<wbr>User<wbr>Options</a>
 		</li>
-		<li class=" tsd-kind-interface tsd-is-not-exported">
+		<li class=" tsd-kind-interface">
 			<a href="../interfaces/logoutoptions.html" class="tsd-kind-icon">Logout<wbr>Options</a>
 		</li>
-		<li class=" tsd-kind-interface tsd-is-not-exported">
+		<li class=" tsd-kind-interface">
 			<a href="../interfaces/popupconfigoptions.html" class="tsd-kind-icon">Popup<wbr>Config<wbr>Options</a>
 		</li>
-		<li class=" tsd-kind-interface tsd-is-not-exported">
+		<li class=" tsd-kind-interface">
 			<a href="../interfaces/popuploginoptions.html" class="tsd-kind-icon">Popup<wbr>Login<wbr>Options</a>
 		</li>
-		<li class=" tsd-kind-interface tsd-is-not-exported">
+		<li class=" tsd-kind-interface">
 			<a href="../interfaces/redirectloginoptions.html" class="tsd-kind-icon">Redirect<wbr>Login<wbr>Options</a>
 		</li>
-		<li class=" tsd-kind-interface tsd-is-not-exported">
+		<li class=" tsd-kind-interface">
 			<a href="../interfaces/redirectloginresult.html" class="tsd-kind-icon">Redirect<wbr>Login<wbr>Result</a>
 		</li>
-		<li class=" tsd-kind-interface tsd-is-not-exported">
-			<a href="../interfaces/tokenendpointoptions.html" class="tsd-kind-icon">Token<wbr>Endpoint<wbr>Options</a>
-		</li>
-		<li class=" tsd-kind-interface tsd-is-not-exported">
-			<a href="../interfaces/getidtokenclaimsoptions.html" class="tsd-kind-icon">get<wbr>IdToken<wbr>Claims<wbr>Options</a>
+		<li class=" tsd-kind-type-alias">
+			<a href="../globals.html#getidtokenclaimsoptions" class="tsd-kind-icon">get<wbr>IdToken<wbr>Claims<wbr>Options</a>
 		</li>
 		<li class=" tsd-kind-variable tsd-is-not-exported">
 			<a href="../globals.html#get_token_silently_lock_key" class="tsd-kind-icon">GET_<wbr>TOKEN_<wbr>SILENTLY_<wbr>LOCK_<wbr>KEY</a>
@@ -2491,6 +2494,7 @@
 					<section class="tsd-index-section ">
 						<h3>Properties</h3>
 						<ul class="tsd-index-list">
+							<li class="tsd-kind-property tsd-parent-kind-class"><a href="authenticationerror.html#appstate" class="tsd-kind-icon">app<wbr>State</a></li>
 							<li class="tsd-kind-property tsd-parent-kind-class tsd-is-inherited"><a href="authenticationerror.html#error" class="tsd-kind-icon">error</a></li>
 							<li class="tsd-kind-property tsd-parent-kind-class tsd-is-inherited"><a href="authenticationerror.html#error_description" class="tsd-kind-icon">error_<wbr>description</a></li>
 							<li class="tsd-kind-property tsd-parent-kind-class tsd-is-inherited"><a href="authenticationerror.html#message" class="tsd-kind-icon">message</a></li>
@@ -2508,18 +2512,14 @@
 				<a name="constructor" class="tsd-anchor"></a>
 				<h3>constructor</h3>
 				<ul class="tsd-signatures tsd-kind-constructor tsd-parent-kind-class tsd-is-overwrite">
-					<li class="tsd-signature tsd-kind-icon">new <wbr>Authentication<wbr>Error<span class="tsd-signature-symbol">(</span>error<span class="tsd-signature-symbol">: </span><span class="tsd-signature-type">string</span>, error_description<span class="tsd-signature-symbol">: </span><span class="tsd-signature-type">string</span>, state<span class="tsd-signature-symbol">: </span><span class="tsd-signature-type">string</span><span class="tsd-signature-symbol">)</span><span class="tsd-signature-symbol">: </span><a href="authenticationerror.html" class="tsd-signature-type">AuthenticationError</a></li>
+					<li class="tsd-signature tsd-kind-icon">new <wbr>Authentication<wbr>Error<span class="tsd-signature-symbol">(</span>error<span class="tsd-signature-symbol">: </span><span class="tsd-signature-type">string</span>, error_description<span class="tsd-signature-symbol">: </span><span class="tsd-signature-type">string</span>, state<span class="tsd-signature-symbol">: </span><span class="tsd-signature-type">string</span>, appState<span class="tsd-signature-symbol">?: </span><span class="tsd-signature-type">any</span><span class="tsd-signature-symbol">)</span><span class="tsd-signature-symbol">: </span><a href="authenticationerror.html" class="tsd-signature-type">AuthenticationError</a></li>
 				</ul>
 				<ul class="tsd-descriptions">
 					<li class="tsd-description">
 						<aside class="tsd-sources">
 							<p>Overrides <a href="genericerror.html">GenericError</a>.<a href="genericerror.html#constructor">constructor</a></p>
 							<ul>
-<<<<<<< HEAD
-								<li>Defined in <a href="https://github.com/auth0/auth0-spa-js/blob/e06e3c3/src/errors.ts#L8">src/errors.ts:8</a></li>
-=======
-								<li>Defined in <a href="https://github.com/auth0/auth0-spa-js/blob/4e8663d/src/errors.ts#L1">src/errors.ts:1</a></li>
->>>>>>> 18eae438
+								<li>Defined in <a href="https://github.com/auth0/auth0-spa-js/blob/2ed1faa/src/errors.ts#L8">src/errors.ts:8</a></li>
 							</ul>
 						</aside>
 						<h4 class="tsd-parameters-title">Parameters</h4>
@@ -2533,6 +2533,9 @@
 							<li>
 								<h5>state: <span class="tsd-signature-type">string</span></h5>
 							</li>
+							<li>
+								<h5><span class="tsd-flag ts-flagDefault value">Default value</span> appState: <span class="tsd-signature-type">any</span><span class="tsd-signature-symbol"> =&nbsp;null</span></h5>
+							</li>
 						</ul>
 						<h4 class="tsd-returns-title">Returns <a href="authenticationerror.html" class="tsd-signature-type">AuthenticationError</a></h4>
 					</li>
@@ -2541,6 +2544,16 @@
 		</section>
 		<section class="tsd-panel-group tsd-member-group ">
 			<h2>Properties</h2>
+			<section class="tsd-panel tsd-member tsd-kind-property tsd-parent-kind-class">
+				<a name="appstate" class="tsd-anchor"></a>
+				<h3>app<wbr>State</h3>
+				<div class="tsd-signature tsd-kind-icon">app<wbr>State<span class="tsd-signature-symbol">:</span> <span class="tsd-signature-type">any</span></div>
+				<aside class="tsd-sources">
+					<ul>
+						<li>Defined in <a href="https://github.com/auth0/auth0-spa-js/blob/2ed1faa/src/errors.ts#L13">src/errors.ts:13</a></li>
+					</ul>
+				</aside>
+			</section>
 			<section class="tsd-panel tsd-member tsd-kind-property tsd-parent-kind-class tsd-is-inherited">
 				<a name="error" class="tsd-anchor"></a>
 				<h3>error</h3>
@@ -2548,11 +2561,7 @@
 				<aside class="tsd-sources">
 					<p>Inherited from <a href="genericerror.html">GenericError</a>.<a href="genericerror.html#error">error</a></p>
 					<ul>
-<<<<<<< HEAD
-						<li>Defined in <a href="https://github.com/auth0/auth0-spa-js/blob/e06e3c3/src/errors.ts#L2">src/errors.ts:2</a></li>
-=======
-						<li>Defined in <a href="https://github.com/auth0/auth0-spa-js/blob/4e8663d/src/errors.ts#L3">src/errors.ts:3</a></li>
->>>>>>> 18eae438
+						<li>Defined in <a href="https://github.com/auth0/auth0-spa-js/blob/2ed1faa/src/errors.ts#L2">src/errors.ts:2</a></li>
 					</ul>
 				</aside>
 			</section>
@@ -2563,11 +2572,7 @@
 				<aside class="tsd-sources">
 					<p>Inherited from <a href="genericerror.html">GenericError</a>.<a href="genericerror.html#error_description">error_description</a></p>
 					<ul>
-<<<<<<< HEAD
-						<li>Defined in <a href="https://github.com/auth0/auth0-spa-js/blob/e06e3c3/src/errors.ts#L2">src/errors.ts:2</a></li>
-=======
-						<li>Defined in <a href="https://github.com/auth0/auth0-spa-js/blob/4e8663d/src/errors.ts#L4">src/errors.ts:4</a></li>
->>>>>>> 18eae438
+						<li>Defined in <a href="https://github.com/auth0/auth0-spa-js/blob/2ed1faa/src/errors.ts#L2">src/errors.ts:2</a></li>
 					</ul>
 				</aside>
 			</section>
@@ -2611,21 +2616,7 @@
 				<div class="tsd-signature tsd-kind-icon">state<span class="tsd-signature-symbol">:</span> <span class="tsd-signature-type">string</span></div>
 				<aside class="tsd-sources">
 					<ul>
-<<<<<<< HEAD
-						<li>Defined in <a href="https://github.com/auth0/auth0-spa-js/blob/e06e3c3/src/errors.ts#L9">src/errors.ts:9</a></li>
-=======
-						<li>Defined in <a href="https://github.com/auth0/auth0-spa-js/blob/4e8663d/src/errors.ts#L5">src/errors.ts:5</a></li>
-					</ul>
-				</aside>
-			</section>
-			<section class="tsd-panel tsd-member tsd-kind-property tsd-parent-kind-class tsd-is-static">
-				<a name="error-1" class="tsd-anchor"></a>
-				<h3><span class="tsd-flag ts-flagStatic">Static</span> Error</h3>
-				<div class="tsd-signature tsd-kind-icon">Error<span class="tsd-signature-symbol">:</span> <span class="tsd-signature-type">ErrorConstructor</span></div>
-				<aside class="tsd-sources">
-					<ul>
-						<li>Defined in node_modules/typedoc/node_modules/typescript/lib/lib.es5.d.ts:984</li>
->>>>>>> 18eae438
+						<li>Defined in <a href="https://github.com/auth0/auth0-spa-js/blob/2ed1faa/src/errors.ts#L12">src/errors.ts:12</a></li>
 					</ul>
 				</aside>
 			</section>
