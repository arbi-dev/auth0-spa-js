<!doctype html>
<html class="minimal no-js">
<head>
	<meta charset="utf-8">
	<meta http-equiv="X-UA-Compatible" content="IE=edge">
	<title>Auth0Client | @auth0/auth0-spa-js - v1.6.5</title>
	<meta name="description" content="">
	<meta name="viewport" content="width=device-width, initial-scale=1">
	<style type="text/css">/*! normalize.css v1.1.3 | MIT License | git.io/normalize */
/* ==========================================================================
 * HTML5 display definitions
 * ========================================================================== */
/**
 * Correct `block` display not defined in IE 6/7/8/9 and Firefox 3. */
article, aside, details, figcaption, figure, footer, header, hgroup, main, nav, section, summary {
  display: block; }

/**
 * Correct `inline-block` display not defined in IE 6/7/8/9 and Firefox 3. */
audio, canvas, video {
  display: inline-block;
  *display: inline;
  *zoom: 1; }

/**
 * Prevent modern browsers from displaying `audio` without controls.
 * Remove excess height in iOS 5 devices. */
audio:not([controls]) {
  display: none;
  height: 0; }

/**
 * Address styling not present in IE 7/8/9, Firefox 3, and Safari 4.
 * Known issue: no IE 6 support. */
[hidden] {
  display: none; }

/* ==========================================================================
 * Base
 * ========================================================================== */
/**
 * 1. Correct text resizing oddly in IE 6/7 when body `font-size` is set using
 *    `em` units.
 * 2. Prevent iOS text size adjust after orientation change, without disabling
 *    user zoom. */
html {
  font-size: 100%;
  /* 1 */
  -ms-text-size-adjust: 100%;
  /* 2 */
  -webkit-text-size-adjust: 100%;
  /* 2 */
  font-family: sans-serif; }

/**
 * Address `font-family` inconsistency between `textarea` and other form
 * elements. */
button, input, select, textarea {
  font-family: sans-serif; }

/**
 * Address margins handled incorrectly in IE 6/7. */
body {
  margin: 0; }

/* ==========================================================================
 * Links
 * ========================================================================== */
/**
 * Address `outline` inconsistency between Chrome and other browsers. */
a:focus {
  outline: thin dotted; }

a:active, a:hover {
  outline: 0; }

/**
 * Improve readability when focused and also mouse hovered in all browsers. */
/* ==========================================================================
 * Typography
 * ========================================================================== */
/**
 * Address font sizes and margins set differently in IE 6/7.
 * Address font sizes within `section` and `article` in Firefox 4+, Safari 5,
 * and Chrome. */
h1 {
  font-size: 2em;
  margin: 0.67em 0; }

h2 {
  font-size: 1.5em;
  margin: 0.83em 0; }

h3 {
  font-size: 1.17em;
  margin: 1em 0; }

h4, .tsd-index-panel h3 {
  font-size: 1em;
  margin: 1.33em 0; }

h5 {
  font-size: 0.83em;
  margin: 1.67em 0; }

h6 {
  font-size: 0.67em;
  margin: 2.33em 0; }

/**
 * Address styling not present in IE 7/8/9, Safari 5, and Chrome. */
abbr[title] {
  border-bottom: 1px dotted; }

/**
 * Address style set to `bolder` in Firefox 3+, Safari 4/5, and Chrome. */
b, strong {
  font-weight: bold; }

blockquote {
  margin: 1em 40px; }

/**
 * Address styling not present in Safari 5 and Chrome. */
dfn {
  font-style: italic; }

/**
 * Address differences between Firefox and other browsers.
 * Known issue: no IE 6/7 normalization. */
hr {
  box-sizing: content-box;
  height: 0; }

/**
 * Address styling not present in IE 6/7/8/9. */
mark {
  background: #ff0;
  color: #000; }

/**
 * Address margins set differently in IE 6/7. */
p, pre {
  margin: 1em 0; }

/**
 * Correct font family set oddly in IE 6, Safari 4/5, and Chrome. */
code, kbd, pre, samp {
  font-family: monospace, serif;
  _font-family: 'courier new', monospace;
  font-size: 1em; }

/**
 * Improve readability of pre-formatted text in all browsers. */
pre {
  white-space: pre;
  white-space: pre-wrap;
  word-wrap: break-word; }

/**
 * Address CSS quotes not supported in IE 6/7. */
q {
  quotes: none; }
  q:before, q:after {
    content: '';
    content: none; }

/**
 * Address `quotes` property not supported in Safari 4. */
/**
 * Address inconsistent and variable font size in all browsers. */
small {
  font-size: 80%; }

/**
 * Prevent `sub` and `sup` affecting `line-height` in all browsers. */
sub {
  font-size: 75%;
  line-height: 0;
  position: relative;
  vertical-align: baseline; }

sup {
  font-size: 75%;
  line-height: 0;
  position: relative;
  vertical-align: baseline;
  top: -0.5em; }

sub {
  bottom: -0.25em; }

/* ==========================================================================
 * Lists
 * ========================================================================== */
/**
 * Address margins set differently in IE 6/7. */
dl, menu, ol, ul {
  margin: 1em 0; }

dd {
  margin: 0 0 0 40px; }

/**
 * Address paddings set differently in IE 6/7. */
menu, ol, ul {
  padding: 0 0 0 40px; }

/**
 * Correct list images handled incorrectly in IE 7. */
nav ul, nav ol {
  list-style: none;
  list-style-image: none; }

/* ==========================================================================
 * Embedded content
 * ========================================================================== */
/**
 * 1. Remove border when inside `a` element in IE 6/7/8/9 and Firefox 3.
 * 2. Improve image quality when scaled in IE 7. */
img {
  border: 0;
  /* 1 */
  -ms-interpolation-mode: bicubic; }

/* 2 */
/**
 * Correct overflow displayed oddly in IE 9. */
svg:not(:root) {
  overflow: hidden; }

/* ==========================================================================
 * Figures
 * ========================================================================== */
/**
 * Address margin not present in IE 6/7/8/9, Safari 5, and Opera 11. */
figure, form {
  margin: 0; }

/* ==========================================================================
 * Forms
 * ========================================================================== */
/**
 * Correct margin displayed oddly in IE 6/7. */
/**
 * Define consistent border, margin, and padding. */
fieldset {
  border: 1px solid #c0c0c0;
  margin: 0 2px;
  padding: 0.35em 0.625em 0.75em; }

/**
 * 1. Correct color not being inherited in IE 6/7/8/9.
 * 2. Correct text not wrapping in Firefox 3.
 * 3. Correct alignment displayed oddly in IE 6/7. */
legend {
  border: 0;
  /* 1 */
  padding: 0;
  white-space: normal;
  /* 2 */
  *margin-left: -7px; }

/* 3 */
/**
 * 1. Correct font size not being inherited in all browsers.
 * 2. Address margins set differently in IE 6/7, Firefox 3+, Safari 5,
 *    and Chrome.
 * 3. Improve appearance and consistency in all browsers. */
button, input, select, textarea {
  font-size: 100%;
  /* 1 */
  margin: 0;
  /* 2 */
  vertical-align: baseline;
  /* 3 */
  *vertical-align: middle; }

/* 3 */
/**
 * Address Firefox 3+ setting `line-height` on `input` using `!important` in
 * the UA stylesheet. */
button, input {
  line-height: normal; }

/**
 * Address inconsistent `text-transform` inheritance for `button` and `select`.
 * All other form control elements do not inherit `text-transform` values.
 * Correct `button` style inheritance in Chrome, Safari 5+, and IE 6+.
 * Correct `select` style inheritance in Firefox 4+ and Opera. */
button, select {
  text-transform: none; }

/**
 * 1. Avoid the WebKit bug in Android 4.0.* where (2) destroys native `audio`
 *    and `video` controls.
 * 2. Correct inability to style clickable `input` types in iOS.
 * 3. Improve usability and consistency of cursor style between image-type
 *    `input` and others.
 * 4. Remove inner spacing in IE 7 without affecting normal text inputs.
 *    Known issue: inner spacing remains in IE 6. */
button, html input[type="button"] {
  -webkit-appearance: button;
  /* 2 */
  cursor: pointer;
  /* 3 */
  *overflow: visible; }

/* 4 */
input[type="reset"], input[type="submit"] {
  -webkit-appearance: button;
  /* 2 */
  cursor: pointer;
  /* 3 */
  *overflow: visible; }

/* 4 */
/**
 * Re-set default cursor for disabled elements. */
button[disabled], html input[disabled] {
  cursor: default; }

/**
 * 1. Address box sizing set to content-box in IE 8/9.
 * 2. Remove excess padding in IE 8/9.
 * 3. Remove excess padding in IE 7.
 *    Known issue: excess padding remains in IE 6. */
input {
  /* 3 */ }
  input[type="checkbox"], input[type="radio"] {
    box-sizing: border-box;
    /* 1 */
    padding: 0;
    /* 2 */
    *height: 13px;
    /* 3 */
    *width: 13px; }
  input[type="search"] {
    -webkit-appearance: textfield;
    /* 1 */
    /* 2 */
    box-sizing: content-box; }
    input[type="search"]::-webkit-search-cancel-button, input[type="search"]::-webkit-search-decoration {
      -webkit-appearance: none; }

/**
 * 1. Address `appearance` set to `searchfield` in Safari 5 and Chrome.
 * 2. Address `box-sizing` set to `border-box` in Safari 5 and Chrome
 *    (include `-moz` to future-proof). */
/**
 * Remove inner padding and search cancel button in Safari 5 and Chrome
 * on OS X. */
/**
 * Remove inner padding and border in Firefox 3+. */
button::-moz-focus-inner, input::-moz-focus-inner {
  border: 0;
  padding: 0; }

/**
 * 1. Remove default vertical scrollbar in IE 6/7/8/9.
 * 2. Improve readability and alignment in all browsers. */
textarea {
  overflow: auto;
  /* 1 */
  vertical-align: top; }

/* 2 */
/* ==========================================================================
 * Tables
 * ========================================================================== */
/**
 * Remove most spacing between table cells. */
table {
  border-collapse: collapse;
  border-spacing: 0; }

/*
 *
 *Visual Studio-like style based on original C# coloring by Jason Diamond <jason@diamond.name> */
.hljs {
  display: inline-block;
  padding: 0.5em;
  background: white;
  color: black; }

.hljs-comment, .hljs-annotation, .hljs-template_comment, .diff .hljs-header, .hljs-chunk, .apache .hljs-cbracket {
  color: #008000; }

.hljs-keyword, .hljs-id, .hljs-built_in, .css .smalltalk .hljs-class, .hljs-winutils, .bash .hljs-variable, .tex .hljs-command, .hljs-request, .hljs-status, .nginx .hljs-title {
  color: #00f; }

.xml .hljs-tag {
  color: #00f; }
  .xml .hljs-tag .hljs-value {
    color: #00f; }

.hljs-string, .hljs-title, .hljs-parent, .hljs-tag .hljs-value, .hljs-rules .hljs-value {
  color: #a31515; }

.ruby .hljs-symbol {
  color: #a31515; }
  .ruby .hljs-symbol .hljs-string {
    color: #a31515; }

.hljs-template_tag, .django .hljs-variable, .hljs-addition, .hljs-flow, .hljs-stream, .apache .hljs-tag, .hljs-date, .tex .hljs-formula, .coffeescript .hljs-attribute {
  color: #a31515; }

.ruby .hljs-string, .hljs-decorator, .hljs-filter .hljs-argument, .hljs-localvars, .hljs-array, .hljs-attr_selector, .hljs-pseudo, .hljs-pi, .hljs-doctype, .hljs-deletion, .hljs-envvar, .hljs-shebang, .hljs-preprocessor, .hljs-pragma, .userType, .apache .hljs-sqbracket, .nginx .hljs-built_in, .tex .hljs-special, .hljs-prompt {
  color: #2b91af; }

.hljs-phpdoc, .hljs-javadoc, .hljs-xmlDocTag {
  color: #808080; }

.vhdl .hljs-typename {
  font-weight: bold; }

.vhdl .hljs-string {
  color: #666666; }

.vhdl .hljs-literal {
  color: #a31515; }

.vhdl .hljs-attribute {
  color: #00b0e8; }

.xml .hljs-attribute {
  color: #f00; }

.col > :first-child, .col-1 > :first-child, .col-2 > :first-child, .col-3 > :first-child, .col-4 > :first-child, .col-5 > :first-child, .col-6 > :first-child, .col-7 > :first-child, .col-8 > :first-child, .col-9 > :first-child, .col-10 > :first-child, .col-11 > :first-child, .tsd-panel > :first-child, ul.tsd-descriptions > li > :first-child,
.col > :first-child > :first-child,
.col-1 > :first-child > :first-child,
.col-2 > :first-child > :first-child,
.col-3 > :first-child > :first-child,
.col-4 > :first-child > :first-child,
.col-5 > :first-child > :first-child,
.col-6 > :first-child > :first-child,
.col-7 > :first-child > :first-child,
.col-8 > :first-child > :first-child,
.col-9 > :first-child > :first-child,
.col-10 > :first-child > :first-child,
.col-11 > :first-child > :first-child,
.tsd-panel > :first-child > :first-child,
ul.tsd-descriptions > li > :first-child > :first-child,
.col > :first-child > :first-child > :first-child,
.col-1 > :first-child > :first-child > :first-child,
.col-2 > :first-child > :first-child > :first-child,
.col-3 > :first-child > :first-child > :first-child,
.col-4 > :first-child > :first-child > :first-child,
.col-5 > :first-child > :first-child > :first-child,
.col-6 > :first-child > :first-child > :first-child,
.col-7 > :first-child > :first-child > :first-child,
.col-8 > :first-child > :first-child > :first-child,
.col-9 > :first-child > :first-child > :first-child,
.col-10 > :first-child > :first-child > :first-child,
.col-11 > :first-child > :first-child > :first-child,
.tsd-panel > :first-child > :first-child > :first-child,
ul.tsd-descriptions > li > :first-child > :first-child > :first-child {
  margin-top: 0; }

.col > :last-child, .col-1 > :last-child, .col-2 > :last-child, .col-3 > :last-child, .col-4 > :last-child, .col-5 > :last-child, .col-6 > :last-child, .col-7 > :last-child, .col-8 > :last-child, .col-9 > :last-child, .col-10 > :last-child, .col-11 > :last-child, .tsd-panel > :last-child, ul.tsd-descriptions > li > :last-child,
.col > :last-child > :last-child,
.col-1 > :last-child > :last-child,
.col-2 > :last-child > :last-child,
.col-3 > :last-child > :last-child,
.col-4 > :last-child > :last-child,
.col-5 > :last-child > :last-child,
.col-6 > :last-child > :last-child,
.col-7 > :last-child > :last-child,
.col-8 > :last-child > :last-child,
.col-9 > :last-child > :last-child,
.col-10 > :last-child > :last-child,
.col-11 > :last-child > :last-child,
.tsd-panel > :last-child > :last-child,
ul.tsd-descriptions > li > :last-child > :last-child,
.col > :last-child > :last-child > :last-child,
.col-1 > :last-child > :last-child > :last-child,
.col-2 > :last-child > :last-child > :last-child,
.col-3 > :last-child > :last-child > :last-child,
.col-4 > :last-child > :last-child > :last-child,
.col-5 > :last-child > :last-child > :last-child,
.col-6 > :last-child > :last-child > :last-child,
.col-7 > :last-child > :last-child > :last-child,
.col-8 > :last-child > :last-child > :last-child,
.col-9 > :last-child > :last-child > :last-child,
.col-10 > :last-child > :last-child > :last-child,
.col-11 > :last-child > :last-child > :last-child,
.tsd-panel > :last-child > :last-child > :last-child,
ul.tsd-descriptions > li > :last-child > :last-child > :last-child {
  margin-bottom: 0; }

.container {
  max-width: 1200px;
  margin: 0 auto;
  padding: 0 40px; }
  @media (max-width: 640px) {
    .container {
      padding: 0 20px; } }

.container-main {
  padding-bottom: 200px; }

.row {
  display: -ms-flexbox;
  display: flex;
  position: relative;
  margin: 0 -10px; }
  .row:after {
    visibility: hidden;
    display: block;
    content: "";
    clear: both;
    height: 0; }

.col, .col-1, .col-2, .col-3, .col-4, .col-5, .col-6, .col-7, .col-8, .col-9, .col-10, .col-11 {
  box-sizing: border-box;
  float: left;
  padding: 0 10px; }

.col-1 {
  width: 8.3333333333%; }

.offset-1 {
  margin-left: 8.3333333333%; }

.col-2 {
  width: 16.6666666667%; }

.offset-2 {
  margin-left: 16.6666666667%; }

.col-3 {
  width: 25%; }

.offset-3 {
  margin-left: 25%; }

.col-4 {
  width: 33.3333333333%; }

.offset-4 {
  margin-left: 33.3333333333%; }

.col-5 {
  width: 41.6666666667%; }

.offset-5 {
  margin-left: 41.6666666667%; }

.col-6 {
  width: 50%; }

.offset-6 {
  margin-left: 50%; }

.col-7 {
  width: 58.3333333333%; }

.offset-7 {
  margin-left: 58.3333333333%; }

.col-8 {
  width: 66.6666666667%; }

.offset-8 {
  margin-left: 66.6666666667%; }

.col-9 {
  width: 75%; }

.offset-9 {
  margin-left: 75%; }

.col-10 {
  width: 83.3333333333%; }

.offset-10 {
  margin-left: 83.3333333333%; }

.col-11 {
  width: 91.6666666667%; }

.offset-11 {
  margin-left: 91.6666666667%; }

.tsd-kind-icon {
  display: block;
  position: relative;
  padding-left: 20px;
  text-indent: -20px; }
  .tsd-kind-icon:before {
    content: '';
    display: inline-block;
    vertical-align: middle;
    width: 17px;
    height: 17px;
    margin: 0 3px 2px 0;
    background-image: url(data:image/png;base64,iVBORw0KGgoAAAANSUhEUgAAAO4AAADMCAYAAAB0ip8fAAAABGdBTUEAAK/INwWK6QAAABl0RVh0U29mdHdhcmUAQWRvYmUgSW1hZ2VSZWFkeXHJZTwAACUhSURBVHja7J0PjF1VncfPTEfclm7YEGtKauoWYXVdxLqyNZqyY/gT21hBRCPoaqcLoYFV10B0dXWxZWElsCYYG0wJ2CkkxSxoA8HQlbTL2ImsCLuFlVUisdC1YbItRBIoO03q7PnN+9155553/vx+55737p07v19y+vreu+8zv3vu/d1z7jnne39DMzMzSqxjF91bnfHg5e3xQ6zXrt/5x43wYwT++e5Q2o+vNmI+B2Pnzp1JjI0bN1Y+6XOf6E3xI0edNuX8ePKONMh7r5rJymiCDcs1VEyssr1Ll/t0+a0uM/h6H34es+W6LOUyfIG7UpfbdXkBIfC6HT+nWhsYn9LlPF1WiR/CcNhJunxNlx/qsk+XD+gyhK+P4Ofw/SLPbz+J//9bLsMVuBfq8gz0Ugzn4fUq/PxCwg7NdwZU0gO6nIr/f3qB+yEMt31Ll1Fd3gN3A7ocws/h9Q78HL6/zfHbW3R5DoOSzRh2XH3uw6bbZUvx+5WRK9h8Z3wFg+VB8UMYnu/XwlCGLp/Q5VXPNq/i9xfh9uZvl+myOJVhB+6XdDklcpU5Bbfz2XxnrIDBQ7z6iR/C8DGglb5Vl1cijFdwu6ut3+6qwrAD9xLifcElid/NB8aFeP8xIX4II7AddF93Exm7cXvzt49XYdiBu4wIWZb43XxgLMfXI+KHMALbLcNjQzH7GC4zPktijDi+XEGEhL4jM8z5vSXjaYzSXOVJG6vuy5RVuQOtD2P+t5IfBedSlaFO1cZGnB9rttd3nhbzvxfDaOEb32oG0mFi8B9xBGEyw25xHyRG/4OJ3yns+r1Pl7fUzPBtB0Pwx7FbUmd9cPxoep220Y8JHDCi2EW4vfnbNVUYduDeGhjdMke5bg18H2NchqNpP1OdebOfWf3/QTF8+wJXv5uMgYO66oPjR9PrtI1+FIOGSyN+LMXtvmv99pNVGHbgHtTlYyo8NP0x3M5nMQZ0Ab+PV7whfP1+DYzQvtyEI3kX1lwfVD/mQ522zY9J1V0gEZpS+iFuN2n99lUsSQzXAgzY4GzVmfydMnbiDvz8EUKzHmIUAy+3Gle+5TUwQvtyQpcNuryO5T011QfVj/lQp2304/OqMzr8n6qzaGO58bur8PPHcTvbvqjLal1uSGEMgTqohkXkrhXbQ0vGd1Zm/KA7OMUyWNyfU5XDZDn3hfmnnYxLj1ev02NjGxtxfqzZPnCRgdMPHJwyDQIQVkCtxYCbwtYRekwHIn9jBfaqzuAwhgYp6zMOXvFHoTV5qPDlaoIrxmink2GqWrg2aDmd8fec+5IYuCUGxZ9+1umgz48cZgS30w9H4A7cRmr6u3t0WWdUxp6aGMlBN4j6oPhjBH8j67TG86Nvftyw8fkkWE4t70hqN9nVHWLY+gy+r899lGoUsK/P4E8j67SNfjRBTE9pcaEPfrjKH9EXhxU6wA9X6ero7twK3WU7HOu2tUFIn/MCIkL6vEL6pjwBIySkh5vkR1VH0PuoKqsbqAG7VpdZBrzC+4SAXavLLANe4b0SE2uWNUJIXwTsftWdcB7F96QANgK2h0ENYCNgexjMABYhfT4/hFG2+oT07xjT4b7SG7C2lQL45TnNbzBgnQxfAHsC1skgBLAtlD6kqgvYqYw2+SEMt7mE9AWnipA+yhj+Q91l/9O/VkoH8H4dwKOUS5QO2NF/V+P7H1PfK32ewrA/P+OMM/affPLJJMZLL700Ojk5uT9wJbWF0ueq7hMGUgXsVEab/BCGu2fqEsHvN36TKqSPMua6ykYAFy2wK9iUDjYFAfuSer7n+xyMpUuXqjPPPBMCWOkA9gWs0gGr9u/fr44ePeo7MC6h9CHr4KQI2CmMNvkhDM+4mXKL4FdagZcipI8yhinBFwu2fjBcAUwM2MIKAfSQUVwHhyJg5zLa5Icw/LdrhQh+xiiuwKMI6VmMkVjw/dvun6vHnvpR0lBbDkYRwI8++uhswDJsmVEhlO3MUT6wIxUYbfJDGP7PjxjBHzKKkJ7FiM7j/v4N05XHykMMc34vNM974sSJ0Ai0MVbXI/qG13/UxdVE71I0IT2XYVc4mRER0pP9CAjpSYyIkH5g9RER0g/Mj4iQHu6Hz9dliYNxr6IJ6VmMOh6IPitQ/rDaMgSlCuOjH/3oEBTPNg8aJz7cK77JOBhFMbcrzCVg5zI4fmxWdCE9l5HDjxx12kY/TBF8Ic87ZgRaUZSiCelZjDoC9zIdsDGhdJShA5Yjtn6TdXCUUVlUIT2HwfGDK6TnMHL4kaNO2+iHLYI/ZgWeMkanqUJ6MsMM3A+qstg3ZJO4vW1Rhg7amEA5ytBBmyK2Lg6OeWC5QnoOg+pHipCew8jhR446bZsfLiF9EXhmwHGF9CTGsNV8nxsJnCJgz7Wa/lk75xtqQpdzCcHnFSi/+93vntClEsPqbppC6Tep6kJ6KoPqR2hfqH7kqI9+12kb/XAJ6Y+p6kL6KGPE03c/F7sFN6rOpC8E0NddweoyCGBgPLHVySgsOOoFAQyMp556KplhXFk3Y+HaPcb/UxlUP6Yz+DHdZz9y1Gmb/DiO5+P9qrMCaqsqi+Bh4cSBwG/HcYDsZi5jJDIABAG8KtLliAbw3ofUqodmthx0KERMgXIwgPfu3btq9+7dBx1qlxKjKXlhmVpacn0QrMSgiOBjdZpDwE5hxM6PHKkuKQyHgih2XA5ggKXY4RTGCPGKVMn+7udrbQZbKH3ttddWZuQItj6ZCOnnkR+NENLf8CexiFmrb4SzK+lESE/YFxHSN9OPBSOk1yfgCn1Ci5Ce6IcI6d0MEdJ3ra9Cen0CrtVllgGv8D4hYEVIL9Z0a4eQ3gjYHgY1gEVI30g/hFG2+oT055+u1LIl3oC1rRTArx89RAlYJ8MXwH0W0h9V1QXsVEab/BCG21xC+iWqupA+yhh+88lKXfA2pXQA79cBTFp6qAN29H9+Mr7/0ERZSJ/CsD/vs5D+BtVdTJ4qYKcy2uSHMNw9U5cI/kLVFQqkCumjjLmushHARQvsCjalg01BwB478nzP9zkYfRbSH7UOToqAncJokx/C8IybKbcIfokVeClC+ihjxBd8//ua7pdNKXXkWCfYjv73PmeguSwHowjgV199Vb344ovqtddemw3YX/7ylxQRPdglxv2h6+AUi8phu89bV7tCwH5LIqNNfgjDzYBe4Zfx/5d7Aq8QDOzG3pP52y/ivXQSYyQWfA9P/Fw9O5Emgs/ByCCk30XczhzlAztSgdEmP4Th/7zQx8Ym8ChCehYjOo87fKK6kD7EMOcsQ3OpFYT0sOLqg0pZj6Ts2IyiCem5DLvCyYyIkJ7sR0BIT2JEhPQDq4+IkH5gfkSE9KtwwNZ1PzykaEJ6FqM2If3bL90yBKUKgyikX6XKz+6xn+1DEdJzGRw/4GBRhfRcRg4/ctRpG/0wRfAQ/OZzquznWFGE9CxGLUJ6HbCDFtLbD95SxogdVUjPYXD84ArpOYwcfuSo0zb6YYvg7YfMKWN0miqkJzMGLqTXQVuXkL44OOaB5QrpOQyqHylCeg4jhx856rRtfriE9EXgmQHHFdKTGFmF9JefpSZ0abKQfqWqLqSnMqh+hPaF6keO+uh3nbbRD5eQ/pCqLqSPMvoipIcABsa9vxAhPcMPEdLPPz/aKaQvAvhf96lVz96/5WCKcFyE9GwTIX3AREjPsPEviJA+YiKkn0d+NEJIf+9/RbZYtla9/VIR0vc5+EVIP4/8WHBC+iotmgjp0/ZHhPQipBchvZiY20RI7whYEdKLkL6pDBHSRwLWyZCM9JJNXi3UjPQLTEgvGemFkYvRjIz0C0RILxnphZGL0ayM9K7giwVbPxiSkV4y0jec0cyM9C0S0ktG+mp+CMP/eXMz0ouQXoT0IqQXIb1SIqQXIX07/KhXSA9LHnHZ4+n6FTY63XP18baYRSEynEL6S4/vLK7ypx84cCDKECG9COlr9qMZQnodcKP4ep7nx6Y5hfQURkxIr4N2FF+9DBHSi5BeiZB+1nbocgUOiIzpwNvqCZqQkJ7KKAZeXALlEkMHbwrD7m6KkL66HznqtI1+1Cqkh0D5uC5wx/0y3n+/oANv8vJ3zfbDC0FvSEjPYRQ2TWHo4J1cvXo1leG7soqQPo8fOeq0TX7UKqS/S3VWZDyAG92HkHEdeCdO7dxrxjS5UQZBSO9l6OCFlud0EdKTTIT0AWubkH4TtnhTeBUYx26aUnQhvZfBENJ7GSKkjwa/COkH5EcjhPRWq2m+du7YT/krtfIjoUvNFhVjOKwkUIYR5aqMHCZCehHSU/xohJB+9fGoE0EhPeVE1Tu6Ql+lAkJ6UndOhPQJ+yNC+oUrpH9BJQrp9U6u1WWWAa/wnsswZH4viJBerKHWKCH93XiPuQRf76YGsBGwPQxqABsB28MQIb2I4BvCqE1IP2IF7I3oMMwt3WMMUI3j+89gIME8EwyDT9oBazN0F3mOob+fY+j/zzL095N2wNoM3W2bY+jv5xj6/7MM/b3vwekXqvLkdnGgrsJg+Jhyz/ctUt1Jb1gf+nQCo01+CMNtIKR/u+rMr5t62kIEvwv50Krac7m3YEx9LYVhtriwagTmS2+ygrawE/j5TbidS6pTYhhBq3A0js0wgra496IwigNgCqVhnu514/sUATuH0SY/hOHumdoieGipFxvbpAjpSQy7q3wNXgHgsR1jRvO8CN8/g99fE6iQOYZuVcd0WYSt8SJ4z2XoVnVMl0XYGi+C90SGLZSGq5e9CosrYKcy2uSHMDzjZqpXBH+V6l3zzBXSkxh24EKX+EzVWclxPQaI+Xozfj/uqw3dqvYwdMD2MHA734hmD0MHbA8Dt/OZSwD9JHZJ9gS2cwnYuYw2+SEMt5ki+NIAtOosU1xnfEYR0rMYLj3uCeueFtYPb/J0n33Be8K6p51j2N3nQPCesO5p5xh299ljPgE0LKdcjxWzWtEE7FxGm/wQhv/3Pr0v3N48jBeBA4ompGcxQkL6IoB3hFpYYgDvgBYW5sDseTDzvWtFihHAO6CFhXlJe24yIqR3VcjdeFCUognpuQzTWIyIkJ7sR0BIT2JEhPQDq4+IkH5gfkSE9K7g/6zqrjGmCOlZjDqE9KYN9ZHhElHDwXhClw8HtnMJ2LkMjh+zDwVQNCE9l5HDjxx12kY/TBG8aRBo5+hiPquJIqRnMezANQekfFYMVDnNHJAKGJyMXqG0OSCVylBloTQYrIH+qerMhZojdlQhPYfB8YMrpOcwcviRo07b6IctggeDZbow/3rQGp2mCunJDDsj/RWOEWXlGFm+Qvkz0l9hjyhbDLBYRvor7BFlJkOpXqH0nY5hdq6QnsOg+pEipOcwcviRo07b5odLSH+l6p1S4grpSQxXRvrNVgArK2A3K09Gen2POqFLiYFTQMqYCioGXpwCZX0fO6FLiYFTQMqYCgoyrO6mKZQuDkgVIT2VQfUjtC9UP3LUR7/rtI1+uIT0xe+qCOmjjKF/GH9rqCsazUgfkjjpYPUxXKLIIRdLByuL8YOTNqoUy724n8mayXD/72RYyqskxrGxtDqtIDJw+rFm+8BFBk4/cHDKvjf+Gp6jpgj+JuUX0he2AntVZ3AYocAtLJiRnqJN1AG8Sm930BhBLirEFCgPhVg6gFfpltgU0jsZFOG4zwYt6zP+nnNfEgO3xKD408865ZgR3E4/cgj6KWYEt9MPR+AO3AaSkR6C1vqILZSGoK3KyBl0mU2E9PPIj6YJ6QdpkpGesC8ipG+mHwsmI30hpE+9UmF3ToT0CfsjQnoR0ouQXkzMbSKkdwSsCOlFSN9UhgjpzYBVIqRvmh/CcJsI6X0MEdKLkL6hDBHShxgipBchfUMZIqR3jGj2MERIX5sfwnCbCOk9wStC+mb4IQz/70VIj9uHAliE9Aw/REif1w8R0pdNhPR+wfZDSoT0TfajViG9KTLwiQlmrOBYZHRd7aDxMnRrOmS0rqM4HL4G+/pffpvaOhFj6BZ3yGgJehiwY5Y6CHbuJ3ijDzrH7zhG7EDWddBasQTzav+iy4scRuAkCTFOw+mAnn1h+OFkXHp850RVP46NbeQwSvUBq548K6bYfqzZPpTsB6x68qyYYvuhW9vCjz/Q5f+w8fs9fgaa3s87RqefxtZz0hhVhs7QV1MZw9YNMxhoYE9WaUJ6CgMsJFDOwRjD1wuwkg4pntj627p8qCKD6kdIsE31YypDfUz1uU7b5sdl+LrJaMA4QvobqzCcGel12abLm1U3X6cZsD4hfZBBFNIHGUQhvc24AW/wnzQOSExsPUhGjn1pCqMp9TFoP76HAbbM+F1MSP/PVRjejPQY3Q8Zrd9mxcxI72EUNp2bobvJIcY5xHvmuhjTLWKoBerHHry1jGWkr8wo7nHhCnKG6maCfw6b7BMqIqS3rmReRkxIr+9xh2IMipBeB6+XEVMAGfe4IT+oFvWDIKTn+NHD0Pe4QUahAArVqb7HDTJi4nbjHjfKCAnp9T1u0I9YpnnjHjfKCAnp9T3uUL/PD8qPB5KRniGk9zIYQvrQvqiq+8IIfo4f7H1xBH+O+qilTtvkR+RRTql+eAMXzJkJ/rSx54OAF8dLziRlk9etbWWGZVSG4jKYWtm+7YvDjxLDetZUkh/Ws6b6VqcxP6xnTdXmh/XIGieDqddN3peh21X0QT5BIT3lOUC6C7RCb1dJjF8I6WPbNUXALkJ6EdL30/oqpNcHa60uswx4hfcJAStCerGmW6OE9HtVZ33yEnzdSw1gI2B7GNQANgK2hyFCehHBN4TROCH9NtzwS9hVhhMH5pJgEtorpMeAJDH0trMM3RUKCemDDBHSiwheiZC+JGDfhjfMy3AnluH7bYougq+TURwAUygNq1Hep7qrUlIE7BxGm/wQhrtnaovgi1xDxQqsFCE9ieET0v8Orybwg7fg67fwc6oIfo6hW9XKDN2qchm2UHoSW2uzdeYK2KmMNvkhDM+4meoVwa/FxsQMUq6QnsTwCekX48a348lzO75frCJCeh2kPQzdLe5h4Ha+Ec0eBgrpSwyikB6uoE9it0Th65PGlZUiYOcy2uSHMNxmiuDhfATx+2fw/WfwfdFqUoT0LIYduDuMrkHxBIqtqvvki6KLsSMwMEVi4Ha+gSkSA7fzWbHmE27yz7EOzDn4ubmdOcqnVFm4zGW0yQ9h+H9f6GMhPecTVtA9gZ/bx9D8bTLDNar8KyNAx42WeKX1fcjmGEXLiq89DJjfK4qPUbSs+NrDKMT11pwlp0JMm0o8MD5jMQJCepYfwLHmg1mMzHWazPCcHwP3A+Z/oVw8/YJKvKCGhPRshh24sAzrbCMwdhgtcREoZ+N2vq5yiVG0rPj6K+z6naLKUia7q1xiFC0rvpIYqiuUjnVBKEJ6LoPjx+OKnpGey8jhR446baMfpgg+1t2mCOlZDFdG+ueMADWteP+cCmSk1wEaY1yGFRLMSF+VoXozjq/FA2Le9HMz0lMZHD9SMtJTGTn8yFGnbfTDlU1+EoPNHODiZqQnMXwZ6YsA3WS0xEUgkTLSFwxsgYuW+DkVFyj3MLAFLlpiCgPMzji+GLtA5jA7NyM9h0H1IyUjPYeRw48cddo2P1wZ6V/H7q05pcTNSE9i+DLSTyp3RvpJFchIr4NzQpcSA1vgoiXmZqSfZUhGeslI31A/6stIHxAZkDLSh0QGOlhZ2eRdLMlIX40hGelbmpGeoA4KCumJ6qBVeruDVTKOS0Z68kkmGekrmmSk7wa3ZKQPm2Skn0d+NCIjPfUqpq9CK3SXo5KmVnd1Vjy+eZZRJeN4oQ+WjPQERg4/ajDJSF+1xdUBW6h11ur/z95j6gCeZHY95hg6eJMYhmpo7l7XpQqSjPTl/REh/QIT0kOw6fKoKieWntXD4uekgK3K8CS4ntPlKjGx+q1+Ib0j2M7EQAF94pewmzrKDFg2wxGwbAaaCOnz+SGMstUmpHe1uKYeFqRHsATMTrMZs6YwLsTfXG0ciEIo/Qx+7zKopAdURwsL/386gdEmP4Thtm9h4wHz67CqqcitW4jg34Pf3+b4LQjpn8OgZDN8XWVTDzsXKLqfP864mvWNYYkNQldSUyhtW4qAncNokx/C6DWXkN62FCE9iTHsuREvuqaLzWDT3V9TbBC7ma/MsHS5cwFriA1CVgilz1e9c6JD+DlVwM5ltMkPYXjGzVRXBL9X9S7WmMHPqUJ6FmPYc49q6mHtYDubODBVmWHpcu2AjTEKAfQ+T4Xss7Yzu0+2gJ3LaJMfwnCbKYI/zxP85+H/KUJ6FiP0eNZfWa9n61bTFBtQrC8MQ2wQsmVEfkomeM7fmu9+CMP/+REiIyUjfZDh6yqbeti5YNOt5pjqLvKPdZWjjEKcXBRHV7nEKALWFBuYgm+P6JtSIaZNJR6YlO96tosI6cl+BIT0JEbmOk1mRIT0A/MjIqSnBH9MSM9i+LrKY0aLZgZbMUBE6Sr7GB/Cm+zoTLilyzUDlsIohNLrPF2QddZ2hbkE7FwGxw8YOacK6bmMHH7kqNM2+mGK4Pd4utvFUk2KkJ7F8HWVrzda1mcco8IU8zFgTc+fqbBQOgejEEo/7KmQhxVdSM9lcPw4pOhCei4jhx856rSNfpgi+PWe4F+v6EJ6FsMXuGcaLevNjlHhVwiB28NQ3WdYxYTSORi2UNo1zM4V0nMYVD9ShPQcRg4/ctRp2/xwCeltSxHSkxi+wF1ZtKxWwD6BLQFF19TDUN1nWFGE0rMMx4PiOAwR0ufxI0edttGP+oT0MzMz9r3pjdg9gyvMGLZwF2EzfasOwmhrG2F8XXkEyuZicH0/m8QQIX2ZIUL6lgrp7cDFnYOJ52sxYO6hBmyMYXSxnQJlO6u4Dl42Q4T0IqSvavNWSI9B+g0sqVe5HoZRISShtD5hehjGSSZCeiVC+jr8aISQvqYK6bvom9N6mgGSW89L5PVdSE/U5a4ntoisbnICYz2xRWR1kxMY63MFIgR7EfCpAWxeMAYauL5K5FjGbttyY0CCY+ZEeCrD6QfzAuL0o0KvYY5RoY6z1keFrnFWPyqct307x4bVwrQ7VWcdMNdgEOJzFRlt8kMYNR3bhRi4IJKGVSuHmL+DJxHAZP1kBUab/BBGjceW8sypU/AKAHNKML+1LXGEuRIDR5hLDBy84tjt+PtvJ1Toj1Vn7u2SREab/BBGzcc29MypU3SBeaXfqM4c05X4+hv9+fXUgK3KgIDVxcnAnLmcCi30jI8wfvdOo0JHExlt8kMYDTi2w4Rg+4AlxYMlWFuZActmOAL2A5acL8ow7DtGZcAKpH2MCgUh83WqMzGewmiTH8JoyLF1tbigW4JHpnwag+14ggg+KwMD9jhTSF/YbcbNPthivH9YTrwKXof3GimMNvkhjAYdW1fgwr3k/bo8oINtr0oTwWdl6IAtMYhCerD3q07mP9vgwXO/xu999k3VSXf42wqMNvkhjAYdW9/KqU064G7GYHmHfv+sfr8INbVfUWWlg0pl2JPg9nwZBKgO2jmGfv+sfr8IdbmzDHthgTUH+Rj8TnWeqPcpy8W78HufXYy/gVVbX9DlggQGyw/P3C3LD5thzeuS/OhjnbIY9mINa153YH5EztNazjGukB6uCpu14+cSBqZ8DEge/Beqk6ozNjBVYhhCejJDddRMV6puvtHZcwIHAmK2CyttSwVGm/wQRkOOrStwP6jKiaVLAavLBMEZL0N15El/ruJC+hyMws5T3YTFUBnXMA4KcCcqMmJ+jBL2JebHaIb6GB1QnYofFc+xYUcXdwJbVAiQe5gBG2So7qM3okJ6K8H1LAPfkxlWxYDdwazQU/H+Yk8FBsWP2L5Q/MhRH4OoU/Ejwzk2Ego+5UhkzbEAwxYo3+hjQABXZaiOwuMuvAhwr8SvYKV+JZFB8SO2LxQ/ctTHIOpU/MhwjtWlDgKbHhBjJY7cXZnAh3Wj8GDspRUYVD+mM/gx3Wc/ctSp+JHhHKt7rfKGATDguT6bEtnbVOfpA1UYHD82ZPBjQx/9yFGn4keGc6yuwC2E0VVF3xTGyxX8nMrAoPgR25epDAw1IMYg6qNNfiSdY0Pj4+OV9hrm+KjJk8+aHgt+/4s3jlc+ClX0un/5T09W/vs/+fv3kreNaW5/dzDuzx+tCv895qNrstcpx2Ii+xoeXeMbu0lm53gKBgjqB3qP6wtMTvDHTq7U4OMEXD8vAuAH57e+4C72RzLS581IXyX4Uh95w+kqV8mw3TSGmFjrzA7cKhm2m8YwJ899xTWpDhPgoPRYWoHRJj+E0cBjawdulQzbTWPAZPmayIVrjeqdVIeF3aDSeLUCo01+CCPM+Co2Kr7yVcKxZTPMwHVl2N6uukuwlPJn2G4aA4wqy7K3OzUDo01+CCP8XUx3u49wbNkMM3DN7NiFweMz9qtucmml3Bm2m8YQE1sw97hmduzSgJrq5C9ZZ3y2W/kXwjeBISa2YAI3lEAZmnZ4+txqfO9LyNsUhphYq82cxy2C4LBjO1jV8VnVTT7kC64khiPreQXGWfP6gORYBGJyrliR9vvyMdlYW32Y879rttd3XErzvw3IHWS2uGZ2bNMgSM7R5UfGZ3aG7RQGBOZb+sSYTwb7C5nPh1rAaEp9tMmPaOCa2bELA4kRzJ2aCYJdGba5jJBAOQdjPtllKp6Bfb4wmlIfbfIjGriuDNv2ozR8GbY5DDBupm8uQ3m62i477OjuV2Vw/PBlPj+SgaEGzOhnfTTVj3URzjrCOcZm2AswqmTYpjKK/1fJ9E1hXKniCZemVK/+cReWFRUYXD9c+8L1I0d99KtO2+zHDhVe9bSDcI6xGbbI4LjqZHuHx6LCksKtqpwd+xMqnmE7xrgDt5vuMwMkWKcl9EKgZf+0cTVMYaT4MZ3Bj+k++JGjTsWPzOeYTx10AIO0ilEYZqbvLIzcKp9Uo/jhGEGO1QfFSgyKJM+hICoxcsjpKAyHgqjkR440rRSGQ0FU8iOnyifVRnJoLamMWDZ55kmWPWt5jUHv3Bdm8EtG+nngR66gb21G+hQbtJA+ti9MfxpZp+JH2ealkH4QrftCE9LH9keE9O0U0o9UqVj7viUHI+VEG9SjVcTEmmJtzkgvQvo8fgijgcfWFbgzhBKzJjBESJ/HD2GEGbUL6UvdcexGF8+T3YDvb+B06Wtm2JPl8HT41wnbnZqB0SY/hBFmmCJ4+4EPSvGF9CSGK3BhgQOk/TthfX4CP58kBE1TGKbBog3IPXSoQvdbGMIImeuBD31huAI3lrqSktqyKQzbYLgWnldVZT5OGMIImeuBD9kZbR6c8hloemF+7oAwhNEnhv3Ah+yMkbqjyJxCSl1aV55COotSIXdnqNS+MJhzuF4/GEJ6J4MppO9bfTCF9H3xY2j4JPUfd76xu8UbTqME/2czXEC8jIXW4sLBeEKXDzeIkSrYbiKjKfWRzQ8dtFw/XA98ULkZdQVuDhE8lwHZ7H+qy6oKfveDkSLYbiqjKfWRxQ8dtFw/XA984BqJEQvcRdZrirkYnEzfqQxbvHyn6h1md213JAOD40eKkJ7KUANm9LM+BuqHDtoUIb3rgQ9cIT2JEQrc21U3A/dt+J5rPkZMoJyDIUL6PH7kqNM2+9EIIb1p12ToEocY031miJA+jx856nRe+QGDUU0/x+oeVc4uHBchvQjpQ0ZhlEaQHX40Qkg/yINjHBivQDl2oomQ3hv8IqSfB36IkD7C4MyHmgGSW89L5PVdSE+US65ntojsiziREfSDo6n1tbAhhtFVDvrB0eWaAZtDzzvQwM3RqmfU3i4nDE64zMzikMpw+sG8gDj9qNBrmGNUqOOs9VHhfKnkx8zvj5cYFbrofTvHFqqQHob+b0ioUJigv0R1RA6pjDb5IYyaju1CXKsMC+dAZ8lVgbxLddaOTlZgtMkPYdR4bNsspHcZzAGDbGpfQoX+WJcv4tUwhdEmP4RR87Fts5DeVaFFEuxHGL97p1Gho4mMNvkhjAYc24UipP+OURmvM66GUKF7dblOl7WJjDb5IYyGHNuFIKSHZZKfM94vxvuH5cSr4HV4r5HCaJMfwmjQsW374NT7VUf1YRs8rOvX+L3Pvqk6T0T4bQVGm/wQRoOObeuE9NbU0GO6vEOXW3T5lPWzu/B7n12Mv4Fu+Rd0uSCBwfLDM3fL8sNmWPO6JD/sKbmMdcpi2NOL1vkxMD/sxRrWvG4t59hCmA6CRdy2VOq7OBAQs11YaVsqMNrkhzAacmyH4aqWmh6iuComMHpE8EvGd3IXX3CE9OeprtYSKuMa5t+ZqMiI+UHZl5gfOepjUHUqflQ8x8wWdwxfzb42V0hPZYQEyjkYrooBu4NZoafi/cWeCgyKH7F9ofiRoz4GUafiR4ZzrAjcHRgoyzFwdiDwb4xRs5iQnsPwCZRzMFy2Du8VNidciV9RXZVICoPiR2xfKH7kqI9B1Kn4keEcG8FA+bgub1WdJ8vBDfMLqjNP+iHiH09hTPeB4bKVOHJ3ZcIBhXWj56tOjpdUBtWP6Qx+TPfZjxx1Kn5kOMeGMcLv1+UBvKI8gO/HGX88lbEhM8NlkJ9lU+JB3aY6T9yrwuD4sSGDHxv66EeOOhU/MpxjxXTQJmzxpjBQoMyuWGJM0UQZBCG9l1FMSSQI6V+ucFCnMjAofsT2ZSoDQw2IMYj6aJMfSefY/wswAKmMl4i8NCtXAAAAAElFTkSuQmCC); }
    @media (-webkit-min-device-pixel-ratio: 1.5), (min-resolution: 144dpi) {
      .tsd-kind-icon:before {
        background-image: url(data:image/png;base64,iVBORw0KGgoAAAANSUhEUgAAAdwAAAGYCAYAAADoalOPAAAABGdBTUEAAK/INwWK6QAAABl0RVh0U29mdHdhcmUAQWRvYmUgSW1hZ2VSZWFkeXHJZTwAAG2CSURBVHja7L0PjBVHniYYVUbVx5hTrdAxwioL/2l8zHnbNn1YWG3BFsKLhUULut2M7Gaut+xtyy1atmzZwoKljmqQWVAjIyOsRo3MtBlraHPntQXXFqX2GlFDyT4j1zVtz7iXW8t/aim5tNhoasduduuafRc/8pdUVFb+iciMyIj33vdJofcqX2bEV19G5pcRGRG/jkajIQAAAACg1bDt8I3BcNnR96noxCkBAAAAAPeYBQmAPKz9tb+yj/8QeoSuBwCE2tKkFmVoQAsXAAAAAHy0cA90uC90o8Zr41B4HD582DmPvr6+IFpWzdSCgh5h1lPcP6Zj5KB7IksebTQNDw3cJNMDMq2SqVumxbz9rEwTMr0p01GZPnH87zjhgS5lAAAAwDeWyfSsTL1Zfs6fK2XaJdOwTP0yDVko97JM79TBo0yX8lx6uJPpmEzvyfQnTu/xto28j2uAh38e9OT3ED8NQg/oAR7gYYoumfbLdJpN7iJ1UMi0TqY7uVE4i7+v498usjGe4mO7KpTbw2ZbCw8Tw50t02aZPpbpFzKtZbe/htMS3vYL3mczH2Mb4OGfBx3/lEy/4y6VT6AH9AAP8Chh8r+V6TGZLsm0W6abZfqpTMdlGuHW52X+fpx/u5n3vcTH/tbwYSAud1xE3cK18dA13Pns4rv4KV7nSX8XHzPfYuUAD/884jKp2+VB7kqBHtADPMDD1OhPcGuSjG+FTFtE9H60CBO87wo+tpfzmm1QLrVOd9bNQ8dwqcn9rkxLS4i6lI/tsVA5wMM/j3lKmU/KdAZ6QA/wAI8SeJ7zGZPpLr52THGGjx3jvJ7XLJcGQD3ug0eR4VKf9GsyLagg7ALOo6tCHuDhnwftd4yPo26Vg9ADeoAHeJQ4lrqpH5VpUqb7ZRqtwGOU85jkPJdolLuPzbF2HkWG+1TJJ6C0J6KnKhwPHv550DuK7/D3Z6AH9AAP8CjJ4+f8ubdkizKthbk3kXdWufQedo8vHnmGS/31m4Q9bBJ67wnAIzwe9PtW/k7z0E5CD+gBHuBRggd159KUmgnF+GxgD+e5UkzNmU0rd1CmC7545BnuGmF3GDjltaHEceDhn8d6pcxXoQf0AA/wKMljPX++IaKBS7ZAeR1JlJFW7qBPHnmG+4Cwj9UljgEP/zzU39+BHtADPMCjJI/4NcxRBzwGE2WklTvik0ee4S5yQGRJiWPAwz+P25Tv56AH9AAP8CjJY1HiurGJkZz/Md72kU8eeYY73wGReSWOAQ//PNQyL0AP6AEe4FGSR7zvuAMeF3L4xNsmfPKoO1rQpAgD4AEe4AEe4NFaPLpC55FnuC6cf6zEMeDhn8d4TU+o0AP1FDxam4fLHqGeRBlp5Xb75JFnuC76ts/VdAx42M3zA+X7IugBPcADPErm6XLMQ961GG9b6JNHXng+mu6w1jKRwRLH2OBBT2BPiyiU0tWnsayYmRlxLp3xyIplmhF/1Md5od/jIe408u5kO9SPnJi7rvRI5ZHFJyNebzvX01a/fwStR1bM3UScXBrVv5Kvn+OW9VitlJFEXO5i/u6FR14Ll0hMWCRBeR0pcVxVHvSUcbuIhn+PVcinVXiUOS90kcZz1dajfjjRA/UU94920COet06m321RD8prQ6KMtHLX+OTRWXBCd1sksrvkia7Ko1+5OVLf+isynZepwek8b+tpEx5lzgv9vpO/0xNib5vXDxd6oJ7i/tEOetDKbENsTJst6rGZ8xziMrLKXSWicRdeeBSNUqZ1IUcskKA89lU4vgqPN/mT+tXfF9HEb7Uy9PA2+u3WNuBR9ry8IKbWG30O9cO6HqinuH+0ix5P8yetw7zEgh6UxxOJvLPK7RJT6z/XzqPIcGm497qKXSljnMelCnlU4RE/BVK80rmcFz2lXc+pn7fN5X1anUfZ8xKXOSqmR9lo1/phWw/UU9w/2kUPNbrWMVEtzF8P5zGb8xwpeFA5yAbb44NHp+YJvluUjxN4d8UKZoOH4K4EwgB3B45x2snb1H1anUfZ80JTCuKYkWocyXatH7b1QD3F/aNd9FDjR78tysflfZvzOMN5FoH2oa7e/T546C58QU/xK/jpRee9wQTvu0JUizFog0eM+MX4oZT94m1z2oBH1fMyzsfvENG7mt42rx+29EA9xf2jnfSgFvp9InrXSbF1T3GLWGcAUzfve4qPHeK8dFr9cbnUAt9aNw+TlaYu8dPLzTI9LqIoC+pL4bO87XHeZ2fFbg9bPJK4oLmtVXnYOC90PA28uFNE89oWtHn9sKEH6inuH+2mBw2+upcNejYb4Mfc+qTRxGp4u8W8bT/vs5WPOcR5mET8icu9SUTvm2vjMavECaIMX+DkE2V5NMDDapmHUD+c6IF6ivtHO+hB73sfkellmXaJaF77Y5zyQHNct3Crskq5vZyG6uAxw3A3NkQQsMUja3K6LjIm9Rsja9EAXWQsctC2sKVHzuIWTYVQ6inuH9ORWPTBG2zxyFrcwgLIsOidMo1+prnt9P63W2ldUkuburRplDTNbz1nsdzaeMwS7Yt7+PMt8ABQP1BPoUcQepCB7RRT89x9wQmPdjbcLvBAy7rMeXGhSU5LG/UU94+m12NH36dQqM0Ml4asq/OsTmTs0y48ANQP1FPoAT1guE5AL8R/JbLDMY3zPu3CA0D9QD2FHi2tR2gt63YyXIqscR14AKgfqKfQoz302Hb4xmC4kPl3NBoNVB0AAACg5RCa4TZ9C7fqsP2q0weqTqOwNZ3DFXxOmwlxwBb0AIDmML4QB2p1Vs1AGt4ySgH8L8s4gQcAAAAQHEq3cNlkaR3JXv6bJgz3yxbjsAeDu8pDRBOXaW3QluJRR8uqmVpQ0GM6qva06ECnN+ZAh/v/VadXKhQeDheKuAqdRS1C4aGBeLnFvAUnjsr0ieN/xwkP4xYut2hPya+nFXMR/P00/VZHi7eIh4gWlK6jpbmMy/LNAwAAoFkR30dpfWJaWnGliMJeXsNpCW/bxfsk77dVyv1OXTy0DTfH4JJwarymPFwZnmxRLJPJOw8FFP1io4hiMr4n0584vcfbNvI+NkFPfg/x06BPHtAjTD3AAzyKQAtm7Ffuo7Sm8wERxeulYCCzON3J2w7wPrEx7hflFiGJy6W5xO/UxaPQcA0MzqnxVuVhy/AMjLYu46VIFZv5aesXMq1NeSJby799zPvOtlAmBXH+HXepfOKJB/QIUw/wAA9dk/+tiAIExBG3KCLRT2U6LqIg7pc5jfC2n/I+u/mYxziPuSXKpbnCR+vk0enA4Kwar20eZQ2vgtG6NN75nM8uoR+/cRcfM79imfS++kERvav2wQN6hKkHeICHrtGf4PthHFOaou7oxuXdwseMcx4nNB8E4nKpdbqzbh6dDg2ukvG65qFreBaNNpUH5U1llDieukLelWlpxu87co5dysf2GJY5TynzSZnOeOIBPcLUAzzAQxfPcz60/ONdfO2kYVtOHmf42DHO63nNcmkA1OM+eMww3L94SJyes8CqsUzDRTHa+3+Ll04X7RcKj4ULF56+9tprnfH48ssve4eHh08bHkbvCl4TUaDzLAwUXDQLOI8ugzKP8XHUrXLQEw/oEaYe4AEeuqBu6kdFFJP2fplGc/bdXmB2o5zHJOe5RKPcfWyOtfOYYbj/441C/C//+orhiTkLrBqckAYn3hF/Lb4UnxbuHwqPOXPmiFtuuYWMV0jjtWm0QhqtOH36tPjiiy9MD38q58nU5KJZynnpgN5RxKP5nvHIA3qEqQd4gIcufs6fe3NalCZmd4bzUvPOKpfew+7xxaPTteGZGlyoPGwZb0WjJdB7lE0G+xddNJtE8fsb+n0rf6d5aCc98YAeYeoBHuChC+rOpWk1E4rx6aDI7PZwnivF1JzZtHJpDegLvngUjlIua3hVDS5UHmWN14LRxlgjzIfn5100lNeGguPXK2W+6pEH9AhTD/AAD12s5883RDRwyQR5Zkd5HUmUkVbuoE8e2vNwdQ3PtsGFykPXeC0abYwHEn93ZCSTi2Z1QZnq7+945AE9wtQDPMBDF/FrmKOJ7Y2MZGJ2g4ky0sod8cnDeGnH2PD+SXrY+ZNCfDU6ZXD/rzjpxNxC5hEb71dffSU+//xz8fXXX1812j/84Q+2TFbFogrHDvBnsqIsKTjuNuX7OY88oEeYeoAHeJiWf64Cj+38mXwAGMn5H+NtH/nkUXotZdXwXnrppdoMLlQeqvESDwdGG2N+yhNZVcwzKPOCRx7QI0w9wAM8TPcdT2lpV8WFHD7xtgmfPCpHCyLD82VyIfIg43Votq4wCR7gAR7g0eQ8ukLn0fTxcNsQ9ESWHBVIA3deM8zniPJ9zKDMeby/Dx7QI0w9wAM8TFp/PdzSTq7mRK9qvmXIQ40b1pNoYaaV283fvfCo3MIFakfaOwcaDXe/5TxVfKB8X+SRB/QIUw/wAA/TfRdlXFd/X4FH3rUYb1vok0e7tHDpCexpmYbXiJ9NexpLi5u5seGex/e+971pPNLimWbEH6Wn0bUZF41IeVI9osFrUOP3OH8aeXfSEw9XetC5oHWQh9Wn9ZyYu670SOWRxScjXq8zHlkxdwOqp7XqkRVzN+P+0fJ6ZMXcTcTJpVH9K7m84zkPs9/KaUFmYbVSRhJxuYv5uxce7dDCpaeM26XRHk2arQ8e0miPJs3WEMdF9sLaZZ5UJzQubrpILyYuTB88XOhx5byIaHrAmMFNy7YeZXiEokco9RR6hK9HPG+dTL87pwfJtIVJeW1IlJFW7hqfPNrBcPul0cY3R+pbf0Wm82JqftV53tbjmoc0Whs86GLZnfO76cW7WxRHxqDfd/J3ekLs9cTDhR79innqnhcXepThEYoeodRT6BG+HrQy2xAb0+acckzNbjPnOcRlZJW7SkTjLrzwaAfDfZM/qV/9fRFN/FYrQw9vo99ubRIetF7niIWLl/LYp8n/BTG13uhzHnnY1qPsebGtRyj1o9nrKfQIX4+n+ZPWYV5iwewojycSeWeV2yWm1n+unUea4a4QUd+8KwxzGUWwwkO2buOnQIpXSsuQTfJT2vWc+nnbXN7HCQ/Zuq3KQwXtt66gS6fo4h3jPC5p/gtxmaNiepSNunnY1qPsebGtRyj1o9nrKfQIXw81utaxgt6BIrPr4Txmc54jBQ8qB9lge3zwmGG4dw6IIZmWOzDeK0b7m8bPlss0VLSzAx6r+HOAuwPHOO0UUyuorEoedMcddwzJ5J1HxoV3t8iPcrE+Y/sZPtb0HQxNKYhjRqpxJOvmYVuPsufFth6h1I9mr6fQI3w91PjRb4v86EUfZGxfysf2cF5PavzftA919e73waOzBsMzMlqHPOIX44dSfou3zck62KLxVuKRwCjz6Rd673MmeN8VIj/2Y5Hp0vG0nBm9q+n1xMOWHlXPiy09QqkfrVJPoUfYelAL/T4RveukVfFPcYtYJ/JQN+97io8d4rx0Wv1xudQC31o3j8J3uBUMr5LROjTeC5rbXBtvJR6JCkRPlTfL9LiIol+oL+vP8rbHeZ+dFbuj4jJp4MWdIprXtsATDxt62DgvNvQIpX60Uj2FHmHrQYOv7mWDns0G+DG3Pmk0sRrebjFv28/7bOVjDnEeJhF/4nJvEtH75tp4aM/DJcOTH8vf237lCZ5cfVmO0fbbMFkbPFK2W5llS8ZLPH7/+9975ZGoRC9wqgsXU55wffCwqUcjED0aLaBHKPUUeoSrB73vfUSml2XaJaJ57Y9xygPNcd3Crcoq5fZyGqqDh/HCFzmG59RoTXlUOBGmuMKDT5ozHhmLHLQtbOmx9tetoUfG4hPGyFrcQhcOF43xwuNAxaXsE4s+eIMtHlmLW1i6j9I7ZRr9TO+O6f1vt9K6pJY2dWnTKGma33rOYrm18Si90lTC8ERdRltgeMLA4O7hz7dajAdgB6GcF/BA/WgnPcjAdoqpee6+4IRH5aUdyXh/M/CzEE64qeF3tTiPoFqSTYiuOjXJaWkHHwEF9QMo0mNH36dQSLTAWsp3Dkx9TzN+pUuIhqyr86xOpGRnPNz+jjvumLHt9ddfn7FN6apzwgOojFDOC3igfkAPGG7Tg16I/0rMDMAcY5z3aRceAOoH6in0aGk9QmtZt5PhUmSN68ADQP1APYUe7aHHtsM3BsOFzL+j0Wig6gAAAAAth9AMt+lbuFWndVQdAFN1GoWt6Ryh6uvz3EAPAGhf4wtxoFblaEHyBrSMUgD/yzIhwAMAAAAIE6VbuGyytNBDL/9N02H65VP4cM3/wzQeIpqWQwtOtBSPOlpWzdSCgh7TUbWnRQc6vTEHOtz/rzqLWoTCw+FCEVehs6hFKDw0EC+3mLfgxFGZPnH87zjhYWy4SaNVQH+frst4i3jUaLyh8AAAAGhWZN1Hr/o5f64U0dKLtlbyo3Ivi2iJRuc8tA03x+BEncZrysOV4ckWRRA8FMzlJ7LVIpofpz6R0Xy4QX4iu2ixTHry+z7/b5945AE9wtQDPMCjCLRgxnNias3ii1zOIJcbB1JYzLxWM0+6/54S0drPFOx9smS5w1xeLTwKDdfA4Jwab1UetgzPwGjrMl6KVPGETJtFekipJZzW8hMZRbXZJ6pFHqEyN3LlfJjNxQcP6BGmHuABHrom/xrfGy9xvpR/WqjAEU7HRRQsYDPzpmvuNpnuN3gYiMuNu4Vr4zHLgcFZNV7bPMoaXgWjdWm8NOn8mMgPmpxsge3iVtg6EU1OL1smVa4VIgq47IMH9AhTD/AAD12jP8Flj3N+ZzSPnWCze53593JeKzQeBOJyqdW6s24enWkGJ9MpNoVeYQ+x8Z7SGdXsmgd3AxTyIKOVyRkPypvN3BTUrfFuzsXyWs6xS/nYHsMy5yllPskV0wcP6BGmHuABHrp4nvMh47srx+S+lZPHGT52jPN6XrNc6hZ+3AePGYZ7z83i9Lw/s2os03Dpi9He//R3L50u2i8UHgsXLjx97bXXOuPx5Zdf9g4PD582PKyLL4gFOfu8WnDRLODfuwzKPMbHUZfKQU88oEeYeoAHeOiCuqgfFdH7TuqCHc3Z97YCsxvlPCY5zyUa5e5jc6ydxwzD/fNrhfiX37xieEIank2DE9LgxOjQX4s/Xvi0cP9QeMyZM0fccsstZLxCGq9NoxXSaMXp06fFF198YXr4U5rdQEUXzVLOSwf0juI7/P0ZjzygR5h6gAd46OLn/LlX6HXfFpndGc5LzTurXBqRvMcXj07XhmdqcKHysGW8FY2WQO9RNhnsX3TRbBLpgyWSZW7l7zRa76QnHtAjTD3AAzx0Qd25NKVmQjE+HRSZ3R7Oc6WYGmGdVi6NOr7gi0fhSlNlDa+qwYXKo6zxWjDaGGtENKpOWLpoKK8NBcevV8p81SMP6BGmHuABHrpYz59vCPMpRnlmR3kdSZSRVu6gTx7a83Bjw/vPXwvx/rh8RPhjtsF98eFJK+YWMo/YeL/66ivx+eefi6+//jrTaP/whz9UNVkVDyT+3mBw0RDuT/mN5pQdyDl2tfL9HY88oEeYeoAHeOjyiF/DHE1s113X7Tb+/PuU38hMNyplpJU74pOH8UpTWYbn2uBC5ZFlvA6MNsaiCsdmXTRLNCsX4ZxHHtAjTD3AAzxMyz9XgUeW2Y3k/I/xto988ii9lrJqeC+99FJtBhcqD9V4iYcDo42RDPh8xEKe8wzKvOCRB/QIUw/wAA/TfZNzeG2sjn4hh0+8bcInj8rRgsjwfJlciDzIeB2arStMggd4gAd4NDmPrtB5dAqg2ZC2usuATB2GScWYQZnzPPKAHmHqAR7gYdr6m5/y23aZGoZJRU+ijLRyu33ygOE2H85lVJBtlvNU8YHyfZFHHtAjTD3AAzxM912UYfw7KvDIuxbjbQt98pgl2gP0BEaRHIYX/eBn057G0uKqOoyDepXH9773vWk80uKZZsQfpYELazMuGpFSUXSCVA5q/B4PcaeRdyc98XClB52LB0W0rvVYXt1wrEcqjyw+GfXUGY+smLsB1dNa9ciKuZsRJ7fl9ciKuZuIk0uj+lfy9XM8w+xEygOATkDf1UoZScTlLubvXni0QwuXnjJul0Z7NGm2PnhIoz2aNFtDUOWYyPitzJMq5XVE4yKN56qt98jDhR5XzouIpgeMGdy0bOtRhkcoeoRST6FH+HrEI53J9LMWzCjTwqS8NiTKSCt3jU8e7WC4/dJo45sj9a2/ItN5MdX3fp639bjmIY3WBg+6WHbn/G568e7OuQDVMnfyd3pC7PXEw4Ue/Yp56p4XF3qU4RGKHqHUU+gRvh60MtsQG9PmnHJMzS4OLzgkpmLXppW7SkTjLrzwaAfDfZM/qV/9fRFN/FYrQw9vo99ubRIetF7niIWLl/LYp8mfAizH640+55GHbT3KnhfbeoRSP5q9nkKP8PV4mj9pHeYlFsyO8ngikXdWuV1iav3n2nmkGe4KYS84ehqGuYwiWOEhW7fxUyDFsqVlyCb5Ke16Tv28bS7v44SHbN1W5aGC9ltX0KVTdPGOcR66gaTjMkfF9CgbdfOwrUfZ82Jbj1DqR7PXU+gRvh5qdK1jBb0DRWbXw3nM5jxHCh5UDrLB9vjgMcNwf/gtMSTTcgfGe8Voz736s+UyDRXt7IDHKkW4nVzZ4iDEA4l9ruKOO+4Yksk7j4wL726RH+Vie8b2M3ys6TsYmlIQx4xU40jWzcO2HmXPi209QqkfzV5PoUf4eqjxo98W+dGLBjK2L+VjezivJzX+b9qHunr3++DRWYPhGRmtQx7xi/FDKb/F2+ZkHWzReCvxSGCU+fQLvfc5E7zvCpEf+7HIdFfw0x69q+n1xMOWHlXPiy09QqkfrVJPoUfYelAL/T4Rveuk2LqnuEWsE3mom/c9xccOcV46rf64XGqBb62bR+E73AqGV8loHRrvBc1tro23Eo9EBaKnyptlelxE0S/Ul/VnedvjvM/Oit1RcZk08OJOEc1rW+CJhw09bJwXG3qEUj9aqZ5Cj7D1oMFX97JBz2YD/JhbnzSaWA1vt5i37ed9tvIxhzgPk4g/cbk3ieh9c208tOfhkuHJj+W//vsrT/Dk6styjLbfhsna4JGyvWGDBxkv8fj973/vlUeiEr3AqS5cTHnC9cHDph6NQPRotIAeodRT6BGuHvS+9xGZXpZpl4jmtT/GKQ80x3ULtyqrlNvLaagOHsYLX+QYnlOjNeVR4USY4goPPmnOeDhcjKMpYUuPtb9uDT0yFp8wRtbiFrrY2AhDD1s8DnRUOz6x6IM32OKRtbiFpfsovVOm0c80t53e/3YrrUtqaVOXNo2Spvmt5yyWWxuP0itNJQxP1GW0BYYnDAzuHv58q8V4AHYQynkBD9SPdtKDDGynmJrn7gtOeFRe2vHKu9VXfxbCCTc1/K4W5xFUS7IJ0VWnJjkt7eAjoKB+AEV67Oj7FAqJFlhLWRr+1PcU41duZDRkXZ1ndSIlO+Ph9nfccceMba+//vqMbUpXnRMeQGWEcl7AA/UDesBwmx70QvxXIj0cE2Gc92kXHgDqB+op9GhpPUJrWbeT4VJkjevAA0D9QD2FHu2hx7bDNwbDhcy/o9FooOoAAAAALYfQDLfpW7hVp3VUHQBTdRqFrekcoerr89xADwBoX+MLcaBW5WhB8ga0jFIA/8syIcADAAAACBOlW7hssrTQQy//TdNh+uVT+HDN/8M0HiKalkMLTrQUjzpaVs3UgoIe01G1p0UHOr0xBzrc/686i1qEwsPhQhFXobOoRSg8NBAvt5i34MRRmT5x/O844WFsuEmjVUB/n67LeIt41Gi8ofAAAABoVmTdR6/6OX+uFNHSi7ZW8qNyL4toiUbnPLQNN8fgRJ3Ga8rDleHJFkUQPBTM5Sey1SKaH6c+kdF8uEF+IrtosUx68vs+/2+feOQBPcLUAzzAowi0YMZzYmrN4otcziCXGwdSWMy8VjNPuv+eEtHazxTsfbJkucNcXi08Cg3XwOCcGm9VHrYMz8Bo6zJeilTxhEybRXpIqSWc1vITGUW12SeqRR6hMjdy5XyYzcUHD+gRph7gAR66Jv8a3xsvcb6Uf1qowBFOx0UULGAz86Zr7jaZ7jd4GIjLjbuFa+Mxy4HBWTVe2zzKGl4Fo3VpvDTp/JjID5qcbIHt4lbYOhFNTi9bJlWuFSIKuOyDB/QIUw/wAA9doz/BZY9zfmc0j51gs3ud+fdyXis0HgTicqnVurNuHp1pBifTKTaFXmEPsfGe0hnV7JoHdwMU8iCjlckZD8qbzdwU1K3xbs7FsiPn2KV8bI9hmfOUMp/kiumDB/QIUw/wAA9dPM/5kPHdlWNy23LyOMPHjnFez2uWS93Cj/vgMcNw77lZnJ73Z1aNZRoufTHa+5/+7qXTRfuFwmPhwoWnr732Wmc8vvzyy97h4eHThod1cRfIgpx9BgoumgWcR5dBmcf4OOpSOeiJB/QIUw/wAA9dUBf1oyJ630ldsKM5+24vMLtRzmOS81yiUe4+Nsfaecww3D+/Voh/+c0rhiek4dk0OCENTowO/bX444VPC/cPhcecOXPELbfcQsYrpPHaNFohjVacPn1afPHFF6aHP6XZDVR00SzlvHRA7yi+w9+f8cgDeoSpB3iAhy5+zp97hV73bZHZneG81LyzyqURyXt88eh0bXimBhcqD1vGW9FoCfQeZZPB/kUXzSaRPlgiWeZW/k6j9U564gE9wtQDPMBDF9SdS1NqJhTj00GR2e3hPFeKqRHWaeXSqOMLvngUrjRV1vCqGlyoPMoarwWjjbFGRKPqhKWLhvLaUHD8eqXMVz3ygB5h6gEe4KGL9fz5hjCfYpRndpTXkUQZaeUO+uShvbSjruHZNrhQeegar0WjjfFA4u+OjGRy0awuKFP9/R2PPKBHmHqAB3joIn4NczSxvZGRTMxuMFFGWrkjPnkYrzQVG95//lqI98dl2/yPUwb3xYcnnZhbyDxi4/3qq6/E559/Lr7++uurRvuHP/zBlsmqWFTh2AH+TFaUJQXH3aZ8P+eRB/QIUw/wAA/T8s9V4LGdP5MPACM5/2O87SOfPEqvpawa3ksvvVSbwYXKQzVe4uHAaGPMT3kiq4p5BmVe8MgDeoSpB3iAh+m+4ykt7aq4kMMn3jbhk0flaEFkeL5MLkQeZLwOzdYVJsEDPMADPJqcR1foPDoF0GxIW91lQGS/i9F5RzNmUOY8jzygR5h6gAd4mLb+5qf8tl1kv0PVebfakygjrdxunzxguM2HcxkVZJvlPFV8oHxf5JEH9AhTD/AAD9N9F2UY/44KPPKuxXjbQp88Zon2AD2BUSSH4UU/+Nm0p7G0uKoO46Be5fG9731vGo+0eKYZ8UdpGsrajItGpFQUnXc0gxq/x0PcaeTdSU88XOlB5+JBEa1rPZZXNxzrkcoji09GPXXGIyvmbkD1tFY9smLuZsTJbXk9smLuJuLk0qj+lXz9HM8wO5HyAKDzbnW1UkYScbmL+bsXHu3QwqWnjNul0R5Nmq0PHtJojybN1hBUOSYyfivzpEp5HdG4SOO5aus98nChx5XzIqLpAWMGNy3bepThEYoeodRT6BG+HvG8dTL9rAUzyrQwKa8NiTLSyl3jk0ea4e4QM/vrqzSvy8IWj35ptPHNkfrWX5HpvJjqez/P23pc85BGW4WHeqHtzvnd9OLdnXMBqmXu5O/0hNjriYcLPfoV89Q9Ly70KMMjFD1CqafQI3w9aGW2ITamzTnlmJpdHF5wSEzFrk0rd5WIxl144TErpdtsIK3QH96W2ry2goyuO1s83uRP6ld/W8xcZYUqxgN8Ipb/YPLwh4mes1QeixcvdspDpg9z8trLLaslOReN0KgoNF9snyb/F5gfrZ9KgZrv9MTDth5lz4ttPUKpH81eT6FH+HrQa7X3RLQO86tiat5qlgcU3Wfp/3hCyTsLarlbfPBIa+F2ienDmq/8/esPKr9IjkH9/is09rPCQ7Zu46fAZ7lyTPJT2vWc+nnbXN5Hi8fZs2eNeMjWbVUeKmi/dQVdOkVPqmOch24g6bjMUTE9ykbdPGzrUfa82NYjlPrR7PUUeoSvhxpd61hB70DRfbaH85jNeY4UPKgcZIPt8cGjM8VcjikHzlb+rmq6V4z23Ks/Wy7TkIbZ2uaxShFuJ1e2OAjxQGIfLR6mpluBR9aFd7fIj3KxPWP7GT7W9B0MTSmIY0aqcSTr5mFbj7LnxbYeodSPZq+n0CN8PdT40W+L/OhFAxnbl/KxPZzXkxr/95Pc1bvfB4/OFHOhEVbUXzqfM1jM28qanYnRuuQRvxg/lPJbvG2OKY8SpmvKIw+j3FvQL/Te50zwvitEfuzHItNdwf8zvavp9cTDlh5Vz4stPUKpH61ST6FH2HpQC/0+Eb3rpNi6p7hFrBN5qJv3PcXHDnFeOq3+uFxqgW+tm0dnirnQZN17ZPpEROtO3sPbYpOZrWl2pkbrikcSFzS2GfEo2dK9oLlNpwLRU+XNMj0uougX6sv6s7ztcd5nZ8XuqLhMGnhB7y0XcmXzwcOGHjbOiw09QqkfrVRPoUfYetDgq3vZoGezAX7Mrc81Ynp4u8W8bT/vs5WPOcR5mET8icu9SUTvm2vjMSvDXNQX3R/ytrd4n9dkup/MLmMAExltv4HJ5plcZR4p5TRc8CDTzRhIVZaHKehEv8CpLlxMecL1wcOmHo1A9Gi0gB6h1FPoEa4e9L73EZlelmmXiOa1P8YpDzTHdQu3KquU28tpqA4eZLjXJLZdTtnvcsbxA4rBlDXaGFZ5VDgRofCYBoeLcTQlbOmRs7hFUyFj8QljZC1uoYuNjTD0sMXjQMWl7BOLPniDLR5Zi1tYAN0n6Z0yjX6mEdT0/rdbaV1SS5u6tGmUNI0oPmex3Np4zOIuhfu5pUYttlMi6tePW3W38jaauzTI+17p2vjht4T49d9HI44rGK3atVGKB2NFhoBZuIc/3wqUB+AXoZwX8ED9aCc9yMB2iql57r7ghMesDJN5i13+Gv6eZS5kukM/fPVntviU5lGiJdnVBDxapiXZhOiqU5OclnbwEVBQP4AiPXb0fQqFxPS1lFWTIYwrTWiRYS4uYMyDWtpXPlOMX7mR0ZB1dZ7ViZSyx6rwuOOOO658vv766zMyVrrqTHkA9SCU8wIeqB/Qow0MVzUZoZhJ8u864IIHvRD/lUgPxxQb6iOB8gDcI5TzAh6oH9DDEkJrWc/KMLu8v+s0XZs8qAv4urwdfjB5OAgegBeEcl7AA/UDeljCtsM3BsOFzL+j0Wig6gAAAAAth9AMd1a7C1q1y6HqNApb0zlcwee0mRAHbEEPAGgO4wtxoFanBSGXUQrgf1nGCTwAAACA4FC6hcsmS+tI9vLfNB2mXz5VDHswuKs8RDQthxacaCkedbSsmqkFBT2mo2pPiw50emMOdLj/X3UWtQiFh8OFIq5CZ1GLUHhoIF5uMW/BiaMiWmrXJZzwMDbcpNGKqQWt6e/TdRlvEY8ajTcUHgAAAM2K5H10hp/z50oRLb1oayU/KpdWDnynDh7aXcrcdXyKTaSXjYVW4biB007eFhvvKRddzaY8RLQqlHUeskWxTCbvPBRQ9IuNIloHmoIq/4nTe7xto5gZLLoq6MnvIX4a9MkDeoSpB3iARxFowYz9yn2U1nQ+IKJ4vXdyo3AWf1/Hv13ke+kpPrarQrk9bLa18Chs4Wa0JGmB6z2yFauGa+qX++6Rn5tEtOCz1RZvHg8xPWxUP2+bxsNWS5OMNgQeCihSxRMybRbpIaWWcFrLT2QU1WafqDa9aTZfgPR/PczdKj54QI8w9QAP8NA1+df43niJ890t0kMFjnA6LqJgAZuZN11zFL7mfqEfMSguN+4Wro1HZ5mWpDTP/oTZXgFto9+4hbfDRou3iEeGKHH8yBk8yrY0C1q0tfFIYD7ns0vox2/cxcfMr1gmPXQ8yA8QPnhAjzD1AA/w0DX6E3w/jGNKbxH6cXm38DHjnMcJzlO33It8/66VR6cNo80w3oEqxmuDBx8zUMXw8oy2r6/PJHBzKg/Km1vNpqCukHdlWlri2KV8bI/hcfOUMp+U6YwnHtAjTD3AAzx08TznQ8s/3sXXjinO8LFjnNfzmuXSAKjHffBIa+GeVrpLqWvsdgODyzLe20UUvF0ohlcEazwUw7PCg4xWprp5qOjiLpAFKb/9RLO7ZwHn0WVQ5jE+jrpUDnriAT3C1AM8wEMX1EX9qIhi0lIX7GjKPr/UbLGOch6TnOcSjXL3sTnWzqNo0BQN/nhftjS3ytRtqiodQ8dSHjItrFBBKvHgrhBrPGSLdKtMPnk8lfNkSjf+5RmVJ+1J9SnNMukdxXf4+zMeeUCPMPUAD/DQxc/5c29Oi/JRbogs0Gxh7k3knVUujUje44tHnuHGo2zJJOj91Ge6hqcY7Wd8bLeY6oo1RWkeisE54UHGK/TffdjiQcduKtiHWlzfFtF6p0XYpPE/xPwJNA/tpCce0CNMPcADPHRB3bkr+f63R6Ml/DsRhUgtQjxodaWYmjObVi79Txd88cg0XGXwU5rhbUszvAKjjQc5GaGIR8bJzjO4eJCTEfh9bSoP+tfr4iGxRugNz6dBAfeJ6J1xHiivDQX7rFfKfNUjD+gRph7gAR66WM+fbwi9UcWU/wm+xxbxPZIoI63cQZ88OgvMLm3UMZnGdtV4dYy25LtXLR6K4ekYXGke9N5WMV5fPB4w3J/eGX+3oFIVPbmpv7/jkQf0CFMP8AAPXcSvYY4a8qB77G8KHhYGE2WklTvik4fWwhcZo45Vo3FitLZ4VDXaDOP1xWNRiWPoKY4mbJ/N6TLJw23K93MeeUCPMPUAD/AwLf9cydY5LcSxOOP3kZz/Md72kU8eRsELcgzPqdGW5WHbaNOMV8yc7uOaR9n5bzTC+m6ZDqX8Ns+gzAseeUCPMPUAD/DQRbzveEkeNHD1bZl+nPLbhRw+8bYJnzxKBS9gMx3YdvhGGpH1j7z5Bpcmm8VDciDDm8bDpclmIDZe3zx0cDll2yR4gAd4gEcT8bgmZVtX6DwqhedTDbZus00xvLTvrcij7BMZDWun4e2Ppvw2ZlDmPI88oEeYeoAHeOiiao8QTVeiaUsHU37rSZSRVm63Tx6V4+ECtaPMOwcKMUXD2peUzPMD5fsijzygR5h6gAd4mJZf5l0yrX1M05VGMn7PuxbjbQt98igdD7cFcCVA5LbDN6a13GvnkRbPNCP+KE1DWWuQP42c3l6wz6DG7/EQdxp5d9ITD1d60BP60yIKKHH1aT0n5q4rPVJ5ZPHJiNfrjEdWzN2A6mmtemTF3M2Ik9vyemTF3E3EyaVR/Sv5+jluwIPGyAwU7LNaKSOJuNzF/N0LD7Rwmw9UOXS6q2nY+m80LlrK64jGRRpPC1jvkYcLPegplJbaPCr0u8Zc6FGGRyh6hFJPoUf4esTz1sn0dRbMoOvsuxomR3ltSJSRVu4anzzyogV1C8souzykRQrUt/6KTOdlanA6z9tyF+IuuZSjdR58sewu2Iee4t5TKlcedmtcgOqqWJR3ryceLvToV8xT97y40KMMj1D0CKWeQo/w9aCpRUNsTJsLeNC+NB3pDY3/Kw4vOCTSpy/F5VL3+DxfPPJauJ9VWLt4hmkqC2OYwhYP6lenNYwfSFSGHt5Gv92ax6PCGso2eRBoNHTW+wMapk7D1W/S4EJ57NPkTTF/4/VGn/PIw7Yeb5Y8L7b1eDOQ+vFmk9dT6BG+Hk/zJ63DnPVemKYf0TSkTzT+H8rjiUTeWeV2ian1n2vnkWa4K0TUN19m7eI8o40XghjmMopgjQfjWe4mmeSntOs59fO2ubxPIY+KxluWhwrab11Gl86LQi+6xRjnoRtIOi5zVEyPslE3D9t6TJQ8L7b1mAikfkw0eT2FHuHroUbXOpbRGn5E83/s4Txmc54jBQ8qB9lge3zwmGG4O/o+HZJpeYbhbasQvOCK0VLeVEZRHjZ4iOl986v4c4C7A8c47RRT/fKrkhn09fUNybQ8w3iz1lC2ziPjwrtblI/feLcwfwdDUwrimJFqHMm6edjWo+x5sa1HKPWj2esp9AhfDzV+9NuifFzetzmPM5xnEZ7krt79Pnh0GhredmEevMDIaE15iOKgAUnTO5TRbUCYk8Ujw3iTayg755HAKPPRXclqgvddIfTCb2WZLh1Po/XoXU2vJx629Kh6XmzpEUr9aJV6Cj3C1oNajRQcgTyB5vieUjxDpwHzLB+zgPO4T7MlGpc7l+/NtfLoaDQaut3DvZz5MkX8vWJqFBudNDVUE5lSfxmTtcwjHqveSPydxNXfdaYFydatcx7qdIucKSox4qgdq/lJK17n8yw/edIUAhrVmLkIedo0k4Jyqczvi+i9zqgtHnl8HOqhfV4c66HNQ9Una8pOHXqo9fRAh/t6ulHjluWAh7YeKr+sqTI29UhMu0nvS7XPQ1sP4pc2/ZJB3bm/EFNLJMbRdga53Hjg0WLmtZp5zlXM/aciZbUruo9rlEvX6lGXPFQ+2oabY3hJODHasjz4qUOtAEXoMJmHm2K81ngYGm5llDDc2vk45KV9Xhz/29o8DA3XGQ9Dw60MS4brTA9Dw60MS4brTI8Cw41B99FdIj3STxpojusW5b4qDA1XLVco+VjnofIxXviCjXR5iuHVYrS6PHQEsIQrPPhEOeORZz7tCFt6+HygsImMxSeMUdW4NzbC0MMWj6rGrWOGdcAWD4cPEHSfpHfKNPqZ5rbT+9/uREt7glukNL/1nMVya+NReqWphOGJuoy2wPCEgcHdw59vtRgPwA5COS/ggfrRTnqQge0UU/PcfcEJj8pLO3o02qInlSJ0tTiPoFqSTYiuOjXJaWl3ha4H6gdQpEfNy+UGi6ZfS7noRCp9+PTiW51ndSJld+Ph9rpdeUpXnRMeQGWEcl7AA/UDesBwmx40gflXIjsc0zjv0y48ANQP1FPo0dJ6hNaybifDpeHd14EHgPqBego92kMPjVHKtZq/8bQgAAAAAGgGhGa4s9pd0KpdDlWnUdiazuEKoc7DhR4AAONzeW93gU4LQi6jFMD/skxkLz7RjjwAAACAgFC6hcsmSws99PLfNB2GFr4Y9mBwV3mIaFoOLTjRUjx8rTTVzi3vZtLDwUpTM6DTG9PCK02V4tHCK02V4qEBCgtI4f3yFpygpRg/cfzvOOFhbLhJoxVTC1rT36frMt4iHjUabyg8AAAAmhXJ++gMP+fPlSJaetHWSn5U7mURLdHonId2lzJ3HZ9iE+llY6FVOG7gtJO3xcZ7ykVXsykPEUVysM5DtiiWyeSdhwJaRHujiGIyvifTnzi9x9s2iqmFtm2BnvweEtODVfvgAT3C1AM8wKMItGDGfuU+SkEDDogoXu+d3Cicxd/X8W8X+V56io/tqlBuD5ttLTwKW7gZLckXZNojW7FquKZ+ue8eEUXIecx2izePh5geNqqft03jYaulSUYbAg8FFPD4CZk2i/SQUks4reUnst0y7RPVAljP5guQ/q+HuVvFBw/oEaYe4AEeuib/Gt8bL3G+u0V6qMARTsdFFCxgM/Oma+42me4XGhHIEuXG3cK18egs05KU5tmfMNsroG30G7fwdtho8RbxyBAljh85g0fZlmZBi7Y2HgnM53x2Cf34jbv4mPkVy6SHjgf5AcIHD+gRph7gAR66Rn+C74dxTOktQj8u7xY+ZpzzOMF56pZ7ke/ftfLotGG0GcY7UMV4bfDgYwaqGF6e0fb19ZkEbk7lQXlzq9kU1BXyrkxLSxy7lI/tMTxunlLmkzKd8cQDeoSpB3iAhy6e53xo+ce7+NoxxRk+dozzel6zXBoA9bgPHmkt3NNKdyl1jd1uYHBZxnu7TB/x5tjwimCNh2J4VniQ0cpUNw8VXdwFsiDlt59odvcs4Dy6DMo8xsdRl8pBTzygR5h6gAd46IK6qB8VUbB26oIdTdnnl5ot1lHOY5LzXKJR7j42x9p5FA2aosEf78uW5laZuk1VpWPoWMpDpoUVKkglHtwVYo2HbJFulcknj6dynkzpxr88o/KkPak+pVkmvaOIgzI/45EH9AhTD/AAD138nD/35rQoH+WGyALNFubeRN5Z5dKI5D2+eOQZbjzKlkyC3k99pmt4itF+xsd2i6muWFOU5qEYnBMeZLxC/92HLR507KaCfajF9W0RrXdahE0a/0PMn0Dz0E564gE9wtQDPMBDF9Sdu5Lvf3s0WsK/k2m1Rr7xoNWVYmrObFq59D9d8MUj03CVwU9phrctzfAKjDYe5GSEIh4ZJzvP4OJBTkbg97WpPOhfr4uHxBqhNzyfBgXcJ6J3xnmgvDYU7LNeKfNVjzygR5h6gAd46GI9f74h9EYVU/4n+B5bxPdIooy0cgd98ugsMLu0UcdkGttV49Ux2pLvXrV4KIanY3CledB7W8V4ffF4wHB/emf83YJKVfTkpv7+jkce0CNMPcADPHQRv4Y5asiD7rG/KXhYGEyUkVbuiE8eWgtfZIw6Vo3GidHa4lHVaDOM1xePRSWOoac4mrB9NqfLJA+3Kd/PeeQBPcLUAzzAw7T8cyVb57QQx+KM30dy/sd420c+eRgFL8gxPKdGW5aHbaNNM14xc7qPax5l57/RCOu7ZTqU8ts8gzIveOQBPcLUAzzAQxfxvuMledDA1bdl+nHKbxdy+MTbJnzyKBW8gM10YNvhG2lE1j/y5htcmmwWD8mBDG8aD5cmm4HYeH3z0MHllG2T4AEe4AEeTcTjmpRtXaHzqBSeTzXYus02xfDSvrcij7JPZDSsnYa3P5ry25hBmfM88oAeYeoBHuChi6o9QjRdiaYtHUz5rSdRRlq53T55VI6HC9SOMu8cKMQUDWtfUjLPD5TvizzygB5h6gEe4GFafpl3ybT2MU1XGsn4Pe9ajLct9MmjdDzcFsCVAJHbDt+Y1nKvnUdaPNOM+KM0DWWtQf40cnp7wT6DGr/HQ9xp5N1JTzxc6UFP6E+LKKDE1af1nJi7rvRI5ZHFJyNerzMeWTF3A6qnteqRFXM3I05uy+uRFXM3ESeXRvWv5OvnuAEPGiMzULDPaqWMJOJyF/N3LzzQwm0+UOXQ6a6mYeu/0bhoKa8jGhdpPC1gvUceLvSgp1BaavOo0O8a+z8c6FGGRyh6hFJPoUf4esTz1sn0dRbMoOvsuxomR3ltSJSRVu4anzw6Mxy8I63lVxWGyzK64EF966/IdF6mBqfzvK0nj0fW032NPNQL7Z9xyzhrUjo9xb2nVK487Na4ANVVsY575OFCj37FPHXPyz850KMMj1D0CKWeQo/w9TjLZf8zDf60L01HekPj/4rDCw6J9OlLZ/k36h6f54tHx//+0g2lXYO6XqUhNvh7R4HR0tqzV5cBU/e3ZKpxv0UWD+pXf1tkT1imSrT8m2L7hyHwkOnDf9fVp1PedjF99ZNHRBQMWWfB7REu68pi5ckuykQXJo28e0ikDxKwyuPqo/gPU3nY1iO+4LTPiyM9jHj8YPLwhyHo8ceH+lzxyKwfyS7bAx3h1I+lv+yoXY9El21m164PPY5944ay99MXRRTRRyeQAr1bPs2c72R9Yn9K7vcem+6/r4uH6pdpLdwuMX1Yc/JvoxZtygpU1O+/QuNwazwYz3LlmOSntOs59fO2ubxPs/EYSDypvqh50VJ30DqhH0h6UkxFxPHJw7YeEyXPi209JgKpHxNNXk+hR3PqkcQjmv8jtaSPMeeDInsgU/ygspbN1guPWSliHOPv9/Pna/y5joX8H2T6rxpdx9NatGy0tCDGkGblqMxDTC1AIfipRnAF263sQ12DNLdsl7JPs/GI3yts07z4KKrFXwrzdzCtyiOU8wIeqB/trIfpfF6KVvR/stmRNk9qHPN/+eTRmSIGjbCiPvz5nMFi3naM9/mv3ELVDV5wpUUrjXa5odmW5iGmr2WsbiOkrZQSb5vTxDyST6pZT6f9zHe05EXbajxCOS/ggfoBPfQQB445JaL5weQr92m2RL3y6EwhQZN17xHRUl4f8fcLCpnZXMBPOVpPbLZVjbY0j8STWZJHEhc0tjUrD7po/jcx/WU9fX+D30PczE+glypctK3GI5TzAh6oH9Bjqjv7fxbT1yqm7zSIi94vf8z319ls7vcKvYg/3nnQoKk0Eh8k9qPF2t8S0eiuQW6G08nfntINYdJ1HJt1lhiVefBTB6Ghw+WbYvs3QuDx77r6qvAohYxBU11180jyqYlHQ3O/b4TA4weTh4Pg8ceH6q+nGYOmgqgfS3/ZUbseGYOmgtDj2DdusH0/jUFzXLco99UZSAya6vLFQ+VD73CTa0GmrZV5OSOPAYWIsdEmYJWHjgCtyiNjQQThQY8geOTpYTgCuiX0yFio4gpKTH8rzWNjIww98ngYjoCuxCNpnL70yONhOALa5v30LHdp0ypPNL/1XDPy6GQHv58dfR53j96q7HMrb5vxFMQrMq0o0XWchtI8GCs4Ldc0uXs4BclDtmCq8rCFduXhqn6AB+oH9NDn0cHp23xf3SnKLU8ZBI9ZCTKvcZObmtV381NBbpdDRZPNEsWYR4mWZFeL8xC+z4vllnbdenTVqUdOS7urVfUIpZ5CjzD1cLDErvfzMiuDDGFcaUKLGipHaR55J0bpw6eh9OrqJydSdh+rwkOzq845j1DOS5PxCOW8gAfqB/Ro0fvYrAwyQik0+beoURSbPGgC869Edjimcd6nXXiEcl5QP8AD9QN6ONEjZbUpYx42W9qzMk5O3t91VhKbPKir4Lq8Hb6Zvl547Txq0iOU89I09SMUHj+YPBwEjz8+1If6oWDpLzugh4Jj37jBux45ywZr87C1nj8Zd0ej0RAAAAAA0GpwEYSniuE2fTzcEsP2p6Hq1ISqUYTy3vuGgBLTZqzBwaAr6AEAbWJ8Ncc110LleLjS8JZRCuB/WcYJPAAAAIDgULqFyyZLyxb28t80HaZfthiHPRjcVR4impZDC060FI86WlbN1IKCHtNhOV5zKnR6Y6r2OOlAp1cqFB4lFoowhs6CGaHw0MBNMj0gosAHtCRuvKyiuuDEUREtyegSTngYG27SaMXUgtb09+m6jLeIR43GGwoPAACAZkXyPjrDz/lzpYgiEVVdyU8tl1aYeqcOHtpdytx1fIpNpJeNhVbbuIHTTt4WG+8pF13NpjxEtHqIdR6yRbFMJu88FFD8yY0iWi+Ugiz/idN7vG2jyA4WXRb05PcQPw365AE9wtQDPMCjCLRgxn7lPkqL/x8QUZi8O7lROIu/r+PfLvK99BQf21Wh3B4221p4FLZwU1qSgpvRK2QrVg0V1S/3pcC7tGLHQtst3jweYnrIKnramMHDVkuTjDYEHgooUsUTMm0W6VGJlnBay09kFLtyn6g2HH82X4AU8/hh/v998IAeYeoBHuCha/Kv8b3xEue7W0wPAxhjhNNxEQUL2My86ZqjoAP3C72IQWq5cbdwbTw6DVuSZ/hneoJ/X/6+TaZuThSm6H02F8H7Vm7x6vAQ0cLS3WIq/mwmj7ItzYwWbe08EpjP+ezKuFjSWmC7+Jj5Fcukh44H+QHCBw/oEaYe4AEeukZ/gu+H49xg2ZJhcklM8L4r+Nhezmu2QbkXuReyVh6dJl22spV6F2c+zOLTShGfiZQ4uLxv6a5mWzxkuqtKF29e13FfX19lHpQ3t5pNQV0h78q0tMSxS/nYHsPj5illPskPET54QI8w9QAP8NDF85zPGN8bz5TI4wwfO8Z5Pa9ZLg2AetwHj7QW7mmlu5S6xm6XBkddwlccX37SE/x3RbTSiFBadIK3fZf3oX0n6FjKQ0RBfoVieEWozENMvcie4G5cKzyk0fbLFD8B1cVDRRd3gSzI2eevOGVhAefRZVDmMT6OulQOeuIBPcLUAzzAQxfURf2oTJPcBTuas+/fcsrCKOcxyXku0Sh3H5tj7TyKBk1ldR1TC2417zMspt5H0rbPCrqay6AUD5HfxVuah2yRbpOpmxLnWzePpwqeTMnMj3D6qOBJ9SnNMukdxXf4+zMeeUCPMPUAD/DQxc/5c29Bi5LukRs4LSxoYe5N5J1VLo1I3uOLR57hxl2fRV3HyymJ4q7VuCvWFFo8RBR/th140LGbCvY5nvE9DZtE8fub+EGBQPPQTnriAT3C1AM8wEMX1J27ku9/ewr2XZvxPQ17OM+VYmrObFq51Ot4wRePTMPlrmB657hDMZrUrmPeP6trVX332m9aO3R4iOlzoAp5CGHOg7qRQ+AhsUYUD88fUb6fLdh3Lj+55WG9UuarHnlAjzD1AA/w0MV6/nxDFI8qXpIwzDxc5Ba5WkZauYM+eXQWmB29gx1gc1CR1XWsdq3GuEF991oGRTzEzC7bVB5scKV50HtbmXzzeEBjn3PK9w819l9t8Ps7HnlAjzD1AA/w0EX8Guaoxr6LlO+3auw/mCgjrdwRnzy0Vpoiw1OWSqPW2WNiqqv0KaUFJ9hIXoi73KoYrU0eVYw2zXiVpfTq5rEoZdtH3PVzli8Q9SL5QESTtW/lpzPqElmY8wSXhttSLkYfPKBHmHqAB3iYln8u5beFnP9iLu/WxDX3HnM7y3w/ymiZL8op9yOfPPLm4W6llmuK6WV1reZ2HSutYCNU4SHSu2zV92/akAa7lQdJJVErDzFz/hsttHCLTE/L9DKfbHVS+iRve5n3uYWPUTHPoMwLHnlAjzD1AA/w0EW873hiOwWz/48yPSfTj9jE1fmsXbztR7zPf+RjRMq1OC+n3AmfPPJauDS4Z5M0Oxp1tS/Z0pQfA/zbP8ZdpWmtWTZLagGWfcmfy0Nupy7eaTwyWpFWeEjTncGDy6uLRxKzLRwzCR7gAR7g4ZHHJQvHdIXOI89wJ1K6SUWK4akmnIbPEt2rpiZTyCNhbK3OYzxxzC+Yz+vcxXGOuzsuKSf/Nu7eoC6S76d0CY0ZlDmP9/fBA3qEqQd4gIcuqPXXwy1t9R75U26wfJ/LWcRdubMVU/+A+Z1lvsmu3J5ECzOt3G7+7oVHnuHewK2wx9QTxN3CL2QZrNKiVVt08XvMPUoLUBe5PHKMrRYeQtTO45yY+W5goZg+1P9OMfUeIX7nUJRnHj5QylzEF5gPHtAjTD3AAzxMyu9hDsnjPhLTp+hQuUuUa+7Ogrzz3svG5S5kI/TCI9Nw2VApIMEefgLaxj+ldvHmdB3Te8w9sUGbxqks4sFPI/tSDE7lQTfE+2T6B5n+O2/ryOKTFueSV5bqP3z4sBMeafFMM+KP0jSUtRonPG8AQRKDGr/HQ9xp5N1JTzxc6UHnhd5PDatP6zkxd13pkcoji09GvF5nPLJi7gZUT2vVI+telhEnt+X1yIq5m4iTS6P6V/L1UzTH95xidDqmvlopI4m43MX83QuPwvB8ypSctK7VzxJdpeqiDvHx/TZGKlfgQQLdzk8m/70qD2VqkC8ex0XxSOclGd/TQHkd0bhI47lq6z3ycKFHfF6OGnSNudCjDI9Q9AilnkKP8PWI562vFcWv00Yyvmf1JG5IlJFW7hqfPPJGKWeRUBfg707pKo1H5prkKRzy6FdujtSF8IpM52VqcDrP23IX4s4YoVw7D85zd8E+Jiuj7Na4ANVVsegJsdcTDxd6lDkvLvQIpX40cz2FHuHrQe89h/j+uFnj4SDtexri8IJDIn2xjrjcVSIad+GFR14L97O0KTlKQIJ4KkyMq1OCki3axMIYpijFQ0wtLvGm0jVCaxg/kKgMPbyNfsub1PxZxtSgOCBBXTwIewuetOK1PzeK/LU/KY99mueB3jnH640+55GHbT3KnhfbeoRSP5q9nkKP8PV4mj+fKmjJx2s6HxD5azpTHk8k8s4qt0tMDXqtnUea4a4QU2sAP8uGt62oizer61gx2uSaw0XQ4iGmpuSoT2Bpo4UpD1qGbJL3uZ5TP2+by/sU8qDgBR54qKD91hV06VBki1/k/D7GeegOg4/LHBXTo2zUzcO2HmXPi209QqkfzV5PoUf4eqjRtY4V9A5QxKKf5vzew3nM5jxHCh5UDrLB9vjg0ZlipEMZwQi0u4UT+6QFOxgqysMGj0QX7yr+HODW5xinnYpRrkpm0NfXNyRTJg8h6uGRceHdLcrHb7xbmL+DoSkFccxINY5k3Txs61H2vNjWI5T60ez1FHqEr4caP/ptUT4u79ucxxnOswhPclfvfh88Og0ML7eLN6fr2MhoTXlkGJ66lnHS9A6l7B9vm5PFI8V4r/LgsmrhkcAo89Fdmznu/l4h8mM/FpkuHU/d5/SuptcTD1t6VD0vtvQIpX60Sj2FHmHrQS10mrFBnkCxdU8pjTOdBsyzfMwCzuM+zVZ/XO5cvjfXykNnlHJaS3NGF29W13FZozXhIcS0ruYkjyQuaG7TNV4vPBIViJ4qb5bpcRFFv1Bf1p/lbY/zPjsrdkfFZdLAC5qPtpArmw8eNvSwcV5s6BFK/Wilego9wtaDBl/dywY9m++ZH3Prk0YTq5F5FvO2/bzPVj7mEOdx0eB/jsul+OYP1Mmjo9FoGJ0daay9bCLLMnYhE+q3YbI2eIipkHm6/2jHRgNJDh8+7IyHOr8xZ06oNaTN66yjXBM+DnlpnxfH/7Y2D1WfrDmydfBQ6+mBDvf1Quf6dMCj1P0ja26qTSTmuabCAQ9tPYjftsM3Fu1H99FdIj3STxpojusWIbJ9Zkffp7rlCiUf6zxUPrNKVHbKeHmK4dVitLo8dASwhCs8+EQ545FnPu0IW3r4fKCwiYzFJ4xR1bg3NsLQwxaPqsatY4Z1wBYPhw8QdJ+kd8o0+pnmttP7326ldUkt7Xi2B81vPWex3Np4zKpQoVXDE3UZbYHhCQODu4c/32oxHoAdhHJewAP1o530IAPbKabmufuCEx6zqmbg0WiLnlSK0NXiPIJqSTYhuurUJKel3RW6HqgfQJEe1J0KWDBc3yjqOlK6hGjIujrP6kTK7sbD7XW78pSuOic8gMoI5byAB+oH9IDhNj0eEVGg4PkZv4/zPu3CA0D9QD2FHi2tR2gt63YyXIqscZ3tTEsMMnHCAwizfoAH6gf08AeNUcq1mr/xtKAijBzsuDJKd8mjjWGf/1xdPDQMVx21PAO2RpcCAAAAYRuutRYuGxxNi+nlv2nwUH/dxhsKDzbaqzxENJiqP8t4Q0Wo83ChBwDA+IoMLjR0Vs2ADE6mU/LraTEVpmyCv5+m3+LWpmujDYEHG20mD/5tGS5BAACA9kLpFm6yJcmmQiHL9vDfm2R6TDE8Jy3NUHiktGhzeZi2eH2tNNXOLe9m0sPBSlMzoPP6o4VXmirFo4VXmirFQwPxcot5C04clekTx/+OEx7GhptncFJwdXHrfrkvhSmiidALFaOxcuZD4VFgtNN4iChskyseAAAAzYrkfXSGn/PnShEtvWhrJT8q97KIlmh0zkPbcA0Mjvbt5tbcJqEXdUE0Gw/ZotA1WsFlO+GhYC4/ka0W0fw49YmM5sMN8hPZRYtl0v/yfa5sn3jkAT3C1AM8wKMItGDGc3x/FJz/US5vTEwFUljMvFYzz/jVHd1zKdj7ZMlyh7m8WngUGq4Fg4v33+rZaK3wsGC0VngooEgVT8i0OcPMl3Bay09kFNVmn6gWeYTK3Mj/28NsLj54QI8w9QAP8NA1+df4XnqJ890t0kMFjnA6LqJgAZuZN11zt8l0v8HDQFxu3C1cGw+dFu5p5TvdSFZIgxs1MLgrhij3qWowwfIQM2NU5vLg7zYMlyadHxP6QZO7+aKhVtg6EU1OL1vmbfy/n/HEA3qEqQd4gIeu0Z/gssc5vzOax06w2b3O/Hs5rxUaDwJxudRq3Vk3D9N3uPQi+X1pWnv5KUAUGZyj7o+geMikxUPoBXnWBXVrvC2i2KumoMr1roiiYpgsvzaPj6Myf8IV0wcP6BGmHuABHrp4nvMZ43xGS+RB19td/H8s5Tx/olHuYm6J1s7DZFrQTjYMMpLtIgqurgZYn+B9bpAG1+/Q5JqOh4heqtvk0cVdIAsq5LGA8+gyKPMYH0ddKgc98YAeYeoBHuChC+qiflRE7zvvL2lyMUY5j0nOc4lGufvYYGvnoW24ZF5sHjsUoyk0OOrmtdCNGxyPvr6+Qh4ZRkv7VOXxlEE3UNGT6lOa+1LLPQ7K/IxHHtAjTD3AAzx08XP+3Cv0u2+LWph7E3lnlUsjkvf44mG08AWZmEwDbCYxigwubvVZQyg8pOlSWTN4FBhtVR6Uzybl7yHuzugQ+VOM4t/vEtOHsOuMnFYfEmi03klPPKBHmHqAB3jogrpzV/L9cY+ynd5/Ujd1g1MW4t/fFdOn7sSv7FaKqRHWaeXSqOMLvniUWmlKNTUNg+sWdrtTg+ORyLfIaKvyWCOiUXUxHjR8OjvDx8SgvDYUHLNeKfNVjzygR5h6gAd46GI9f74hpo/mfcWw1b2Uj4lBeR1JlJFW7qBPHtqGS+bFo4Czfs8yuJ2JFmAlhMLj8OHDW2Xq1mgF2ebxQOLv8cQTV9ETmXpMjNUFZaq/v+ORB/QIUw/wAA9dxK9hjia2z0+0pIta2uoxImGm38kpd8QnD5NRymQamxIjg7Wm4vB+trwuKB5i+gjl2GhdjlRe5KKzoOD325Tv5zzygB5h6gEe4GFa/jkHPEZy/sd420c+eZgYrjoiV31R/pmodypOU/IQ9rqz5zv4X+YZlHnBIw/oEaYe4AEepvuOO+BxIYfPPOWe7I2HieHeIKYW4O9OtOhyDS6vC7gEmopHhtG6Wt6xLCbBAzzAAzyanEdX6DxMpgVNJKbkxNCZivOZtb6LQHjQCOXE1KBpPETxSOWycPFENmZQ5jyPPKBHmHqAB3iYtv5ctLR7EmWkldvtk4fxKGVlSk78d7/mCGGrCIUHm+qA8rfOlKAqPFy8cyjK8wPl+yKPPKBHmHqAB3iY7uviXXLetRhvW+iTh0m0oO6i96EugwZU5EFPYP9apn8v03/hffLMvJAHjVDmebh5KOSRF8c0I/4oTUNZm3iaonzjfyiLfEfKE1iMwYL/g36Ph7jTyLuTnni40oOecmmqw7D6tJ4Tc9eVHqk8svhkxOt1xiOrrgZUT2vVIyvmbkac3JbXI+uemrif0qj+lXz9HE+0knuU8rNu0I2clvVqpYwk4nIX83cvPExauJ9lTckpmorDXcC2YMrjPZluEdEyZP/FJg+aGpTRWk1r0dricTzRgn7RsFtkPh+jttCPaFyk8Vy19R55uNDjf5LpaxFNDxgzuGnZ1qMMj1D0CKWeQo/w9Yjnra9N3DsfEWbd3eN8jHrP3ZAoI63cNT55mBhuN5sHGd42xeRyjdbBKGFTHrQg9SXlaY4mKZ8XU/PKzvO2nrI8ZNqmbHfNg/LbnXia+lzoz6P7XEyfN5cVhipZ5k7+Tk+IvZ54uNBjhUz/ZHheXOhRhkcoeoRST6FH+HrQymxDfG/cnGitXyf0579el2jhx+EFh8RU7Nq0cleJaNyFFx5VghfE8B00IJeH/Pz/+HfqV6fIPg8kKkMPb6PfbnXBQ0TvdW3yoLm/Ixa0pDz2ae5LrwXiFWme88jDth5vljwvtvV4M5D68WaT11PoEb4eT/MnTadcYkEPyuOJRN5Z5XaJqWmctfOoErwg+bTvK3iBFg82QlqGbJIN8HpO/bxtrjBY4zgleMEMHiJ9AJUNHrTfuopdXGOch24g6bjMUTE9ykbdPGzrMVHyvNjWYyKQ+jHR5PUUeoSvhxpd61iJ3kWRMHjKYzbnOVLwoHKQDbbHB4+6gxcMWzJdbR4KVvHnABvimJgKQjyQ2EfXdE2CF9jmEcdvLBPl4owoF8uS3lfcxccn40jWycO2HmXPi209QqkfzV5PoUf4ejwppsePLhO9aCkf28N5PalxDO1DXb37ffCoK3gBGe0Kue9yYRGaPGLEL8YPpWQVb5tTkopO8AIXPKh1tULox9ud4H1XiPKxH8f5eGrZ07uaXk88bOlR9bzY0iOU+tEq9RR6hK0HtdDvE9G7Toqte0roT5mMx8+c4mOHOC+dVn9c7ly+L9fKw3XwgqtGK9OQjRpSgkcSFzS35aJE8AInPPjk0lPlzTI9LqLoF+rL+rO87XHeZ2fF7qi4TBp4caeI5rUt8MTDhh42zosNPUKpH61UT6FH2HrQSP972aBn8/3yY2590mhiNbzdYt62n/fZyscc4jwuGvzPcbk3ieh9c208dObhkmkuE2ZBA+iYflsmW5FHEg2bPIRe8AIXPNIq0Quc6sLFlCdcHzxs6tEIRI9GC+gRSj2FHuHqQe97aVrNyzLtEtG89sc45YHmuG4R02Pzlim3l9NQHTw6Go1ivaSZ9bLBLFO6FrpTvrsw2ko8lMnYuhWjo2jhC9myNeKROBnaPDIWFKgVOYs/OEfGwg6u/j/t8+KYkjYPF/ooi1s0VT11BWVxC209NjZaVg5R9n667fCNukXQ6Gea276K76OLlZY23VtplDTNby1c3WpH36cm5TrjofLRWmmKDXR5iuHFLTqnRuuIxz38+ZYpD3mDucIjxXin8dB86inNA3CKUM4LeKB+tJMeZGA7xdQ8d19wwsMkWlCa4Yk6jNYRj8qRJch4peku5y6JqzwMuzm6Qr6K6mhlBoquOjXJ6UkIPgIK6gdQpAe17gBDw00anm/yhjziNTJjnMjYpwxC4QGURyjnBTxQP6AHDLfpQS/EfyWy1w1Nromp28rV2k95N+aEBxBm/QAP1A/o4Q+htazbyXDjNTLBA0D9QD2FHtCjdmiNUgYAAAAAAC3ctoPtqTo6g4DqmB5UdjAS9JiOvBjLZVB22s8ByxOoyk63CYVHXgzuMtCJ2x0yjwpTdlKh031su0xTHp0CaCfQSML1AZTpgwf0CFMP8ACPtrluYbjtZbaviHqnM6SV6YMH9AhTD/AAj7a6bmG47YFrZPpbmb4vLEVsKlmmDx7QI0w9wAM82u66xTvciqj6vqyGZfGu4Scx6vr4QNiNNmJSpg8e0CNMPcADPNryukULtz1atvF7hsGay6Q1Rx/xxAN6hKkHeIBH2163Vlu4Iwc74ig6BFpq0Uv3Qyg8xFRUoSs8au6OiSvHA8q2oRrLpEpK4apGPPCAHmHqAR7g0dbXrRXDVQyuV9l8Wm4fqtPwQuGhGO00HnyC6jBeqjB/k6gcFPfyZE1lfiWiQMwjHnhAjzD1AA/waPvrtpLhphgcPQ3E8RQf4+3ODS8UHilGm8rDsfFShaEl1zYktg8JNwGsk2V+xU+EZzzwgB5h6gEe4IHrVpR8h0sGJ9MpNo9eNhYKY3SDNDMyNDKTG2Tawb/FhnfKttGGwIONNpUHG2sqDz7GRYX5UcpvQ44r6Y+4At6nVNI6eUCPMPUAD/DAdVumhZvTktwjzW0i5ZDJxN+9jlu0tfI4fPhwJg/+XgsPBS9mVA7CG44q6otKJb2XW+2/8sADeoSpB3iAB65bE8M1MTi5LwVgp+7TTSIKxh7v312n0brkYWi0zngkQJXjoYzfKHLHBw4qaVxm/EQ47IkH9AhTD/AAD1y3Cgq7lAu6bCdUg5Npq/z6GZtRt5jetVrVbIPgIc02lYeIuo0nEkbrjEfK09lDOb/P533mOyiTKul3uYvFBw/oEaYe4AEeuG5NDVfM7Pa8lGxJ5hlc0hAroCl4aBhtv0jvbq5SYX6ssR/t8x9kekpUXxYtLpP+93UiGq3ngwf0CFMP8AAPXLclDTdG3A1KJvKZNLdtNRlcU/CQaVvNRkv4pWblUB8GnpPpH2RaU7HMuJK+6YkH9AhTD/AAD1y3Fgz3BjaP2Gi26xocv0+1habikWG0tni8LtNHJY5bKNPaimXOFtG8tPmeeECPMPUAD/DAdVvVcMm8EtNsYuQanNL6tIJQePT19U3IlMkjx2ht8qClxf65TE8btp4PyfQTC2Wu526VW2X6ds08oEeYeoAHeOC6tdDCVQ1vQPm7yODiVh+N/Fph2Xi98+ATM6D8XWS0tnnQVKO9Mv0Fn/givCSidUFtlfkqd6v8TqZzNfOAHmHqAR7gges2BdrzcMm8it6FZkzFIWMhM7QyYbkkjzGZfsBc/hvvk2fmhTwOHz7cTa3cgt0KeeRFGzKMJDTOJ36NyB49R5XjYYsXiVomdavQ8md/7oGHVT3W/jo/4+M/rEePCjys6lEUEasJ6qlVHgc68jPe2BBtpUfevVT3ftou9zGThS9ogBLNM31Bc86rVaOtwOMI3RNk+pNtHvJGdIWH0Jt764qHitsKKscjjsukbprLnnhAjzD1AA/wwHXL0OlSXsHmOW1ksGJyqV2l0gyXWzbbUjxk+ivF5HpEFMvwvEwNTud5W09ZHiIaoRyjLh5pyBop9zJXjssOKqpa5pBHHjb0sHFebOgRSv1opXoKPaCH9/tYoeGSaZJ5Joxmu7KLa6O1xWORTO+LaERaT6LSPMC/3VrEo6+vb0gmbR4yLRfT1920wiMDvRmV42GHF61a5qBHHlX1sHVequoRSv1otXoKPaCH9/uYySjlpOHFcGq0FnmQEc4V0YtyGth0Pad+3jZXTMWuLUSK8U7jkWK0TngomJ1SQY46rqRqmbTU2agnHjb0sHFebOgRSv1opXoKPaBHEPcx4/B8bGbLRw529Cp/144SPFbxJ40o3q1s38kC7lL2McEQm2tvojuibh4ruZKoleOvHF+0apnDHnnY0MPGebGhRyj1o5XqKfSAHkHcxzrLHsgtTS9mW5JHPHgpbah3vG1OBSpDQi9kkysey5Tvr9Z00aplvuGRhw09bJwXG3qEUj9aqZ5CD+gRxH1slmg/XNDcpgXdKREpUyus8hBTL/ipcjxY00WrljnokYdNPaqcF5t6hFI/WqGeQg/oEcR9rB0Nt9GCPBaIaAj76zU+IaeV6YOHbT0agejRaHI9Qqmn0AN6BHMf6xRAK2AZVw56Epv0WKYPHtAjTD3AAzxw3cJwr+IeTq3A47KHiyWtzMsBXLS2eJieF1d6hFI/mrWeQg/oEcx9rB27lGN0tRCPox54Hw2Ehys9ugLRo6tJ9RCoH9AD97Hp6Gg0Qnml6QbKOp+0AkrR6ie01vH1hmt/akEZNKXNw3CNWqAElPWKtc+L4RrGTcUD9XQ6lHWTtfXY2MK31FDup82KdupSpqW4xnN+jxewbhceAOoH6in0gB41op26lGm493XgAaB+oJ5CD+jhAy3fpQwAAAAAQbVwi2JeukDaux/wCAf/4t+OeC3/7/7NEugRsB4A0AzYdvhGr+Xv6Pv06nfMwwUAAACAOlu4BrhJROGXaGFqWk9zMW8/K6JA7G+KaFj1J465txWPOlpXzdSCgh7TUUePjE4PjDKq1xl0RgGHwkMZ1esMOqOAQ+FRR2tTbVE2s+HS6hsUbqk3S2/+pCgLFCmCoi5QqCbbAQ7AAwAAAGg66HQp04Tm/TKdZnO5SA+QMq2T6U427Vn8fR3/dpEN6RQfa2NSNHhMgea/vSKiuXCNkuk859FjWOZ3PPOAHmHqAR7ggeu2gEeR4VIQ4d/K9JhMl0QU9/BmmX4q03HqqRDRMliX+ftx/u1m3vcSH/tbzqsswGMKi2R6X0Td2FUr+wOc160GZX7okQf0CFMP8AAPXLcaPPIMl4LvnuBWHE1iXiHTFhG9lyzCBO+7go/t5bxml/hHwGM6nq340JD2EPGsQZkTHnlAjzD1AA/wKMuDXrHdJVNHyXQX51H1uq2FR57hPi/TUhEtz0WZnSkh6hk+dozzer5EHuAxHauEfawq8bsPHtAjTD3AAzzKHvNgyXupek990MJ1WwuPLMOlAT+Piihawv0yjabs80vNFtoo5zHJeZoM/QSPmeh2cMHMKVGmDx7QI0w9wAM8yvIYt1D+uIXrthYeWYb7c/7cm+P6ZBY0cGiBpvvvTeStA/AAAAAAWgJphkvzSGkqC/Vx79Fo+f1OptUaZe3hPFeKqbmqeQAPAAAAoKUNdz1/viGi6SxFoJfENABoW8F+lNeRRBl5AA8AAACgpQ03np9kGoR3u0y/Efkj4AYTZeQBPAAAAICWNtxF/HmuRH5rZHpPZHeRjiTKyAN4AAAAAC1tuPP4s+yoLVpb+G2Zfpzy24VEGXkADwAAAKClDdcWrknZ1uXhfwQPAAAAIEjDjVtd80vmSfNMl8t0MOW3nkQZeQAPAAAAoKUNN35XWea9IoWi+7aYejeZhMn7UPAAAAAAWgZp4fneEdHcUJqqctwgrx0yDRTss1opowgueVB+VwNEJmOJJuJ+hsIDcAdaavNpEYVQHIs31hFzV4dHFh+H8XpTeWTF3G2DepqqR1bMXZ04ua2oR1bMXZ04ue1suK/KtFWmtSJa9qpocX6aT/qvRDRPNQ+U1waljCK44mGKUHgAbkC9C3cLvTnW4IH6AT2gR2mkdSmfFVHUAzKXzQXH0753aprLZs5ziI8TGnnb5pEW97AojmEoPAA36FduHj7PC3igfkCPNjRcwd0FhKdE9uL6h/hJ5xONciiPJxJ568Amj6y4hzpxDEPhAdjHm4GcF/BA/YAebWq49LKIRtXStJVjGU8rj4gooHoRejiP2ZynyYsxmzziuIeT/JR2Pad+3pYXxzAUHoQJB/Xgq4LfJwLh4UKPiRLnZSIQHqKFeTRz/YAe+nrYaAn3WLiP1cIjbx7ukyKKakOZ0MINS0sQWMrH9nBeT5bIwwYPQhyjkAYy7RTRy/4x/j6Q2CdkHicdPrWalOmDh0s9TM7LyUB4iDbg0Yz1A3ro6/GiKD/lUvCxL1q4j9XCI89wqbV2n4jeX1LIuVP8xKITT7Gb9z3Fxw5xXpdK/CNVeSS/H0rZL942pwl4qO9QbOAi5yk0y+z2yMOlHibnxaUeodSPZqyn0KP59KCZK5+LqXfApulzzqPqfawWHp0aJ/VeFpC6hGm07scy7RfROsHqGsGLedt+3mcrH3OI87hYsXKV5ZHEBc1tofL4UKbbRTR6ukrQ5HHO43bOU7fMWz3ycKmHyXlxqUco9aMZ6yn0gB5B38dmaWRE/fH0fvJlmXaJKLLNY5zyQPNXt3CL0AbK8kii0QI8qOvmL0W9SCvTBw/XejQC0aPRZHqEUk+hB/QI9j42y2BfMk4ahUuj02gRiFXcLI9bdTQlhl5Av8lO72r1JFMeohV4OFzkoClhSw8Pi1s4ga3FJ7IWt9BFKIs+2OKRtbiFLkJZ9MEWj6zFLXSxo+/Ttr5vzSpxDBnpTk4+UZXHPfz5VovwAOwilPMCHqgf0KPVDDeU5dls88h5Yu9qBh6t0IpsUnTVqUtOS7srdD1QP4CQ9QipVT2rjSoE9dOrc61OZOzTLjwA1A/UU+gBPWpEZxv9rzTQKW8U2jjv0y48ANQP1FPoAT3QwnWCQZmuAw8A9QP1FHpADx/oaDQQOgkAAAAA0MIFvMH3lJnQBm1BDwBoPmw7fKPX8tVBW504HQAAAACAFi5QY+uqmVpQ0GM6qi5YoQOdqXJVF4rQgc6iFqHwqLpQhA50FrUIhUcdrc2QF9dACxcAAAAAfLZwXT0hmi65FgoPVy2Ikgts0Py352RaJsrHcaQ5csMyPS305svFZe4T0TrZvnhAjzD1AA/wwHVbwAMt3OYDrd38vkwPiGpBk3s4D8rrVoMyP/TIA3qEqQd4gAeuWw0eOobbsJSqAjwiUAzeuRYNfC7nqVvmhEce0CNMPcADPMryoCAwd8nUUTLdxXlUvW5r4YFBU82HVR7yXBUID+gRph7gAR5lj3lQVItDe4bz+LzidVsLD9Mu5R0y3aC4+m7ltwPK9r/gfS87Mp125tFd8PtPZLpkmOecEmX64AE9wtQDPMCjLI8sk/ulTLM18xq3cN3WwsPEcCmY/IBMoxr7nuN9n3RgcuCRj4MyLdfkBR7gAR7gESKPR2U6LdOCVuKha7jDidabLl7gY20BPPRAk1S/LaL1Tn0CPMADPMCjLGgi/O9kWt0qPHQNd0uFMp6x3KoEDz1clOk+EXVl+wR4gAd4gEdZ0CAkCv23rRV46BhuR8VW2TucR1WARzlQV/Z3+QLyCfAAD/AAj7LYLtNvhN0R1rXzwDzc9sAbMt0p01nwAA/wAI8m5bFGpvdkWtysPGC47YNPZLpbpkPgAR7gAR5NyuMmmd6W6cfNyAOG2364DB7gAR7g0eQ8rmlGHlj4on1Aw9pfE9GIO/AAD/AAj2bkQdOV7hfRSOqm44EWbnuAVj75XQAXC3iAB3iAR1m8KaLpSiPNyqNtW7h5UYg2NurjkReFqGQkoSRoGPv2ACQPmQdF96AoH8NCifThOOauNo8sPpbi9WrzyKqrbVBPU/XIuodYun80hR4dnV1X9fh/XvxGagb/6yP/zQYPmp40EIAelXigS7l1QcPW/0ZEI+rAI5sHrQJGg0EugkdQPFA/AtZDGm1delA5/0pEI6V9wgqPdutSphBKr8h0XkxF7TnP23paiAcNV38vgIu2GXj0KzdTn+cFPFA/mkIPxWxd60HTkO4MwGyt8Wgnw82Ke1g1rmNoPGiYOg1Xv8mz3s3C481Azgt4oH5Ajykc4p6FTzzrYZVHOxluHPdwkp9ar+fUz9vKxnWsm8dEQf4vCv3oFjG+Kvh9IhAeLvSYKHFeJgLhIVqYRzPXj5bVQ7ZubeuR1RJ+ROhHLeqxcB+rhUdVw1XDEM0W/qDDI45RSC+8d4roxf8Yfx9I7BMyj5MO9Huz4PeTgfBwqYfJeTkZCA/RBjyasX5AD309yODnV+Axn/Ooeh+rhUdZw6U5WRtk+pGyjf7eKtPSGs3XhEe30kWQ1m2QNMxQeajvlGzgIucpNMvs9sjDpR4m58WlHqHUj2asp9Cj+fSgCDwUtL1RMn3OeVS9j9XCo4zhUuafyfS3YnpA3y7uQnhXpj/WYLZleVzQ3BYqjw9lul2mV0V20GQdjHMet3OeumXe6pGHSz1MzotLPUKpH81YT6EH9Aj6PlZmWlCdkW5c8Gi0AA/quvnLmvVOK9MHD9d6NALRo9FkeoRST6EH9Aj2PoZ5uE0CS4scQI8EHC9uURssLT6RuxCLDupcNKYOHgcqNi+WPBqGILZ4ZC1uoYsdfZ+29X1rVqtfODkXzD38+VYdN7ScG5kRD6A2hHJewAP1A3q0uuG2AbrAA63qMufFhS45LW3UU9w/oEeLtKrbyXCpn16da3UiY5924QGgfqCeQg/oUSPaaeELmsCcNwptnPdpFx4A6gfqKfSAHmjhOsGgTNeBB4D6gXoKPaCHD3Q0Gg2oAAAAAABo4QJJ2J7KojMIqI7pM2UHI0GP6ag6tSeJsiP0D1iesV92xkIoPEYO2iVSdqpPKDy2Hb7RKg+dwVG2yzTl0W7h+dodNJJwfQBl+uABPcLUAzzAo22uWxhue5ntK6Le4ftpZfrgAT3C1AM8wKOtrlsYbnvgGhGt9fx9mYY9lumDB/QIUw/wAI+2u24z3+EecLRisun7j1B42H4vFsPWknwFFeYV7vr4QKbRmippskwfPKBHmHqAB3i05XWLFm57tGzj9wyDNZdJwZ0f8cQDeoSpB3iAR9tetzqjlG3NG6raVgWPchXmAWXbUI1lUiW9V6YRDzygR5h6gAd4tPV1ixZu67Zs/yZROS7JdLKmMr+S6T6upHXzgB5h6gEe4NH2162p4e6Q6QZunVHarfx2QNn+F7zvZUeigEd+hfmVTBsS24e4krgu8yt+IjzjgQf0CFMP8AAPXLfCbOGLLQlDycM5mQZkuiDTfsuigEdxhflRym9DNZR5iZ8Iz3jgAT3C1AM8wAPXrWELd9jAXFS8IOwO3waPfLyYUTkIbzgu8xI/EQ574gE9wtQDPMAD162h4W6p8I88Y7lVCR7poCexhzJ+o8gdHzgsM34iHPbEA3qEqQd4gAeuW0PD7ajYKntH2BmRCx75T2cP5fw+n/eZ76BMqqTf5S4WHzygR5h6gAd44Lot2cIFwgWd+B9r7Ef7/AeZnhLVl0WLy6RKuk5Eo/V88IAeYeoBHuCB6xaG23L4pWbliNEt03My/YNMayqWGVfSNz3xgB5h6gEe4IHrFobbknhdpo9KHLdQprUVy5wtonlp8z3xgB5h6gEe4IHrFobbkqClxf65TE+LaEUUXRyS6ScWylzP3Sq3yvTtmnlAjzD1AA/wwHULw21ZTMq0V0SLaxzS2P8lEa0LaqvMV7lb5Xcimm9cJw/oEaYe4AEeuG5TMEu0KfKiEG1s1McjLwqRYSShcT7xa0T26DmqHA9bpK+WSd0qtPzZn3vgYVWPf/FvR3Iz/rt/s6QWPSrwsKpHUaSsJqinVnkURTAzvH80vR4jB/MFWfJoA/cxtHBbErcVVI5HHJdJ3TSXPfGAHmHqAR7ggeu2TQ23R0SxDM+LKOpPg7+/wr81O4+skXIvc+VwsZazWuaQRx429LBxXmzoEUr9aKV6Cj2gh/f72KwDHcI7auKwSKa3ZZqbUmlolNoqmZb/2UuHP3QUa96Ih0wflsi7N6NyPOzwolXLHPTIo6oets5LVT1CqR+tVk+hB/Twfh9La+F2iekTeZN/1wXbPJ7lykEvyvtlup5TP2+by/uEyqMIs1MqyFHHlVQtk5Y6G/XEw4YeNs6LDT1CqR+tVE+hB/QI4j42K8VcjvH3+/nzNf5cx0KqmJMgbdNsbfNYxZ8UtUcNPLCTBdyl7BMaDx2sTJRJleOvHF+0apnDHnnY0MPGebGhRyj1o5XqKfSAHkHcxzpTzGW1TItF9LK4h7+v5t/ilh2tsEHxAdVICvT3VpmWVjRfVzy6+TNtqPehFMMMhYculinfX63polXLfMMjDxt62DgvNvQIpX60Uj2FHtAjiPtYZ4q5UMzWe2T6RESrbtzD22KTIfOgScGLFNHjPKgL4V2Z/mjBbF3xuKCxLRQeJlijVI4Ha7po1TIHPfKwqUeV82JTj1DqRyvUU+gBPYK4j3VmmIv6ovvDhMm8xiZDXQkdOcmG2brg0chIofEwwQIRDWF/vcYn5LQyffCwrUfZ82Jbj1DqR7PXU+gBPYK5j5HhXpPYlpZ5Hf84eFTrEnmdn8QmPZbpgwf0CFMP8AAPXLcJ0KApipZwP7fUqMV2SqYVSqvuVt42j5vb9/MxtldkcsIjZ8rRPfz5li0eeSvu5KzWk8XDBJc9XCxpZV4O4KK1xcP0vLjSI5T60az1FHpAj2DuY50JkxlkIyHRbhLRMldvpZmLI9TJI296Tyg8dHHUw0WbVubRAG4etniYnhdXeoRSP5q1nkIP6BHMfWxWRsuOMM6fZ/nTtdm65jEmpq9+ciJjn9B4zIDhGrpW4KPMOrgp6xUbnRfbepTlkQbDtY2zemIq86hzTXJXPJQessp6GK4p7AxVeCjrJlfWY0ffp7X/7z7KTGvhJk0mNpPk33XBBY9HFNNMQ7yAdYg8APcI5byAB+oH9GhR/P8CDADf08qDYpVhFgAAAABJRU5ErkJggg==);
        background-size: 238px 204px; } }

.tsd-signature.tsd-kind-icon:before {
  background-position: 0 -153px; }

.tsd-kind-object-literal > .tsd-kind-icon:before {
  background-position: 0px -17px; }

.tsd-kind-object-literal.tsd-is-protected > .tsd-kind-icon:before {
  background-position: -17px -17px; }

.tsd-kind-object-literal.tsd-is-private > .tsd-kind-icon:before {
  background-position: -34px -17px; }

.tsd-kind-class > .tsd-kind-icon:before {
  background-position: 0px -34px; }

.tsd-kind-class.tsd-is-protected > .tsd-kind-icon:before {
  background-position: -17px -34px; }

.tsd-kind-class.tsd-is-private > .tsd-kind-icon:before {
  background-position: -34px -34px; }

.tsd-kind-class.tsd-has-type-parameter > .tsd-kind-icon:before {
  background-position: 0px -51px; }

.tsd-kind-class.tsd-has-type-parameter.tsd-is-protected > .tsd-kind-icon:before {
  background-position: -17px -51px; }

.tsd-kind-class.tsd-has-type-parameter.tsd-is-private > .tsd-kind-icon:before {
  background-position: -34px -51px; }

.tsd-kind-interface > .tsd-kind-icon:before {
  background-position: 0px -68px; }

.tsd-kind-interface.tsd-is-protected > .tsd-kind-icon:before {
  background-position: -17px -68px; }

.tsd-kind-interface.tsd-is-private > .tsd-kind-icon:before {
  background-position: -34px -68px; }

.tsd-kind-interface.tsd-has-type-parameter > .tsd-kind-icon:before {
  background-position: 0px -85px; }

.tsd-kind-interface.tsd-has-type-parameter.tsd-is-protected > .tsd-kind-icon:before {
  background-position: -17px -85px; }

.tsd-kind-interface.tsd-has-type-parameter.tsd-is-private > .tsd-kind-icon:before {
  background-position: -34px -85px; }

.tsd-kind-module > .tsd-kind-icon:before {
  background-position: 0px -102px; }

.tsd-kind-module.tsd-is-protected > .tsd-kind-icon:before {
  background-position: -17px -102px; }

.tsd-kind-module.tsd-is-private > .tsd-kind-icon:before {
  background-position: -34px -102px; }

.tsd-kind-external-module > .tsd-kind-icon:before {
  background-position: 0px -102px; }

.tsd-kind-external-module.tsd-is-protected > .tsd-kind-icon:before {
  background-position: -17px -102px; }

.tsd-kind-external-module.tsd-is-private > .tsd-kind-icon:before {
  background-position: -34px -102px; }

.tsd-kind-enum > .tsd-kind-icon:before {
  background-position: 0px -119px; }

.tsd-kind-enum.tsd-is-protected > .tsd-kind-icon:before {
  background-position: -17px -119px; }

.tsd-kind-enum.tsd-is-private > .tsd-kind-icon:before {
  background-position: -34px -119px; }

.tsd-kind-enum-member > .tsd-kind-icon:before {
  background-position: 0px -136px; }

.tsd-kind-enum-member.tsd-is-protected > .tsd-kind-icon:before {
  background-position: -17px -136px; }

.tsd-kind-enum-member.tsd-is-private > .tsd-kind-icon:before {
  background-position: -34px -136px; }

.tsd-kind-signature > .tsd-kind-icon:before {
  background-position: 0px -153px; }

.tsd-kind-signature.tsd-is-protected > .tsd-kind-icon:before {
  background-position: -17px -153px; }

.tsd-kind-signature.tsd-is-private > .tsd-kind-icon:before {
  background-position: -34px -153px; }

.tsd-kind-type-alias > .tsd-kind-icon:before {
  background-position: 0px -170px; }

.tsd-kind-type-alias.tsd-is-protected > .tsd-kind-icon:before {
  background-position: -17px -170px; }

.tsd-kind-type-alias.tsd-is-private > .tsd-kind-icon:before {
  background-position: -34px -170px; }

.tsd-kind-type-alias.tsd-has-type-parameter > .tsd-kind-icon:before {
  background-position: 0px -187px; }

.tsd-kind-type-alias.tsd-has-type-parameter.tsd-is-protected > .tsd-kind-icon:before {
  background-position: -17px -187px; }

.tsd-kind-type-alias.tsd-has-type-parameter.tsd-is-private > .tsd-kind-icon:before {
  background-position: -34px -187px; }

.tsd-kind-variable > .tsd-kind-icon:before {
  background-position: -136px -0px; }

.tsd-kind-variable.tsd-is-protected > .tsd-kind-icon:before {
  background-position: -153px -0px; }

.tsd-kind-variable.tsd-is-private > .tsd-kind-icon:before {
  background-position: -119px -0px; }

.tsd-kind-variable.tsd-parent-kind-class > .tsd-kind-icon:before {
  background-position: -51px -0px; }

.tsd-kind-variable.tsd-parent-kind-class.tsd-is-inherited > .tsd-kind-icon:before {
  background-position: -68px -0px; }

.tsd-kind-variable.tsd-parent-kind-class.tsd-is-protected > .tsd-kind-icon:before {
  background-position: -85px -0px; }

.tsd-kind-variable.tsd-parent-kind-class.tsd-is-protected.tsd-is-inherited > .tsd-kind-icon:before {
  background-position: -102px -0px; }

.tsd-kind-variable.tsd-parent-kind-class.tsd-is-private > .tsd-kind-icon:before {
  background-position: -119px -0px; }

.tsd-kind-variable.tsd-parent-kind-enum > .tsd-kind-icon:before {
  background-position: -170px -0px; }

.tsd-kind-variable.tsd-parent-kind-enum.tsd-is-protected > .tsd-kind-icon:before {
  background-position: -187px -0px; }

.tsd-kind-variable.tsd-parent-kind-enum.tsd-is-private > .tsd-kind-icon:before {
  background-position: -119px -0px; }

.tsd-kind-variable.tsd-parent-kind-interface > .tsd-kind-icon:before {
  background-position: -204px -0px; }

.tsd-kind-variable.tsd-parent-kind-interface.tsd-is-inherited > .tsd-kind-icon:before {
  background-position: -221px -0px; }

.tsd-kind-property > .tsd-kind-icon:before {
  background-position: -136px -0px; }

.tsd-kind-property.tsd-is-protected > .tsd-kind-icon:before {
  background-position: -153px -0px; }

.tsd-kind-property.tsd-is-private > .tsd-kind-icon:before {
  background-position: -119px -0px; }

.tsd-kind-property.tsd-parent-kind-class > .tsd-kind-icon:before {
  background-position: -51px -0px; }

.tsd-kind-property.tsd-parent-kind-class.tsd-is-inherited > .tsd-kind-icon:before {
  background-position: -68px -0px; }

.tsd-kind-property.tsd-parent-kind-class.tsd-is-protected > .tsd-kind-icon:before {
  background-position: -85px -0px; }

.tsd-kind-property.tsd-parent-kind-class.tsd-is-protected.tsd-is-inherited > .tsd-kind-icon:before {
  background-position: -102px -0px; }

.tsd-kind-property.tsd-parent-kind-class.tsd-is-private > .tsd-kind-icon:before {
  background-position: -119px -0px; }

.tsd-kind-property.tsd-parent-kind-enum > .tsd-kind-icon:before {
  background-position: -170px -0px; }

.tsd-kind-property.tsd-parent-kind-enum.tsd-is-protected > .tsd-kind-icon:before {
  background-position: -187px -0px; }

.tsd-kind-property.tsd-parent-kind-enum.tsd-is-private > .tsd-kind-icon:before {
  background-position: -119px -0px; }

.tsd-kind-property.tsd-parent-kind-interface > .tsd-kind-icon:before {
  background-position: -204px -0px; }

.tsd-kind-property.tsd-parent-kind-interface.tsd-is-inherited > .tsd-kind-icon:before {
  background-position: -221px -0px; }

.tsd-kind-get-signature > .tsd-kind-icon:before {
  background-position: -136px -17px; }

.tsd-kind-get-signature.tsd-is-protected > .tsd-kind-icon:before {
  background-position: -153px -17px; }

.tsd-kind-get-signature.tsd-is-private > .tsd-kind-icon:before {
  background-position: -119px -17px; }

.tsd-kind-get-signature.tsd-parent-kind-class > .tsd-kind-icon:before {
  background-position: -51px -17px; }

.tsd-kind-get-signature.tsd-parent-kind-class.tsd-is-inherited > .tsd-kind-icon:before {
  background-position: -68px -17px; }

.tsd-kind-get-signature.tsd-parent-kind-class.tsd-is-protected > .tsd-kind-icon:before {
  background-position: -85px -17px; }

.tsd-kind-get-signature.tsd-parent-kind-class.tsd-is-protected.tsd-is-inherited > .tsd-kind-icon:before {
  background-position: -102px -17px; }

.tsd-kind-get-signature.tsd-parent-kind-class.tsd-is-private > .tsd-kind-icon:before {
  background-position: -119px -17px; }

.tsd-kind-get-signature.tsd-parent-kind-enum > .tsd-kind-icon:before {
  background-position: -170px -17px; }

.tsd-kind-get-signature.tsd-parent-kind-enum.tsd-is-protected > .tsd-kind-icon:before {
  background-position: -187px -17px; }

.tsd-kind-get-signature.tsd-parent-kind-enum.tsd-is-private > .tsd-kind-icon:before {
  background-position: -119px -17px; }

.tsd-kind-get-signature.tsd-parent-kind-interface > .tsd-kind-icon:before {
  background-position: -204px -17px; }

.tsd-kind-get-signature.tsd-parent-kind-interface.tsd-is-inherited > .tsd-kind-icon:before {
  background-position: -221px -17px; }

.tsd-kind-set-signature > .tsd-kind-icon:before {
  background-position: -136px -34px; }

.tsd-kind-set-signature.tsd-is-protected > .tsd-kind-icon:before {
  background-position: -153px -34px; }

.tsd-kind-set-signature.tsd-is-private > .tsd-kind-icon:before {
  background-position: -119px -34px; }

.tsd-kind-set-signature.tsd-parent-kind-class > .tsd-kind-icon:before {
  background-position: -51px -34px; }

.tsd-kind-set-signature.tsd-parent-kind-class.tsd-is-inherited > .tsd-kind-icon:before {
  background-position: -68px -34px; }

.tsd-kind-set-signature.tsd-parent-kind-class.tsd-is-protected > .tsd-kind-icon:before {
  background-position: -85px -34px; }

.tsd-kind-set-signature.tsd-parent-kind-class.tsd-is-protected.tsd-is-inherited > .tsd-kind-icon:before {
  background-position: -102px -34px; }

.tsd-kind-set-signature.tsd-parent-kind-class.tsd-is-private > .tsd-kind-icon:before {
  background-position: -119px -34px; }

.tsd-kind-set-signature.tsd-parent-kind-enum > .tsd-kind-icon:before {
  background-position: -170px -34px; }

.tsd-kind-set-signature.tsd-parent-kind-enum.tsd-is-protected > .tsd-kind-icon:before {
  background-position: -187px -34px; }

.tsd-kind-set-signature.tsd-parent-kind-enum.tsd-is-private > .tsd-kind-icon:before {
  background-position: -119px -34px; }

.tsd-kind-set-signature.tsd-parent-kind-interface > .tsd-kind-icon:before {
  background-position: -204px -34px; }

.tsd-kind-set-signature.tsd-parent-kind-interface.tsd-is-inherited > .tsd-kind-icon:before {
  background-position: -221px -34px; }

.tsd-kind-accessor > .tsd-kind-icon:before {
  background-position: -136px -51px; }

.tsd-kind-accessor.tsd-is-protected > .tsd-kind-icon:before {
  background-position: -153px -51px; }

.tsd-kind-accessor.tsd-is-private > .tsd-kind-icon:before {
  background-position: -119px -51px; }

.tsd-kind-accessor.tsd-parent-kind-class > .tsd-kind-icon:before {
  background-position: -51px -51px; }

.tsd-kind-accessor.tsd-parent-kind-class.tsd-is-inherited > .tsd-kind-icon:before {
  background-position: -68px -51px; }

.tsd-kind-accessor.tsd-parent-kind-class.tsd-is-protected > .tsd-kind-icon:before {
  background-position: -85px -51px; }

.tsd-kind-accessor.tsd-parent-kind-class.tsd-is-protected.tsd-is-inherited > .tsd-kind-icon:before {
  background-position: -102px -51px; }

.tsd-kind-accessor.tsd-parent-kind-class.tsd-is-private > .tsd-kind-icon:before {
  background-position: -119px -51px; }

.tsd-kind-accessor.tsd-parent-kind-enum > .tsd-kind-icon:before {
  background-position: -170px -51px; }

.tsd-kind-accessor.tsd-parent-kind-enum.tsd-is-protected > .tsd-kind-icon:before {
  background-position: -187px -51px; }

.tsd-kind-accessor.tsd-parent-kind-enum.tsd-is-private > .tsd-kind-icon:before {
  background-position: -119px -51px; }

.tsd-kind-accessor.tsd-parent-kind-interface > .tsd-kind-icon:before {
  background-position: -204px -51px; }

.tsd-kind-accessor.tsd-parent-kind-interface.tsd-is-inherited > .tsd-kind-icon:before {
  background-position: -221px -51px; }

.tsd-kind-function > .tsd-kind-icon:before {
  background-position: -136px -68px; }

.tsd-kind-function.tsd-is-protected > .tsd-kind-icon:before {
  background-position: -153px -68px; }

.tsd-kind-function.tsd-is-private > .tsd-kind-icon:before {
  background-position: -119px -68px; }

.tsd-kind-function.tsd-parent-kind-class > .tsd-kind-icon:before {
  background-position: -51px -68px; }

.tsd-kind-function.tsd-parent-kind-class.tsd-is-inherited > .tsd-kind-icon:before {
  background-position: -68px -68px; }

.tsd-kind-function.tsd-parent-kind-class.tsd-is-protected > .tsd-kind-icon:before {
  background-position: -85px -68px; }

.tsd-kind-function.tsd-parent-kind-class.tsd-is-protected.tsd-is-inherited > .tsd-kind-icon:before {
  background-position: -102px -68px; }

.tsd-kind-function.tsd-parent-kind-class.tsd-is-private > .tsd-kind-icon:before {
  background-position: -119px -68px; }

.tsd-kind-function.tsd-parent-kind-enum > .tsd-kind-icon:before {
  background-position: -170px -68px; }

.tsd-kind-function.tsd-parent-kind-enum.tsd-is-protected > .tsd-kind-icon:before {
  background-position: -187px -68px; }

.tsd-kind-function.tsd-parent-kind-enum.tsd-is-private > .tsd-kind-icon:before {
  background-position: -119px -68px; }

.tsd-kind-function.tsd-parent-kind-interface > .tsd-kind-icon:before {
  background-position: -204px -68px; }

.tsd-kind-function.tsd-parent-kind-interface.tsd-is-inherited > .tsd-kind-icon:before {
  background-position: -221px -68px; }

.tsd-kind-method > .tsd-kind-icon:before {
  background-position: -136px -68px; }

.tsd-kind-method.tsd-is-protected > .tsd-kind-icon:before {
  background-position: -153px -68px; }

.tsd-kind-method.tsd-is-private > .tsd-kind-icon:before {
  background-position: -119px -68px; }

.tsd-kind-method.tsd-parent-kind-class > .tsd-kind-icon:before {
  background-position: -51px -68px; }

.tsd-kind-method.tsd-parent-kind-class.tsd-is-inherited > .tsd-kind-icon:before {
  background-position: -68px -68px; }

.tsd-kind-method.tsd-parent-kind-class.tsd-is-protected > .tsd-kind-icon:before {
  background-position: -85px -68px; }

.tsd-kind-method.tsd-parent-kind-class.tsd-is-protected.tsd-is-inherited > .tsd-kind-icon:before {
  background-position: -102px -68px; }

.tsd-kind-method.tsd-parent-kind-class.tsd-is-private > .tsd-kind-icon:before {
  background-position: -119px -68px; }

.tsd-kind-method.tsd-parent-kind-enum > .tsd-kind-icon:before {
  background-position: -170px -68px; }

.tsd-kind-method.tsd-parent-kind-enum.tsd-is-protected > .tsd-kind-icon:before {
  background-position: -187px -68px; }

.tsd-kind-method.tsd-parent-kind-enum.tsd-is-private > .tsd-kind-icon:before {
  background-position: -119px -68px; }

.tsd-kind-method.tsd-parent-kind-interface > .tsd-kind-icon:before {
  background-position: -204px -68px; }

.tsd-kind-method.tsd-parent-kind-interface.tsd-is-inherited > .tsd-kind-icon:before {
  background-position: -221px -68px; }

.tsd-kind-call-signature > .tsd-kind-icon:before {
  background-position: -136px -68px; }

.tsd-kind-call-signature.tsd-is-protected > .tsd-kind-icon:before {
  background-position: -153px -68px; }

.tsd-kind-call-signature.tsd-is-private > .tsd-kind-icon:before {
  background-position: -119px -68px; }

.tsd-kind-call-signature.tsd-parent-kind-class > .tsd-kind-icon:before {
  background-position: -51px -68px; }

.tsd-kind-call-signature.tsd-parent-kind-class.tsd-is-inherited > .tsd-kind-icon:before {
  background-position: -68px -68px; }

.tsd-kind-call-signature.tsd-parent-kind-class.tsd-is-protected > .tsd-kind-icon:before {
  background-position: -85px -68px; }

.tsd-kind-call-signature.tsd-parent-kind-class.tsd-is-protected.tsd-is-inherited > .tsd-kind-icon:before {
  background-position: -102px -68px; }

.tsd-kind-call-signature.tsd-parent-kind-class.tsd-is-private > .tsd-kind-icon:before {
  background-position: -119px -68px; }

.tsd-kind-call-signature.tsd-parent-kind-enum > .tsd-kind-icon:before {
  background-position: -170px -68px; }

.tsd-kind-call-signature.tsd-parent-kind-enum.tsd-is-protected > .tsd-kind-icon:before {
  background-position: -187px -68px; }

.tsd-kind-call-signature.tsd-parent-kind-enum.tsd-is-private > .tsd-kind-icon:before {
  background-position: -119px -68px; }

.tsd-kind-call-signature.tsd-parent-kind-interface > .tsd-kind-icon:before {
  background-position: -204px -68px; }

.tsd-kind-call-signature.tsd-parent-kind-interface.tsd-is-inherited > .tsd-kind-icon:before {
  background-position: -221px -68px; }

.tsd-kind-function.tsd-has-type-parameter > .tsd-kind-icon:before {
  background-position: -136px -85px; }

.tsd-kind-function.tsd-has-type-parameter.tsd-is-protected > .tsd-kind-icon:before {
  background-position: -153px -85px; }

.tsd-kind-function.tsd-has-type-parameter.tsd-is-private > .tsd-kind-icon:before {
  background-position: -119px -85px; }

.tsd-kind-function.tsd-has-type-parameter.tsd-parent-kind-class > .tsd-kind-icon:before {
  background-position: -51px -85px; }

.tsd-kind-function.tsd-has-type-parameter.tsd-parent-kind-class.tsd-is-inherited > .tsd-kind-icon:before {
  background-position: -68px -85px; }

.tsd-kind-function.tsd-has-type-parameter.tsd-parent-kind-class.tsd-is-protected > .tsd-kind-icon:before {
  background-position: -85px -85px; }

.tsd-kind-function.tsd-has-type-parameter.tsd-parent-kind-class.tsd-is-protected.tsd-is-inherited > .tsd-kind-icon:before {
  background-position: -102px -85px; }

.tsd-kind-function.tsd-has-type-parameter.tsd-parent-kind-class.tsd-is-private > .tsd-kind-icon:before {
  background-position: -119px -85px; }

.tsd-kind-function.tsd-has-type-parameter.tsd-parent-kind-enum > .tsd-kind-icon:before {
  background-position: -170px -85px; }

.tsd-kind-function.tsd-has-type-parameter.tsd-parent-kind-enum.tsd-is-protected > .tsd-kind-icon:before {
  background-position: -187px -85px; }

.tsd-kind-function.tsd-has-type-parameter.tsd-parent-kind-enum.tsd-is-private > .tsd-kind-icon:before {
  background-position: -119px -85px; }

.tsd-kind-function.tsd-has-type-parameter.tsd-parent-kind-interface > .tsd-kind-icon:before {
  background-position: -204px -85px; }

.tsd-kind-function.tsd-has-type-parameter.tsd-parent-kind-interface.tsd-is-inherited > .tsd-kind-icon:before {
  background-position: -221px -85px; }

.tsd-kind-method.tsd-has-type-parameter > .tsd-kind-icon:before {
  background-position: -136px -85px; }

.tsd-kind-method.tsd-has-type-parameter.tsd-is-protected > .tsd-kind-icon:before {
  background-position: -153px -85px; }

.tsd-kind-method.tsd-has-type-parameter.tsd-is-private > .tsd-kind-icon:before {
  background-position: -119px -85px; }

.tsd-kind-method.tsd-has-type-parameter.tsd-parent-kind-class > .tsd-kind-icon:before {
  background-position: -51px -85px; }

.tsd-kind-method.tsd-has-type-parameter.tsd-parent-kind-class.tsd-is-inherited > .tsd-kind-icon:before {
  background-position: -68px -85px; }

.tsd-kind-method.tsd-has-type-parameter.tsd-parent-kind-class.tsd-is-protected > .tsd-kind-icon:before {
  background-position: -85px -85px; }

.tsd-kind-method.tsd-has-type-parameter.tsd-parent-kind-class.tsd-is-protected.tsd-is-inherited > .tsd-kind-icon:before {
  background-position: -102px -85px; }

.tsd-kind-method.tsd-has-type-parameter.tsd-parent-kind-class.tsd-is-private > .tsd-kind-icon:before {
  background-position: -119px -85px; }

.tsd-kind-method.tsd-has-type-parameter.tsd-parent-kind-enum > .tsd-kind-icon:before {
  background-position: -170px -85px; }

.tsd-kind-method.tsd-has-type-parameter.tsd-parent-kind-enum.tsd-is-protected > .tsd-kind-icon:before {
  background-position: -187px -85px; }

.tsd-kind-method.tsd-has-type-parameter.tsd-parent-kind-enum.tsd-is-private > .tsd-kind-icon:before {
  background-position: -119px -85px; }

.tsd-kind-method.tsd-has-type-parameter.tsd-parent-kind-interface > .tsd-kind-icon:before {
  background-position: -204px -85px; }

.tsd-kind-method.tsd-has-type-parameter.tsd-parent-kind-interface.tsd-is-inherited > .tsd-kind-icon:before {
  background-position: -221px -85px; }

.tsd-kind-constructor > .tsd-kind-icon:before {
  background-position: -136px -102px; }

.tsd-kind-constructor.tsd-is-protected > .tsd-kind-icon:before {
  background-position: -153px -102px; }

.tsd-kind-constructor.tsd-is-private > .tsd-kind-icon:before {
  background-position: -119px -102px; }

.tsd-kind-constructor.tsd-parent-kind-class > .tsd-kind-icon:before {
  background-position: -51px -102px; }

.tsd-kind-constructor.tsd-parent-kind-class.tsd-is-inherited > .tsd-kind-icon:before {
  background-position: -68px -102px; }

.tsd-kind-constructor.tsd-parent-kind-class.tsd-is-protected > .tsd-kind-icon:before {
  background-position: -85px -102px; }

.tsd-kind-constructor.tsd-parent-kind-class.tsd-is-protected.tsd-is-inherited > .tsd-kind-icon:before {
  background-position: -102px -102px; }

.tsd-kind-constructor.tsd-parent-kind-class.tsd-is-private > .tsd-kind-icon:before {
  background-position: -119px -102px; }

.tsd-kind-constructor.tsd-parent-kind-enum > .tsd-kind-icon:before {
  background-position: -170px -102px; }

.tsd-kind-constructor.tsd-parent-kind-enum.tsd-is-protected > .tsd-kind-icon:before {
  background-position: -187px -102px; }

.tsd-kind-constructor.tsd-parent-kind-enum.tsd-is-private > .tsd-kind-icon:before {
  background-position: -119px -102px; }

.tsd-kind-constructor.tsd-parent-kind-interface > .tsd-kind-icon:before {
  background-position: -204px -102px; }

.tsd-kind-constructor.tsd-parent-kind-interface.tsd-is-inherited > .tsd-kind-icon:before {
  background-position: -221px -102px; }

.tsd-kind-constructor-signature > .tsd-kind-icon:before {
  background-position: -136px -102px; }

.tsd-kind-constructor-signature.tsd-is-protected > .tsd-kind-icon:before {
  background-position: -153px -102px; }

.tsd-kind-constructor-signature.tsd-is-private > .tsd-kind-icon:before {
  background-position: -119px -102px; }

.tsd-kind-constructor-signature.tsd-parent-kind-class > .tsd-kind-icon:before {
  background-position: -51px -102px; }

.tsd-kind-constructor-signature.tsd-parent-kind-class.tsd-is-inherited > .tsd-kind-icon:before {
  background-position: -68px -102px; }

.tsd-kind-constructor-signature.tsd-parent-kind-class.tsd-is-protected > .tsd-kind-icon:before {
  background-position: -85px -102px; }

.tsd-kind-constructor-signature.tsd-parent-kind-class.tsd-is-protected.tsd-is-inherited > .tsd-kind-icon:before {
  background-position: -102px -102px; }

.tsd-kind-constructor-signature.tsd-parent-kind-class.tsd-is-private > .tsd-kind-icon:before {
  background-position: -119px -102px; }

.tsd-kind-constructor-signature.tsd-parent-kind-enum > .tsd-kind-icon:before {
  background-position: -170px -102px; }

.tsd-kind-constructor-signature.tsd-parent-kind-enum.tsd-is-protected > .tsd-kind-icon:before {
  background-position: -187px -102px; }

.tsd-kind-constructor-signature.tsd-parent-kind-enum.tsd-is-private > .tsd-kind-icon:before {
  background-position: -119px -102px; }

.tsd-kind-constructor-signature.tsd-parent-kind-interface > .tsd-kind-icon:before {
  background-position: -204px -102px; }

.tsd-kind-constructor-signature.tsd-parent-kind-interface.tsd-is-inherited > .tsd-kind-icon:before {
  background-position: -221px -102px; }

.tsd-kind-index-signature > .tsd-kind-icon:before {
  background-position: -136px -119px; }

.tsd-kind-index-signature.tsd-is-protected > .tsd-kind-icon:before {
  background-position: -153px -119px; }

.tsd-kind-index-signature.tsd-is-private > .tsd-kind-icon:before {
  background-position: -119px -119px; }

.tsd-kind-index-signature.tsd-parent-kind-class > .tsd-kind-icon:before {
  background-position: -51px -119px; }

.tsd-kind-index-signature.tsd-parent-kind-class.tsd-is-inherited > .tsd-kind-icon:before {
  background-position: -68px -119px; }

.tsd-kind-index-signature.tsd-parent-kind-class.tsd-is-protected > .tsd-kind-icon:before {
  background-position: -85px -119px; }

.tsd-kind-index-signature.tsd-parent-kind-class.tsd-is-protected.tsd-is-inherited > .tsd-kind-icon:before {
  background-position: -102px -119px; }

.tsd-kind-index-signature.tsd-parent-kind-class.tsd-is-private > .tsd-kind-icon:before {
  background-position: -119px -119px; }

.tsd-kind-index-signature.tsd-parent-kind-enum > .tsd-kind-icon:before {
  background-position: -170px -119px; }

.tsd-kind-index-signature.tsd-parent-kind-enum.tsd-is-protected > .tsd-kind-icon:before {
  background-position: -187px -119px; }

.tsd-kind-index-signature.tsd-parent-kind-enum.tsd-is-private > .tsd-kind-icon:before {
  background-position: -119px -119px; }

.tsd-kind-index-signature.tsd-parent-kind-interface > .tsd-kind-icon:before {
  background-position: -204px -119px; }

.tsd-kind-index-signature.tsd-parent-kind-interface.tsd-is-inherited > .tsd-kind-icon:before {
  background-position: -221px -119px; }

.tsd-kind-event > .tsd-kind-icon:before {
  background-position: -136px -136px; }

.tsd-kind-event.tsd-is-protected > .tsd-kind-icon:before {
  background-position: -153px -136px; }

.tsd-kind-event.tsd-is-private > .tsd-kind-icon:before {
  background-position: -119px -136px; }

.tsd-kind-event.tsd-parent-kind-class > .tsd-kind-icon:before {
  background-position: -51px -136px; }

.tsd-kind-event.tsd-parent-kind-class.tsd-is-inherited > .tsd-kind-icon:before {
  background-position: -68px -136px; }

.tsd-kind-event.tsd-parent-kind-class.tsd-is-protected > .tsd-kind-icon:before {
  background-position: -85px -136px; }

.tsd-kind-event.tsd-parent-kind-class.tsd-is-protected.tsd-is-inherited > .tsd-kind-icon:before {
  background-position: -102px -136px; }

.tsd-kind-event.tsd-parent-kind-class.tsd-is-private > .tsd-kind-icon:before {
  background-position: -119px -136px; }

.tsd-kind-event.tsd-parent-kind-enum > .tsd-kind-icon:before {
  background-position: -170px -136px; }

.tsd-kind-event.tsd-parent-kind-enum.tsd-is-protected > .tsd-kind-icon:before {
  background-position: -187px -136px; }

.tsd-kind-event.tsd-parent-kind-enum.tsd-is-private > .tsd-kind-icon:before {
  background-position: -119px -136px; }

.tsd-kind-event.tsd-parent-kind-interface > .tsd-kind-icon:before {
  background-position: -204px -136px; }

.tsd-kind-event.tsd-parent-kind-interface.tsd-is-inherited > .tsd-kind-icon:before {
  background-position: -221px -136px; }

.tsd-is-static > .tsd-kind-icon:before {
  background-position: -136px -153px; }

.tsd-is-static.tsd-is-protected > .tsd-kind-icon:before {
  background-position: -153px -153px; }

.tsd-is-static.tsd-is-private > .tsd-kind-icon:before {
  background-position: -119px -153px; }

.tsd-is-static.tsd-parent-kind-class > .tsd-kind-icon:before {
  background-position: -51px -153px; }

.tsd-is-static.tsd-parent-kind-class.tsd-is-inherited > .tsd-kind-icon:before {
  background-position: -68px -153px; }

.tsd-is-static.tsd-parent-kind-class.tsd-is-protected > .tsd-kind-icon:before {
  background-position: -85px -153px; }

.tsd-is-static.tsd-parent-kind-class.tsd-is-protected.tsd-is-inherited > .tsd-kind-icon:before {
  background-position: -102px -153px; }

.tsd-is-static.tsd-parent-kind-class.tsd-is-private > .tsd-kind-icon:before {
  background-position: -119px -153px; }

.tsd-is-static.tsd-parent-kind-enum > .tsd-kind-icon:before {
  background-position: -170px -153px; }

.tsd-is-static.tsd-parent-kind-enum.tsd-is-protected > .tsd-kind-icon:before {
  background-position: -187px -153px; }

.tsd-is-static.tsd-parent-kind-enum.tsd-is-private > .tsd-kind-icon:before {
  background-position: -119px -153px; }

.tsd-is-static.tsd-parent-kind-interface > .tsd-kind-icon:before {
  background-position: -204px -153px; }

.tsd-is-static.tsd-parent-kind-interface.tsd-is-inherited > .tsd-kind-icon:before {
  background-position: -221px -153px; }

.tsd-is-static.tsd-kind-function > .tsd-kind-icon:before {
  background-position: -136px -170px; }

.tsd-is-static.tsd-kind-function.tsd-is-protected > .tsd-kind-icon:before {
  background-position: -153px -170px; }

.tsd-is-static.tsd-kind-function.tsd-is-private > .tsd-kind-icon:before {
  background-position: -119px -170px; }

.tsd-is-static.tsd-kind-function.tsd-parent-kind-class > .tsd-kind-icon:before {
  background-position: -51px -170px; }

.tsd-is-static.tsd-kind-function.tsd-parent-kind-class.tsd-is-inherited > .tsd-kind-icon:before {
  background-position: -68px -170px; }

.tsd-is-static.tsd-kind-function.tsd-parent-kind-class.tsd-is-protected > .tsd-kind-icon:before {
  background-position: -85px -170px; }

.tsd-is-static.tsd-kind-function.tsd-parent-kind-class.tsd-is-protected.tsd-is-inherited > .tsd-kind-icon:before {
  background-position: -102px -170px; }

.tsd-is-static.tsd-kind-function.tsd-parent-kind-class.tsd-is-private > .tsd-kind-icon:before {
  background-position: -119px -170px; }

.tsd-is-static.tsd-kind-function.tsd-parent-kind-enum > .tsd-kind-icon:before {
  background-position: -170px -170px; }

.tsd-is-static.tsd-kind-function.tsd-parent-kind-enum.tsd-is-protected > .tsd-kind-icon:before {
  background-position: -187px -170px; }

.tsd-is-static.tsd-kind-function.tsd-parent-kind-enum.tsd-is-private > .tsd-kind-icon:before {
  background-position: -119px -170px; }

.tsd-is-static.tsd-kind-function.tsd-parent-kind-interface > .tsd-kind-icon:before {
  background-position: -204px -170px; }

.tsd-is-static.tsd-kind-function.tsd-parent-kind-interface.tsd-is-inherited > .tsd-kind-icon:before {
  background-position: -221px -170px; }

.tsd-is-static.tsd-kind-method > .tsd-kind-icon:before {
  background-position: -136px -170px; }

.tsd-is-static.tsd-kind-method.tsd-is-protected > .tsd-kind-icon:before {
  background-position: -153px -170px; }

.tsd-is-static.tsd-kind-method.tsd-is-private > .tsd-kind-icon:before {
  background-position: -119px -170px; }

.tsd-is-static.tsd-kind-method.tsd-parent-kind-class > .tsd-kind-icon:before {
  background-position: -51px -170px; }

.tsd-is-static.tsd-kind-method.tsd-parent-kind-class.tsd-is-inherited > .tsd-kind-icon:before {
  background-position: -68px -170px; }

.tsd-is-static.tsd-kind-method.tsd-parent-kind-class.tsd-is-protected > .tsd-kind-icon:before {
  background-position: -85px -170px; }

.tsd-is-static.tsd-kind-method.tsd-parent-kind-class.tsd-is-protected.tsd-is-inherited > .tsd-kind-icon:before {
  background-position: -102px -170px; }

.tsd-is-static.tsd-kind-method.tsd-parent-kind-class.tsd-is-private > .tsd-kind-icon:before {
  background-position: -119px -170px; }

.tsd-is-static.tsd-kind-method.tsd-parent-kind-enum > .tsd-kind-icon:before {
  background-position: -170px -170px; }

.tsd-is-static.tsd-kind-method.tsd-parent-kind-enum.tsd-is-protected > .tsd-kind-icon:before {
  background-position: -187px -170px; }

.tsd-is-static.tsd-kind-method.tsd-parent-kind-enum.tsd-is-private > .tsd-kind-icon:before {
  background-position: -119px -170px; }

.tsd-is-static.tsd-kind-method.tsd-parent-kind-interface > .tsd-kind-icon:before {
  background-position: -204px -170px; }

.tsd-is-static.tsd-kind-method.tsd-parent-kind-interface.tsd-is-inherited > .tsd-kind-icon:before {
  background-position: -221px -170px; }

.tsd-is-static.tsd-kind-call-signature > .tsd-kind-icon:before {
  background-position: -136px -170px; }

.tsd-is-static.tsd-kind-call-signature.tsd-is-protected > .tsd-kind-icon:before {
  background-position: -153px -170px; }

.tsd-is-static.tsd-kind-call-signature.tsd-is-private > .tsd-kind-icon:before {
  background-position: -119px -170px; }

.tsd-is-static.tsd-kind-call-signature.tsd-parent-kind-class > .tsd-kind-icon:before {
  background-position: -51px -170px; }

.tsd-is-static.tsd-kind-call-signature.tsd-parent-kind-class.tsd-is-inherited > .tsd-kind-icon:before {
  background-position: -68px -170px; }

.tsd-is-static.tsd-kind-call-signature.tsd-parent-kind-class.tsd-is-protected > .tsd-kind-icon:before {
  background-position: -85px -170px; }

.tsd-is-static.tsd-kind-call-signature.tsd-parent-kind-class.tsd-is-protected.tsd-is-inherited > .tsd-kind-icon:before {
  background-position: -102px -170px; }

.tsd-is-static.tsd-kind-call-signature.tsd-parent-kind-class.tsd-is-private > .tsd-kind-icon:before {
  background-position: -119px -170px; }

.tsd-is-static.tsd-kind-call-signature.tsd-parent-kind-enum > .tsd-kind-icon:before {
  background-position: -170px -170px; }

.tsd-is-static.tsd-kind-call-signature.tsd-parent-kind-enum.tsd-is-protected > .tsd-kind-icon:before {
  background-position: -187px -170px; }

.tsd-is-static.tsd-kind-call-signature.tsd-parent-kind-enum.tsd-is-private > .tsd-kind-icon:before {
  background-position: -119px -170px; }

.tsd-is-static.tsd-kind-call-signature.tsd-parent-kind-interface > .tsd-kind-icon:before {
  background-position: -204px -170px; }

.tsd-is-static.tsd-kind-call-signature.tsd-parent-kind-interface.tsd-is-inherited > .tsd-kind-icon:before {
  background-position: -221px -170px; }

.tsd-is-static.tsd-kind-event > .tsd-kind-icon:before {
  background-position: -136px -187px; }

.tsd-is-static.tsd-kind-event.tsd-is-protected > .tsd-kind-icon:before {
  background-position: -153px -187px; }

.tsd-is-static.tsd-kind-event.tsd-is-private > .tsd-kind-icon:before {
  background-position: -119px -187px; }

.tsd-is-static.tsd-kind-event.tsd-parent-kind-class > .tsd-kind-icon:before {
  background-position: -51px -187px; }

.tsd-is-static.tsd-kind-event.tsd-parent-kind-class.tsd-is-inherited > .tsd-kind-icon:before {
  background-position: -68px -187px; }

.tsd-is-static.tsd-kind-event.tsd-parent-kind-class.tsd-is-protected > .tsd-kind-icon:before {
  background-position: -85px -187px; }

.tsd-is-static.tsd-kind-event.tsd-parent-kind-class.tsd-is-protected.tsd-is-inherited > .tsd-kind-icon:before {
  background-position: -102px -187px; }

.tsd-is-static.tsd-kind-event.tsd-parent-kind-class.tsd-is-private > .tsd-kind-icon:before {
  background-position: -119px -187px; }

.tsd-is-static.tsd-kind-event.tsd-parent-kind-enum > .tsd-kind-icon:before {
  background-position: -170px -187px; }

.tsd-is-static.tsd-kind-event.tsd-parent-kind-enum.tsd-is-protected > .tsd-kind-icon:before {
  background-position: -187px -187px; }

.tsd-is-static.tsd-kind-event.tsd-parent-kind-enum.tsd-is-private > .tsd-kind-icon:before {
  background-position: -119px -187px; }

.tsd-is-static.tsd-kind-event.tsd-parent-kind-interface > .tsd-kind-icon:before {
  background-position: -204px -187px; }

.tsd-is-static.tsd-kind-event.tsd-parent-kind-interface.tsd-is-inherited > .tsd-kind-icon:before {
  background-position: -221px -187px; }

.no-transition {
  transition: none !important; }

@keyframes fade-in {
  from {
    opacity: 0; }
  to {
    opacity: 1; } }

@keyframes fade-out {
  from {
    opacity: 1;
    visibility: visible; }
  to {
    opacity: 0; } }

@keyframes fade-in-delayed {
  0% {
    opacity: 0; }
  33% {
    opacity: 0; }
  100% {
    opacity: 1; } }

@keyframes fade-out-delayed {
  0% {
    opacity: 1;
    visibility: visible; }
  66% {
    opacity: 0; }
  100% {
    opacity: 0; } }

@keyframes shift-to-left {
  from {
    transform: translate(0, 0); }
  to {
    transform: translate(-25%, 0); } }

@keyframes unshift-to-left {
  from {
    transform: translate(-25%, 0); }
  to {
    transform: translate(0, 0); } }

@keyframes pop-in-from-right {
  from {
    transform: translate(100%, 0); }
  to {
    transform: translate(0, 0); } }

@keyframes pop-out-to-right {
  from {
    transform: translate(0, 0);
    visibility: visible; }
  to {
    transform: translate(100%, 0); } }

body {
  background: #fdfdfd;
  font-family: "Segoe UI", sans-serif;
  font-size: 16px;
  color: #222; }

a {
  color: #4da6ff;
  text-decoration: none; }
  a:hover {
    text-decoration: underline; }

code, pre {
  font-family: Menlo, Monaco, Consolas, "Courier New", monospace;
  padding: 0.2em;
  margin: 0;
  font-size: 14px;
  background-color: rgba(0, 0, 0, 0.04); }

pre {
  padding: 10px; }
  pre code {
    padding: 0;
    font-size: 100%;
    background-color: transparent; }

.tsd-typography {
  line-height: 1.333em; }
  .tsd-typography ul {
    list-style: square;
    padding: 0 0 0 20px;
    margin: 0; }
  .tsd-typography h4, .tsd-typography .tsd-index-panel h3, .tsd-index-panel .tsd-typography h3, .tsd-typography h5, .tsd-typography h6 {
    font-size: 1em;
    margin: 0; }
  .tsd-typography h5, .tsd-typography h6 {
    font-weight: normal; }
  .tsd-typography p, .tsd-typography ul, .tsd-typography ol {
    margin: 1em 0; }

@media (min-width: 901px) and (max-width: 1024px) {
  html.default .col-content {
    width: 72%; }
  html.default .col-menu {
    width: 28%; }
  html.default .tsd-navigation {
    padding-left: 10px; } }

@media (max-width: 900px) {
  html.default .col-content {
    float: none;
    width: 100%; }
  html.default .col-menu {
    position: fixed !important;
    overflow: auto;
    -webkit-overflow-scrolling: touch;
    z-index: 1024;
    top: 0 !important;
    bottom: 0 !important;
    left: auto !important;
    right: 0 !important;
    width: 100%;
    padding: 20px 20px 0 0;
    max-width: 450px;
    visibility: hidden;
    background-color: #fff;
    transform: translate(100%, 0); }
    html.default .col-menu > *:last-child {
      padding-bottom: 20px; }
  html.default .overlay {
    content: '';
    display: block;
    position: fixed;
    z-index: 1023;
    top: 0;
    left: 0;
    right: 0;
    bottom: 0;
    background-color: rgba(0, 0, 0, 0.75);
    visibility: hidden; }
  html.default.to-has-menu .overlay {
    animation: fade-in 0.4s; }
  html.default.to-has-menu header,
  html.default.to-has-menu footer,
  html.default.to-has-menu .col-content {
    animation: shift-to-left 0.4s; }
  html.default.to-has-menu .col-menu {
    animation: pop-in-from-right 0.4s; }
  html.default.from-has-menu .overlay {
    animation: fade-out 0.4s; }
  html.default.from-has-menu header,
  html.default.from-has-menu footer,
  html.default.from-has-menu .col-content {
    animation: unshift-to-left 0.4s; }
  html.default.from-has-menu .col-menu {
    animation: pop-out-to-right 0.4s; }
  html.default.has-menu body {
    overflow: hidden; }
  html.default.has-menu .overlay {
    visibility: visible; }
  html.default.has-menu header,
  html.default.has-menu footer,
  html.default.has-menu .col-content {
    transform: translate(-25%, 0); }
  html.default.has-menu .col-menu {
    visibility: visible;
    transform: translate(0, 0); } }

.tsd-page-title {
  padding: 70px 0 20px 0;
  margin: 0 0 40px 0;
  background: #fff;
  box-shadow: 0 0 5px rgba(0, 0, 0, 0.35); }
  .tsd-page-title h1 {
    margin: 0; }

.tsd-breadcrumb {
  margin: 0;
  padding: 0;
  color: #808080; }
  .tsd-breadcrumb a {
    color: #808080;
    text-decoration: none; }
    .tsd-breadcrumb a:hover {
      text-decoration: underline; }
  .tsd-breadcrumb li {
    display: inline; }
    .tsd-breadcrumb li:after {
      content: ' / '; }

html.minimal .container {
  margin: 0; }

html.minimal .container-main {
  padding-top: 50px;
  padding-bottom: 0; }

html.minimal .content-wrap {
  padding-left: 300px; }

html.minimal .tsd-navigation {
  position: fixed !important;
  overflow: auto;
  -webkit-overflow-scrolling: touch;
  box-sizing: border-box;
  z-index: 1;
  left: 0;
  top: 40px;
  bottom: 0;
  width: 300px;
  padding: 20px;
  margin: 0; }

html.minimal .tsd-member .tsd-member {
  margin-left: 0; }

html.minimal .tsd-page-toolbar {
  position: fixed;
  z-index: 2; }

html.minimal #tsd-filter .tsd-filter-group {
  right: 0;
  transform: none; }

html.minimal footer {
  background-color: transparent; }
  html.minimal footer .container {
    padding: 0; }

html.minimal .tsd-generator {
  padding: 0; }

@media (max-width: 900px) {
  html.minimal .tsd-navigation {
    display: none; }
  html.minimal .content-wrap {
    padding-left: 0; } }

dl.tsd-comment-tags {
  overflow: hidden; }
  dl.tsd-comment-tags dt {
    float: left;
    padding: 1px 5px;
    margin: 0 10px 0 0;
    border-radius: 4px;
    border: 1px solid #808080;
    color: #808080;
    font-size: 0.8em;
    font-weight: normal; }
  dl.tsd-comment-tags dd {
    margin: 0 0 10px 0; }
    dl.tsd-comment-tags dd:before, dl.tsd-comment-tags dd:after {
      display: table;
      content: " "; }
    dl.tsd-comment-tags dd pre, dl.tsd-comment-tags dd:after {
      clear: both; }
  dl.tsd-comment-tags p {
    margin: 0; }

.tsd-panel.tsd-comment .lead {
  font-size: 1.1em;
  line-height: 1.333em;
  margin-bottom: 2em; }
  .tsd-panel.tsd-comment .lead:last-child {
    margin-bottom: 0; }

.toggle-protected .tsd-is-private {
  display: none; }

.toggle-public .tsd-is-private,
.toggle-public .tsd-is-protected,
.toggle-public .tsd-is-private-protected {
  display: none; }

.toggle-inherited .tsd-is-inherited {
  display: none; }

.toggle-only-exported .tsd-is-not-exported {
  display: none; }

.toggle-externals .tsd-is-external {
  display: none; }

#tsd-filter {
  position: relative;
  display: inline-block;
  height: 40px;
  vertical-align: bottom; }
  .no-filter #tsd-filter {
    display: none; }
  #tsd-filter .tsd-filter-group {
    display: inline-block;
    height: 40px;
    vertical-align: bottom;
    white-space: nowrap; }
  #tsd-filter input {
    display: none; }
  @media (max-width: 900px) {
    #tsd-filter .tsd-filter-group {
      display: block;
      position: absolute;
      top: 40px;
      right: 20px;
      height: auto;
      background-color: #fff;
      visibility: hidden;
      transform: translate(50%, 0);
      box-shadow: 0 0 4px rgba(0, 0, 0, 0.25); }
      .has-options #tsd-filter .tsd-filter-group {
        visibility: visible; }
      .to-has-options #tsd-filter .tsd-filter-group {
        animation: fade-in 0.2s; }
      .from-has-options #tsd-filter .tsd-filter-group {
        animation: fade-out 0.2s; }
    #tsd-filter label,
    #tsd-filter .tsd-select {
      display: block;
      padding-right: 20px; } }

footer {
  border-top: 1px solid #eee;
  background-color: #fff; }
  footer.with-border-bottom {
    border-bottom: 1px solid #eee; }
  footer .tsd-legend-group {
    font-size: 0; }
  footer .tsd-legend {
    display: inline-block;
    width: 25%;
    padding: 0;
    font-size: 16px;
    list-style: none;
    line-height: 1.333em;
    vertical-align: top; }
    @media (max-width: 900px) {
      footer .tsd-legend {
        width: 50%; } }

.tsd-hierarchy {
  list-style: square;
  padding: 0 0 0 20px;
  margin: 0; }
  .tsd-hierarchy .target {
    font-weight: bold; }

.tsd-index-panel .tsd-index-content {
  margin-bottom: -30px !important; }

.tsd-index-panel .tsd-index-section {
  margin-bottom: 30px !important; }

.tsd-index-panel h3 {
  margin: 0 -20px 10px -20px;
  padding: 0 20px 10px 20px;
  border-bottom: 1px solid #eee; }

.tsd-index-panel ul.tsd-index-list {
  -moz-column-count: 3;
  -ms-column-count: 3;
  -o-column-count: 3;
  column-count: 3;
  -moz-column-gap: 20px;
  -ms-column-gap: 20px;
  -o-column-gap: 20px;
  column-gap: 20px;
  padding: 0;
  list-style: none;
  line-height: 1.333em; }
  @media (max-width: 900px) {
    .tsd-index-panel ul.tsd-index-list {
      -moz-column-count: 1;
      -ms-column-count: 1;
      -o-column-count: 1;
      column-count: 1; } }
  @media (min-width: 901px) and (max-width: 1024px) {
    .tsd-index-panel ul.tsd-index-list {
      -moz-column-count: 2;
      -ms-column-count: 2;
      -o-column-count: 2;
      column-count: 2; } }
  .tsd-index-panel ul.tsd-index-list li {
    -webkit-page-break-inside: avoid;
    -moz-page-break-inside: avoid;
    -ms-page-break-inside: avoid;
    -o-page-break-inside: avoid;
    page-break-inside: avoid; }

.tsd-index-panel a,
.tsd-index-panel .tsd-parent-kind-module a {
  color: #9600ff; }

.tsd-index-panel .tsd-parent-kind-interface a {
  color: #7da01f; }

.tsd-index-panel .tsd-parent-kind-enum a {
  color: #cc9900; }

.tsd-index-panel .tsd-parent-kind-class a {
  color: #4da6ff; }

.tsd-index-panel .tsd-kind-module a {
  color: #9600ff; }

.tsd-index-panel .tsd-kind-interface a {
  color: #7da01f; }

.tsd-index-panel .tsd-kind-enum a {
  color: #cc9900; }

.tsd-index-panel .tsd-kind-class a {
  color: #4da6ff; }

.tsd-index-panel .tsd-is-private a {
  color: #808080; }

.tsd-flag {
  display: inline-block;
  padding: 1px 5px;
  border-radius: 4px;
  color: #fff;
  background-color: #808080;
  text-indent: 0;
  font-size: 14px;
  font-weight: normal; }

.tsd-anchor {
  position: absolute;
  top: -100px; }

.tsd-member {
  position: relative; }
  .tsd-member .tsd-anchor + h3 {
    margin-top: 0;
    margin-bottom: 0;
    border-bottom: none; }

.tsd-navigation {
  margin: 0 0 0 40px; }
  .tsd-navigation a {
    display: block;
    padding-top: 2px;
    padding-bottom: 2px;
    border-left: 2px solid transparent;
    color: #222;
    text-decoration: none;
    transition: border-left-color 0.1s; }
    .tsd-navigation a:hover {
      text-decoration: underline; }
  .tsd-navigation ul {
    margin: 0;
    padding: 0;
    list-style: none; }
  .tsd-navigation li {
    padding: 0; }

.tsd-navigation.primary {
  padding-bottom: 40px; }
  .tsd-navigation.primary a {
    display: block;
    padding-top: 6px;
    padding-bottom: 6px; }
  .tsd-navigation.primary ul li a {
    padding-left: 5px; }
  .tsd-navigation.primary ul li li a {
    padding-left: 25px; }
  .tsd-navigation.primary ul li li li a {
    padding-left: 45px; }
  .tsd-navigation.primary ul li li li li a {
    padding-left: 65px; }
  .tsd-navigation.primary ul li li li li li a {
    padding-left: 85px; }
  .tsd-navigation.primary ul li li li li li li a {
    padding-left: 105px; }
  .tsd-navigation.primary > ul {
    border-bottom: 1px solid #eee; }
  .tsd-navigation.primary li {
    border-top: 1px solid #eee; }
    .tsd-navigation.primary li.current > a {
      font-weight: bold; }
    .tsd-navigation.primary li.label span {
      display: block;
      padding: 20px 0 6px 5px;
      color: #808080; }
    .tsd-navigation.primary li.globals + li > span,
    .tsd-navigation.primary li.globals + li > a {
      padding-top: 20px; }

.tsd-navigation.secondary {
  max-height: calc(100vh - 1rem - 40px);
  overflow: auto;
  position: -webkit-sticky;
  position: sticky;
  top: calc(.5rem + 40px);
  transition: .3s; }
  .tsd-navigation.secondary.tsd-navigation--toolbar-hide {
    max-height: calc(100vh - 1rem);
    top: .5rem; }
  .tsd-navigation.secondary ul {
    transition: opacity 0.2s; }
    .tsd-navigation.secondary ul li a {
      padding-left: 25px; }
    .tsd-navigation.secondary ul li li a {
      padding-left: 45px; }
    .tsd-navigation.secondary ul li li li a {
      padding-left: 65px; }
    .tsd-navigation.secondary ul li li li li a {
      padding-left: 85px; }
    .tsd-navigation.secondary ul li li li li li a {
      padding-left: 105px; }
    .tsd-navigation.secondary ul li li li li li li a {
      padding-left: 125px; }
    .tsd-navigation.secondary ul.current a {
      border-left-color: #eee; }
  .tsd-navigation.secondary li.focus > a,
  .tsd-navigation.secondary ul.current li.focus > a {
    border-left-color: #000; }
  .tsd-navigation.secondary li.current {
    margin-top: 20px;
    margin-bottom: 20px;
    border-left-color: #eee; }
    .tsd-navigation.secondary li.current > a {
      font-weight: bold; }

@media (min-width: 901px) {
  .menu-sticky-wrap {
    position: static; } }

.tsd-panel {
  margin: 20px 0;
  padding: 20px;
  background-color: #fff;
  box-shadow: 0 0 4px rgba(0, 0, 0, 0.25); }
  .tsd-panel:empty {
    display: none; }
  .tsd-panel > h1, .tsd-panel > h2, .tsd-panel > h3 {
    margin: 1.5em -20px 10px -20px;
    padding: 0 20px 10px 20px;
    border-bottom: 1px solid #eee; }
    .tsd-panel > h1.tsd-before-signature, .tsd-panel > h2.tsd-before-signature, .tsd-panel > h3.tsd-before-signature {
      margin-bottom: 0;
      border-bottom: 0; }
  .tsd-panel table {
    display: block;
    width: 100%;
    overflow: auto;
    margin-top: 10px;
    word-break: normal;
    word-break: keep-all; }
    .tsd-panel table th {
      font-weight: bold; }
    .tsd-panel table th, .tsd-panel table td {
      padding: 6px 13px;
      border: 1px solid #ddd; }
    .tsd-panel table tr {
      background-color: #fff;
      border-top: 1px solid #ccc; }
      .tsd-panel table tr:nth-child(2n) {
        background-color: #f8f8f8; }

.tsd-panel-group {
  margin: 60px 0; }
  .tsd-panel-group > h1, .tsd-panel-group > h2, .tsd-panel-group > h3 {
    padding-left: 20px;
    padding-right: 20px; }

#tsd-search {
  transition: background-color 0.2s; }
  #tsd-search .title {
    position: relative;
    z-index: 2; }
  #tsd-search .field {
    position: absolute;
    left: 0;
    top: 0;
    right: 40px;
    height: 40px; }
    #tsd-search .field input {
      box-sizing: border-box;
      position: relative;
      top: -50px;
      z-index: 1;
      width: 100%;
      padding: 0 10px;
      opacity: 0;
      outline: 0;
      border: 0;
      background: transparent;
      color: #222; }
    #tsd-search .field label {
      position: absolute;
      overflow: hidden;
      right: -40px; }
  #tsd-search .field input,
  #tsd-search .title {
    transition: opacity 0.2s; }
  #tsd-search .results {
    position: absolute;
    visibility: hidden;
    top: 40px;
    width: 100%;
    margin: 0;
    padding: 0;
    list-style: none;
    box-shadow: 0 0 4px rgba(0, 0, 0, 0.25); }
    #tsd-search .results li {
      padding: 0 10px;
      background-color: #fdfdfd; }
    #tsd-search .results li:nth-child(even) {
      background-color: #fff; }
    #tsd-search .results li.state {
      display: none; }
    #tsd-search .results li.current,
    #tsd-search .results li:hover {
      background-color: #eee; }
    #tsd-search .results a {
      display: block; }
      #tsd-search .results a:before {
        top: 10px; }
    #tsd-search .results span.parent {
      color: #808080;
      font-weight: normal; }
  #tsd-search.has-focus {
    background-color: #eee; }
    #tsd-search.has-focus .field input {
      top: 0;
      opacity: 1; }
    #tsd-search.has-focus .title {
      z-index: 0;
      opacity: 0; }
    #tsd-search.has-focus .results {
      visibility: visible; }
  #tsd-search.loading .results li.state.loading {
    display: block; }
  #tsd-search.failure .results li.state.failure {
    display: block; }

.tsd-signature {
  margin: 0 0 1em 0;
  padding: 10px;
  border: 1px solid #eee;
  font-family: Menlo, Monaco, Consolas, "Courier New", monospace;
  font-size: 14px; }
  .tsd-signature.tsd-kind-icon {
    padding-left: 30px; }
    .tsd-signature.tsd-kind-icon:before {
      top: 10px;
      left: 10px; }
  .tsd-panel > .tsd-signature {
    margin-left: -20px;
    margin-right: -20px;
    border-width: 1px 0; }
    .tsd-panel > .tsd-signature.tsd-kind-icon {
      padding-left: 40px; }
      .tsd-panel > .tsd-signature.tsd-kind-icon:before {
        left: 20px; }

.tsd-signature-symbol {
  color: #808080;
  font-weight: normal; }

.tsd-signature-type {
  font-style: italic;
  font-weight: normal; }

.tsd-signatures {
  padding: 0;
  margin: 0 0 1em 0;
  border: 1px solid #eee; }
  .tsd-signatures .tsd-signature {
    margin: 0;
    border-width: 1px 0 0 0;
    transition: background-color 0.1s; }
    .tsd-signatures .tsd-signature:first-child {
      border-top-width: 0; }
    .tsd-signatures .tsd-signature.current {
      background-color: #eee; }
  .tsd-signatures.active > .tsd-signature {
    cursor: pointer; }
  .tsd-panel > .tsd-signatures {
    margin-left: -20px;
    margin-right: -20px;
    border-width: 1px 0; }
    .tsd-panel > .tsd-signatures .tsd-signature.tsd-kind-icon {
      padding-left: 40px; }
      .tsd-panel > .tsd-signatures .tsd-signature.tsd-kind-icon:before {
        left: 20px; }
  .tsd-panel > a.anchor + .tsd-signatures {
    border-top-width: 0;
    margin-top: -20px; }

ul.tsd-descriptions {
  position: relative;
  overflow: hidden;
  transition: height 0.3s;
  padding: 0;
  list-style: none; }
  ul.tsd-descriptions.active > .tsd-description {
    display: none; }
    ul.tsd-descriptions.active > .tsd-description.current {
      display: block; }
    ul.tsd-descriptions.active > .tsd-description.fade-in {
      animation: fade-in-delayed 0.3s; }
    ul.tsd-descriptions.active > .tsd-description.fade-out {
      animation: fade-out-delayed 0.3s;
      position: absolute;
      display: block;
      top: 0;
      left: 0;
      right: 0;
      opacity: 0;
      visibility: hidden; }
  ul.tsd-descriptions h4, ul.tsd-descriptions .tsd-index-panel h3, .tsd-index-panel ul.tsd-descriptions h3 {
    font-size: 16px;
    margin: 1em 0 0.5em 0; }

ul.tsd-parameters,
ul.tsd-type-parameters {
  list-style: square;
  margin: 0;
  padding-left: 20px; }
  ul.tsd-parameters > li.tsd-parameter-siganture,
  ul.tsd-type-parameters > li.tsd-parameter-siganture {
    list-style: none;
    margin-left: -20px; }
  ul.tsd-parameters h5,
  ul.tsd-type-parameters h5 {
    font-size: 16px;
    margin: 1em 0 0.5em 0; }
  ul.tsd-parameters .tsd-comment,
  ul.tsd-type-parameters .tsd-comment {
    margin-top: -0.5em; }

.tsd-sources {
  font-size: 14px;
  color: #808080;
  margin: 0 0 1em 0; }
  .tsd-sources a {
    color: #808080;
    text-decoration: underline; }
  .tsd-sources ul, .tsd-sources p {
    margin: 0 !important; }
  .tsd-sources ul {
    list-style: none;
    padding: 0; }

.tsd-page-toolbar {
  position: fixed;
  z-index: 1;
  top: 0;
  left: 0;
  width: 100%;
  height: 40px;
  color: #333;
  background: #fff;
  border-bottom: 1px solid #eee;
  transition: transform .3s linear; }
  .tsd-page-toolbar a {
    color: #333;
    text-decoration: none; }
    .tsd-page-toolbar a.title {
      font-weight: bold; }
    .tsd-page-toolbar a.title:hover {
      text-decoration: underline; }
  .tsd-page-toolbar .table-wrap {
    display: table;
    width: 100%;
    height: 40px; }
  .tsd-page-toolbar .table-cell {
    display: table-cell;
    position: relative;
    white-space: nowrap;
    line-height: 40px; }
    .tsd-page-toolbar .table-cell:first-child {
      width: 100%; }

.tsd-page-toolbar--hide {
  transform: translateY(-100%); }

.tsd-widget:before, .tsd-select .tsd-select-label:before, .tsd-select .tsd-select-list li:before {
  content: '';
  display: inline-block;
  width: 40px;
  height: 40px;
  margin: 0 -8px 0 0;
  background-image: url(data:image/png;base64,iVBORw0KGgoAAAANSUhEUgAAAUAAAAAoCAQAAAAlSeuiAAABp0lEQVR4Ae3aUa3jQAyF4QNhIBTCQiiEQlgIhRAGhTAQBkIgBEIgDITZZGXNjZTePiSWYqn/54dGfbAq+SiTutWXAgAAAAAAAAAAAAA8NCz1UFSD2lKDS5d3NVzZj/BVNasaLoRZRUmj2lLrVVHWMUntQ13Wj/i1pWa9lprX6xMRnH4dx6Rjsn26+v+12ms+EcB37P0r+qH+DNQGXgMFcHzbregQ78B8eQCTJk0e979ZW7PdA2O49ceDsYexKgUNoI3EKYDWL3D8miaPh/uXtl6BHqEHFQvgXau/FsCiIWAAbST2fpQRT0sl70j3z5ZiBdD7CG5WZX8kxwmgjbiP5GQA9/3O2XaxnnHi53AEE0AbRh+JQwC3/fzC4hcb6xPvS4i3QaMdwX+0utsRPEY6gm2wNhKHAG77eUi7SIcK4G4NY4GMIan2u2Cxqzncl5DUn7Q8ArjvZ8JFOsl/Ed0jyBom+BomQKSto+9PcblHMM4iuu4X0QQw5hrGQY/gUxFkjZuf4m4alXVU+1De/VhEn5CvDSB/RsBzqWgAAAAAAAAAAAAAAACAfyyYJ5nhVuwIAAAAAElFTkSuQmCC);
  background-repeat: no-repeat;
  text-indent: -1024px;
  vertical-align: bottom; }
  @media (-webkit-min-device-pixel-ratio: 1.5), (min-resolution: 144dpi) {
    .tsd-widget:before, .tsd-select .tsd-select-label:before, .tsd-select .tsd-select-list li:before {
      background-image: url(data:image/png;base64,iVBORw0KGgoAAAANSUhEUgAAAoAAAABQCAMAAAC+sjQXAAAAM1BMVEUAAAAAAAAAAAAAAAAAAAAAAAAAAAAAAAAAAAAAAAAAAAAAAAAAAAAAAAAAAAAAAAAAAACjBUbJAAAAEXRSTlMA3/+/UCBw7xCPYIBAMM+vn1qYQ7QAAALCSURBVHgB7MGBAAAAAICg/akXqQIAAAAAAAAAAAAAAAAAAJids9mdE4bhoDNZCITP93/aSmhV/9uwPWyi8jtkblws2IxsYpz9LwSAaJW8AreE16PxOsMYE6Q4DiYKF7X+8ZHXc/E608xv5snEyIuZrVwMZjbnujR6T3gsXmcLOIRNzD+Ig2UuVtt2+NbAiX/wVLzOlviD9L2BOfGBlL/3D1I+uDjGBJArBPxU3x+K15kCQFo2s21JAOHrKpz4SPrWv4IKA+uFaR6vMwMcb+emA2DWEfDglrkLqEBOKVslA8Dx14oPMiV4CtywWxdQgAwkq2QE0uTXUwJGk2G9s3mTFNBzAkC7HKPsX72AEVjMnAWIpsPCRRjXdQxcjCYpoOcEgHY5Rtk/slWSgM3M2aSeeVgjAOeVpKcdgGMdNAXMuIAqOcZzqF8L+WcAsi8wkTeheCWMegL6mgCorHHyEJ5TVfxrLWDrTUjZdhnhjYqAnlN8TaoELOLVC0gucmoz/3RKcPs2jAs4+J5ET8AEZF+TSgGLeC1V8YuGQQU2IV1Asq9JCwE9XitZVPxr34bpJRj8PqsFLOK108W9aVrWZRrR7Sm2HL4JCToCujHZ6gUs4jUz0P1TEvD+U5wMa363YeziBODIq1YbJrsv9QKW8Ry1nNp+GAHvuingRTfmYcjBf0QpAS37bdUL6PFKtHJq63EsZ5cxcKMkDVIClu1dAK1PcJ5TFQ0M9wZKDCPs3BD7MIJGTs3WfiTfDVQYx5q5ZekCauTU3P5Q0ukGCgh49oFURdobWBY9N/CxEuwGjpGLuPhTdwH1x7HqDDxNgRP2zQ8lraFyF/yJ9vH6QGqtgSbBOU8/j2VORz+Wqfle2d5Ae4R+ML0z7Y+W4P7XHN3AU+tzyK/24EAGAAAAYJC/9T2+CgAAAAAAAAAAAAAAAAAAAADgJpfzHyIKFFBKAAAAAElFTkSuQmCC);
      background-size: 320px 40px; } }

.tsd-widget {
  display: inline-block;
  overflow: hidden;
  opacity: 0.6;
  height: 40px;
  transition: opacity 0.1s, background-color 0.2s;
  vertical-align: bottom;
  cursor: pointer; }
  .tsd-widget:hover {
    opacity: 0.8; }
  .tsd-widget.active {
    opacity: 1;
    background-color: #eee; }
  .tsd-widget.no-caption {
    width: 40px; }
    .tsd-widget.no-caption:before {
      margin: 0; }
  .tsd-widget.search:before {
    background-position: 0 0; }
  .tsd-widget.menu:before {
    background-position: -40px 0; }
  .tsd-widget.options:before {
    background-position: -80px 0; }
  .tsd-widget.options, .tsd-widget.menu {
    display: none; }
    @media (max-width: 900px) {
      .tsd-widget.options, .tsd-widget.menu {
        display: inline-block; } }
  input[type=checkbox] + .tsd-widget:before {
    background-position: -120px 0; }
  input[type=checkbox]:checked + .tsd-widget:before {
    background-position: -160px 0; }

.tsd-select {
  position: relative;
  display: inline-block;
  height: 40px;
  transition: opacity 0.1s, background-color 0.2s;
  vertical-align: bottom;
  cursor: pointer; }
  .tsd-select .tsd-select-label {
    opacity: 0.6;
    transition: opacity 0.2s; }
    .tsd-select .tsd-select-label:before {
      background-position: -240px 0; }
  .tsd-select.active .tsd-select-label {
    opacity: 0.8; }
  .tsd-select.active .tsd-select-list {
    visibility: visible;
    opacity: 1;
    transition-delay: 0s; }
  .tsd-select .tsd-select-list {
    position: absolute;
    visibility: hidden;
    top: 40px;
    left: 0;
    margin: 0;
    padding: 0;
    opacity: 0;
    list-style: none;
    box-shadow: 0 0 4px rgba(0, 0, 0, 0.25);
    transition: visibility 0s 0.2s, opacity 0.2s; }
    .tsd-select .tsd-select-list li {
      padding: 0 20px 0 0;
      background-color: #fdfdfd; }
      .tsd-select .tsd-select-list li:before {
        background-position: 40px 0; }
      .tsd-select .tsd-select-list li:nth-child(even) {
        background-color: #fff; }
      .tsd-select .tsd-select-list li:hover {
        background-color: #eee; }
      .tsd-select .tsd-select-list li.selected:before {
        background-position: -200px 0; }
  @media (max-width: 900px) {
    .tsd-select .tsd-select-list {
      top: 0;
      left: auto;
      right: 100%;
      margin-right: -5px; }
    .tsd-select .tsd-select-label:before {
      background-position: -280px 0; } }

img {
  max-width: 100%; }
</style>
</head>
<body>
<header>
	<div class="tsd-page-toolbar">
		<div class="container">
			<div class="table-wrap">
				<div class="table-cell">
					<strong><a href="../index.html">@auth0/auth0-spa-js - v1.6.5</a></strong>
				</div>
				<div class="table-cell" id="tsd-widgets">
					<div id="tsd-filter">
						<a href="#" class="tsd-widget options no-caption" data-toggle="options">Options</a>
						<div class="tsd-filter-group">
							<div class="tsd-select" id="tsd-filter-visibility">
								<span class="tsd-select-label">All</span>
								<ul class="tsd-select-list">
									<li data-value="public">Public</li>
									<li data-value="protected">Public/Protected</li>
									<li data-value="private" class="selected">All</li>
								</ul>
							</div>
							<input type="checkbox" id="tsd-filter-inherited" checked />
							<label class="tsd-widget" for="tsd-filter-inherited">Inherited</label>
							<input type="checkbox" id="tsd-filter-only-exported" />
							<label class="tsd-widget" for="tsd-filter-only-exported">Only exported</label>
						</div>
					</div>
					<a href="#typedoc-main-index" class="tsd-widget menu no-caption">Menu</a>
				</div>
			</div>
		</div>
	</div>
</header>
<nav class="tsd-navigation secondary">
	<ul>
		<li class="current tsd-kind-class">
			<a href="auth0client.html" class="tsd-kind-icon">Auth0<wbr>Client</a>
			<ul>
				<li class=" tsd-kind-constructor tsd-parent-kind-class">
					<a href="auth0client.html#constructor" class="tsd-kind-icon">constructor</a>
				</li>
				<li class=" tsd-kind-property tsd-parent-kind-class">
					<a href="auth0client.html#cachelocation" class="tsd-kind-icon">cache<wbr>Location</a>
				</li>
				<li class=" tsd-kind-method tsd-parent-kind-class">
					<a href="auth0client.html#buildauthorizeurl" class="tsd-kind-icon">build<wbr>Authorize<wbr>Url</a>
				</li>
				<li class=" tsd-kind-method tsd-parent-kind-class">
					<a href="auth0client.html#getidtokenclaims" class="tsd-kind-icon">get<wbr>IdToken<wbr>Claims</a>
				</li>
				<li class=" tsd-kind-method tsd-parent-kind-class">
					<a href="auth0client.html#gettokensilently" class="tsd-kind-icon">get<wbr>Token<wbr>Silently</a>
				</li>
				<li class=" tsd-kind-method tsd-parent-kind-class">
					<a href="auth0client.html#gettokenwithpopup" class="tsd-kind-icon">get<wbr>Token<wbr>With<wbr>Popup</a>
				</li>
				<li class=" tsd-kind-method tsd-parent-kind-class">
					<a href="auth0client.html#getuser" class="tsd-kind-icon">get<wbr>User</a>
				</li>
				<li class=" tsd-kind-method tsd-parent-kind-class">
					<a href="auth0client.html#handleredirectcallback" class="tsd-kind-icon">handle<wbr>Redirect<wbr>Callback</a>
				</li>
				<li class=" tsd-kind-method tsd-parent-kind-class">
					<a href="auth0client.html#isauthenticated" class="tsd-kind-icon">is<wbr>Authenticated</a>
				</li>
				<li class=" tsd-kind-method tsd-parent-kind-class">
					<a href="auth0client.html#loginwithpopup" class="tsd-kind-icon">login<wbr>With<wbr>Popup</a>
				</li>
				<li class=" tsd-kind-method tsd-parent-kind-class">
					<a href="auth0client.html#loginwithredirect" class="tsd-kind-icon">login<wbr>With<wbr>Redirect</a>
				</li>
				<li class=" tsd-kind-method tsd-parent-kind-class">
					<a href="auth0client.html#logout" class="tsd-kind-icon">logout</a>
				</li>
			</ul>
		</li>
		<li class=" tsd-kind-class">
			<a href="authenticationerror.html" class="tsd-kind-icon">Authentication<wbr>Error</a>
		</li>
		<li class=" tsd-kind-class">
			<a href="genericerror.html" class="tsd-kind-icon">Generic<wbr>Error</a>
		</li>
		<li class=" tsd-kind-interface">
			<a href="../interfaces/auth0clientoptions.html" class="tsd-kind-icon">Auth0<wbr>Client<wbr>Options</a>
		</li>
		<li class=" tsd-kind-interface">
			<a href="../interfaces/getidtokenclaimsoptions.html" class="tsd-kind-icon">Get<wbr>IdToken<wbr>Claims<wbr>Options</a>
		</li>
		<li class=" tsd-kind-interface">
			<a href="../interfaces/gettokensilentlyoptions.html" class="tsd-kind-icon">Get<wbr>Token<wbr>Silently<wbr>Options</a>
		</li>
		<li class=" tsd-kind-interface">
			<a href="../interfaces/gettokenwithpopupoptions.html" class="tsd-kind-icon">Get<wbr>Token<wbr>With<wbr>Popup<wbr>Options</a>
		</li>
		<li class=" tsd-kind-interface">
			<a href="../interfaces/getuseroptions.html" class="tsd-kind-icon">Get<wbr>User<wbr>Options</a>
		</li>
		<li class=" tsd-kind-interface">
			<a href="../interfaces/logoutoptions.html" class="tsd-kind-icon">Logout<wbr>Options</a>
		</li>
		<li class=" tsd-kind-interface">
			<a href="../interfaces/popupconfigoptions.html" class="tsd-kind-icon">Popup<wbr>Config<wbr>Options</a>
		</li>
		<li class=" tsd-kind-interface">
			<a href="../interfaces/popuploginoptions.html" class="tsd-kind-icon">Popup<wbr>Login<wbr>Options</a>
		</li>
		<li class=" tsd-kind-interface">
			<a href="../interfaces/redirectloginoptions.html" class="tsd-kind-icon">Redirect<wbr>Login<wbr>Options</a>
		</li>
		<li class=" tsd-kind-interface">
			<a href="../interfaces/redirectloginresult.html" class="tsd-kind-icon">Redirect<wbr>Login<wbr>Result</a>
		</li>
		<li class=" tsd-kind-type-alias">
			<a href="../globals.html#cachelocation" class="tsd-kind-icon">Cache<wbr>Location</a>
		</li>
		<li class=" tsd-kind-type-alias">
			<a href="../globals.html#getidtokenclaimsoptions" class="tsd-kind-icon">get<wbr>IdToken<wbr>Claims<wbr>Options</a>
		</li>
		<li class=" tsd-kind-variable">
			<a href="../globals.html#cache_location_local_storage" class="tsd-kind-icon">CACHE_<wbr>LOCATION_<wbr>LOCAL_<wbr>STORAGE</a>
		</li>
		<li class=" tsd-kind-variable">
			<a href="../globals.html#cache_location_memory" class="tsd-kind-icon">CACHE_<wbr>LOCATION_<wbr>MEMORY</a>
		</li>
		<li class=" tsd-kind-function">
			<a href="../globals.html#createauth0client" class="tsd-kind-icon">create<wbr>Auth0<wbr>Client</a>
		</li>
	</ul>
</nav>
<div class="container container-main">
	<div class="content-wrap">
		<section class="tsd-panel tsd-comment">
			<div class="tsd-comment tsd-typography">
				<div class="lead">
					<p>Auth0 SDK for Single Page Applications using <a href="https://auth0.com/docs/api-auth/tutorials/authorization-code-grant-pkce">Authorization Code Grant Flow with PKCE</a>.</p>
				</div>
			</div>
		</section>
		<section class="tsd-panel tsd-hierarchy">
			<h3>Hierarchy</h3>
			<ul class="tsd-hierarchy">
				<li>
					<span class="target">Auth0Client</span>
				</li>
			</ul>
		</section>
		<section class="tsd-panel-group tsd-index-group">
			<h2>Index</h2>
			<section class="tsd-panel tsd-index-panel">
				<div class="tsd-index-content">
					<section class="tsd-index-section ">
						<h3>Constructors</h3>
						<ul class="tsd-index-list">
							<li class="tsd-kind-constructor tsd-parent-kind-class"><a href="auth0client.html#constructor" class="tsd-kind-icon">constructor</a></li>
						</ul>
					</section>
					<section class="tsd-index-section ">
						<h3>Properties</h3>
						<ul class="tsd-index-list">
							<li class="tsd-kind-property tsd-parent-kind-class"><a href="auth0client.html#cachelocation" class="tsd-kind-icon">cache<wbr>Location</a></li>
						</ul>
					</section>
					<section class="tsd-index-section ">
						<h3>Methods</h3>
						<ul class="tsd-index-list">
							<li class="tsd-kind-method tsd-parent-kind-class"><a href="auth0client.html#buildauthorizeurl" class="tsd-kind-icon">build<wbr>Authorize<wbr>Url</a></li>
							<li class="tsd-kind-method tsd-parent-kind-class"><a href="auth0client.html#getidtokenclaims" class="tsd-kind-icon">get<wbr>IdToken<wbr>Claims</a></li>
							<li class="tsd-kind-method tsd-parent-kind-class"><a href="auth0client.html#gettokensilently" class="tsd-kind-icon">get<wbr>Token<wbr>Silently</a></li>
							<li class="tsd-kind-method tsd-parent-kind-class"><a href="auth0client.html#gettokenwithpopup" class="tsd-kind-icon">get<wbr>Token<wbr>With<wbr>Popup</a></li>
							<li class="tsd-kind-method tsd-parent-kind-class"><a href="auth0client.html#getuser" class="tsd-kind-icon">get<wbr>User</a></li>
							<li class="tsd-kind-method tsd-parent-kind-class"><a href="auth0client.html#handleredirectcallback" class="tsd-kind-icon">handle<wbr>Redirect<wbr>Callback</a></li>
							<li class="tsd-kind-method tsd-parent-kind-class"><a href="auth0client.html#isauthenticated" class="tsd-kind-icon">is<wbr>Authenticated</a></li>
							<li class="tsd-kind-method tsd-parent-kind-class"><a href="auth0client.html#loginwithpopup" class="tsd-kind-icon">login<wbr>With<wbr>Popup</a></li>
							<li class="tsd-kind-method tsd-parent-kind-class"><a href="auth0client.html#loginwithredirect" class="tsd-kind-icon">login<wbr>With<wbr>Redirect</a></li>
							<li class="tsd-kind-method tsd-parent-kind-class"><a href="auth0client.html#logout" class="tsd-kind-icon">logout</a></li>
						</ul>
					</section>
				</div>
			</section>
		</section>
		<section class="tsd-panel-group tsd-member-group ">
			<h2>Constructors</h2>
			<section class="tsd-panel tsd-member tsd-kind-constructor tsd-parent-kind-class">
				<a name="constructor" class="tsd-anchor"></a>
				<h3>constructor</h3>
				<ul class="tsd-signatures tsd-kind-constructor tsd-parent-kind-class">
					<li class="tsd-signature tsd-kind-icon">new <wbr>Auth0<wbr>Client<span class="tsd-signature-symbol">(</span>options<span class="tsd-signature-symbol">: </span><a href="../interfaces/auth0clientoptions.html" class="tsd-signature-type">Auth0ClientOptions</a><span class="tsd-signature-symbol">)</span><span class="tsd-signature-symbol">: </span><a href="auth0client.html" class="tsd-signature-type">Auth0Client</a></li>
				</ul>
				<ul class="tsd-descriptions">
					<li class="tsd-description">
						<aside class="tsd-sources">
							<ul>
<<<<<<< HEAD
								<li>Defined in <a href="https://github.com/auth0/auth0-spa-js/blob/d8a6f06/src/Auth0Client.ts#L80">Auth0Client.ts:80</a></li>
=======
								<li>Defined in <a href="https://github.com/auth0/auth0-spa-js/blob/178b65f/src/Auth0Client.ts#L35">src/Auth0Client.ts:35</a></li>
>>>>>>> 773e87a6
							</ul>
						</aside>
						<h4 class="tsd-parameters-title">Parameters</h4>
						<ul class="tsd-parameters">
							<li>
								<h5>options: <a href="../interfaces/auth0clientoptions.html" class="tsd-signature-type">Auth0ClientOptions</a></h5>
							</li>
						</ul>
						<h4 class="tsd-returns-title">Returns <a href="auth0client.html" class="tsd-signature-type">Auth0Client</a></h4>
					</li>
				</ul>
			</section>
		</section>
		<section class="tsd-panel-group tsd-member-group ">
			<h2>Properties</h2>
			<section class="tsd-panel tsd-member tsd-kind-property tsd-parent-kind-class">
				<a name="cachelocation" class="tsd-anchor"></a>
				<h3>cache<wbr>Location</h3>
				<div class="tsd-signature tsd-kind-icon">cache<wbr>Location<span class="tsd-signature-symbol">:</span> <a href="../globals.html#cachelocation" class="tsd-signature-type">CacheLocation</a></div>
				<aside class="tsd-sources">
					<ul>
						<li>Defined in <a href="https://github.com/auth0/auth0-spa-js/blob/d8a6f06/src/Auth0Client.ts#L80">Auth0Client.ts:80</a></li>
					</ul>
				</aside>
			</section>
		</section>
		<section class="tsd-panel-group tsd-member-group ">
			<h2>Methods</h2>
			<section class="tsd-panel tsd-member tsd-kind-method tsd-parent-kind-class">
				<a name="buildauthorizeurl" class="tsd-anchor"></a>
				<h3>build<wbr>Authorize<wbr>Url</h3>
				<ul class="tsd-signatures tsd-kind-method tsd-parent-kind-class">
					<li class="tsd-signature tsd-kind-icon">build<wbr>Authorize<wbr>Url<span class="tsd-signature-symbol">(</span>options<span class="tsd-signature-symbol">?: </span><a href="../interfaces/redirectloginoptions.html" class="tsd-signature-type">RedirectLoginOptions</a><span class="tsd-signature-symbol">)</span><span class="tsd-signature-symbol">: </span><span class="tsd-signature-type">Promise</span><span class="tsd-signature-symbol">&lt;</span><span class="tsd-signature-type">string</span><span class="tsd-signature-symbol">&gt;</span></li>
				</ul>
				<ul class="tsd-descriptions">
					<li class="tsd-description">
						<aside class="tsd-sources">
							<ul>
<<<<<<< HEAD
								<li>Defined in <a href="https://github.com/auth0/auth0-spa-js/blob/d8a6f06/src/Auth0Client.ts#L174">Auth0Client.ts:174</a></li>
=======
								<li>Defined in <a href="https://github.com/auth0/auth0-spa-js/blob/178b65f/src/Auth0Client.ts#L113">src/Auth0Client.ts:113</a></li>
>>>>>>> 773e87a6
							</ul>
						</aside>
						<div class="tsd-comment tsd-typography">
							<div class="lead">
								<pre><code class="language-js"><span class="hljs-keyword">await</span> auth0.buildAuthorizeUrl(options);</code></pre>
							</div>
							<p>Builds an <code>/authorize</code> URL for loginWithRedirect using the parameters
								provided as arguments. Random and secure <code>state</code> and <code>nonce</code>
							parameters will be auto-generated.</p>
						</div>
						<h4 class="tsd-parameters-title">Parameters</h4>
						<ul class="tsd-parameters">
							<li>
								<h5><span class="tsd-flag ts-flagDefault value">Default value</span> options: <a href="../interfaces/redirectloginoptions.html" class="tsd-signature-type">RedirectLoginOptions</a><span class="tsd-signature-symbol"> =&nbsp;{}</span></h5>
								<div class="tsd-comment tsd-typography">
								</div>
							</li>
						</ul>
						<h4 class="tsd-returns-title">Returns <span class="tsd-signature-type">Promise</span><span class="tsd-signature-symbol">&lt;</span><span class="tsd-signature-type">string</span><span class="tsd-signature-symbol">&gt;</span></h4>
					</li>
				</ul>
			</section>
			<section class="tsd-panel tsd-member tsd-kind-method tsd-parent-kind-class">
				<a name="getidtokenclaims" class="tsd-anchor"></a>
				<h3>get<wbr>IdToken<wbr>Claims</h3>
				<ul class="tsd-signatures tsd-kind-method tsd-parent-kind-class">
					<li class="tsd-signature tsd-kind-icon">get<wbr>IdToken<wbr>Claims<span class="tsd-signature-symbol">(</span>options<span class="tsd-signature-symbol">?: </span><a href="../interfaces/getidtokenclaimsoptions.html" class="tsd-signature-type">GetIdTokenClaimsOptions</a><span class="tsd-signature-symbol">)</span><span class="tsd-signature-symbol">: </span><span class="tsd-signature-type">Promise</span><span class="tsd-signature-symbol">&lt;</span><span class="tsd-signature-type">IdToken</span><span class="tsd-signature-symbol">&gt;</span></li>
				</ul>
				<ul class="tsd-descriptions">
					<li class="tsd-description">
						<aside class="tsd-sources">
							<ul>
<<<<<<< HEAD
								<li>Defined in <a href="https://github.com/auth0/auth0-spa-js/blob/d8a6f06/src/Auth0Client.ts#L325">Auth0Client.ts:325</a></li>
=======
								<li>Defined in <a href="https://github.com/auth0/auth0-spa-js/blob/178b65f/src/Auth0Client.ts#L236">src/Auth0Client.ts:236</a></li>
>>>>>>> 773e87a6
							</ul>
						</aside>
						<div class="tsd-comment tsd-typography">
							<div class="lead">
								<pre><code class="language-js"><span class="hljs-keyword">const</span> claims = <span class="hljs-keyword">await</span> auth0.getIdTokenClaims();</code></pre>
							</div>
							<p>Returns all claims from the id_token if available.</p>
						</div>
						<h4 class="tsd-parameters-title">Parameters</h4>
						<ul class="tsd-parameters">
							<li>
								<h5><span class="tsd-flag ts-flagDefault value">Default value</span> options: <a href="../interfaces/getidtokenclaimsoptions.html" class="tsd-signature-type">GetIdTokenClaimsOptions</a><span class="tsd-signature-symbol"> =&nbsp;{audience: this.options.audience || &#x27;default&#x27;,scope: this.options.scope || this.DEFAULT_SCOPE}</span></h5>
								<div class="tsd-comment tsd-typography">
								</div>
							</li>
						</ul>
						<h4 class="tsd-returns-title">Returns <span class="tsd-signature-type">Promise</span><span class="tsd-signature-symbol">&lt;</span><span class="tsd-signature-type">IdToken</span><span class="tsd-signature-symbol">&gt;</span></h4>
					</li>
				</ul>
			</section>
			<section class="tsd-panel tsd-member tsd-kind-method tsd-parent-kind-class">
				<a name="gettokensilently" class="tsd-anchor"></a>
				<h3>get<wbr>Token<wbr>Silently</h3>
				<ul class="tsd-signatures tsd-kind-method tsd-parent-kind-class">
					<li class="tsd-signature tsd-kind-icon">get<wbr>Token<wbr>Silently<span class="tsd-signature-symbol">(</span>options<span class="tsd-signature-symbol">?: </span><a href="../interfaces/gettokensilentlyoptions.html" class="tsd-signature-type">GetTokenSilentlyOptions</a><span class="tsd-signature-symbol">)</span><span class="tsd-signature-symbol">: </span><span class="tsd-signature-type">Promise</span><span class="tsd-signature-symbol">&lt;</span><span class="tsd-signature-type">any</span><span class="tsd-signature-symbol">&gt;</span></li>
				</ul>
				<ul class="tsd-descriptions">
					<li class="tsd-description">
						<aside class="tsd-sources">
							<ul>
<<<<<<< HEAD
								<li>Defined in <a href="https://github.com/auth0/auth0-spa-js/blob/d8a6f06/src/Auth0Client.ts#L441">Auth0Client.ts:441</a></li>
=======
								<li>Defined in <a href="https://github.com/auth0/auth0-spa-js/blob/178b65f/src/Auth0Client.ts#L345">src/Auth0Client.ts:345</a></li>
>>>>>>> 773e87a6
							</ul>
						</aside>
						<div class="tsd-comment tsd-typography">
							<div class="lead">
								<pre><code class="language-js"><span class="hljs-keyword">const</span> token = <span class="hljs-keyword">await</span> auth0.getTokenSilently(options);</code></pre>
							</div>
							<p>If there&#39;s a valid token stored, return it. Otherwise, opens an
								iframe with the <code>/authorize</code> URL using the parameters provided
								as arguments. Random and secure <code>state</code> and <code>nonce</code> parameters
								will be auto-generated. If the response is successful, results
							will be valid according to their expiration times.</p>
						</div>
						<h4 class="tsd-parameters-title">Parameters</h4>
						<ul class="tsd-parameters">
							<li>
								<h5><span class="tsd-flag ts-flagDefault value">Default value</span> options: <a href="../interfaces/gettokensilentlyoptions.html" class="tsd-signature-type">GetTokenSilentlyOptions</a><span class="tsd-signature-symbol"> =&nbsp;{}</span></h5>
								<div class="tsd-comment tsd-typography">
								</div>
							</li>
						</ul>
						<h4 class="tsd-returns-title">Returns <span class="tsd-signature-type">Promise</span><span class="tsd-signature-symbol">&lt;</span><span class="tsd-signature-type">any</span><span class="tsd-signature-symbol">&gt;</span></h4>
					</li>
				</ul>
			</section>
			<section class="tsd-panel tsd-member tsd-kind-method tsd-parent-kind-class">
				<a name="gettokenwithpopup" class="tsd-anchor"></a>
				<h3>get<wbr>Token<wbr>With<wbr>Popup</h3>
				<ul class="tsd-signatures tsd-kind-method tsd-parent-kind-class">
					<li class="tsd-signature tsd-kind-icon">get<wbr>Token<wbr>With<wbr>Popup<span class="tsd-signature-symbol">(</span>options<span class="tsd-signature-symbol">?: </span><a href="../interfaces/gettokenwithpopupoptions.html" class="tsd-signature-type">GetTokenWithPopupOptions</a>, config<span class="tsd-signature-symbol">?: </span><a href="../interfaces/popupconfigoptions.html" class="tsd-signature-type">PopupConfigOptions</a><span class="tsd-signature-symbol">)</span><span class="tsd-signature-symbol">: </span><span class="tsd-signature-type">Promise</span><span class="tsd-signature-symbol">&lt;</span><span class="tsd-signature-type">string</span><span class="tsd-signature-symbol">&gt;</span></li>
				</ul>
				<ul class="tsd-descriptions">
					<li class="tsd-description">
						<aside class="tsd-sources">
							<ul>
<<<<<<< HEAD
								<li>Defined in <a href="https://github.com/auth0/auth0-spa-js/blob/d8a6f06/src/Auth0Client.ts#L497">Auth0Client.ts:497</a></li>
=======
								<li>Defined in <a href="https://github.com/auth0/auth0-spa-js/blob/178b65f/src/Auth0Client.ts#L455">src/Auth0Client.ts:455</a></li>
>>>>>>> 773e87a6
							</ul>
						</aside>
						<div class="tsd-comment tsd-typography">
							<div class="lead">
								<pre><code class="language-js"><span class="hljs-keyword">const</span> token = <span class="hljs-keyword">await</span> auth0.getTokenWithPopup(options);</code></pre>
								<p>Opens a popup with the <code>/authorize</code> URL using the parameters
									provided as arguments. Random and secure <code>state</code> and <code>nonce</code>
									parameters will be auto-generated. If the response is successful,
								results will be valid according to their expiration times.</p>
							</div>
						</div>
						<h4 class="tsd-parameters-title">Parameters</h4>
						<ul class="tsd-parameters">
							<li>
								<h5><span class="tsd-flag ts-flagDefault value">Default value</span> options: <a href="../interfaces/gettokenwithpopupoptions.html" class="tsd-signature-type">GetTokenWithPopupOptions</a><span class="tsd-signature-symbol"> =&nbsp;{audience: this.options.audience,scope: this.options.scope || this.DEFAULT_SCOPE}</span></h5>
								<div class="tsd-comment tsd-typography">
								</div>
							</li>
							<li>
								<h5><span class="tsd-flag ts-flagDefault value">Default value</span> config: <a href="../interfaces/popupconfigoptions.html" class="tsd-signature-type">PopupConfigOptions</a><span class="tsd-signature-symbol"> =&nbsp;DEFAULT_POPUP_CONFIG_OPTIONS</span></h5>
							</li>
						</ul>
						<h4 class="tsd-returns-title">Returns <span class="tsd-signature-type">Promise</span><span class="tsd-signature-symbol">&lt;</span><span class="tsd-signature-type">string</span><span class="tsd-signature-symbol">&gt;</span></h4>
					</li>
				</ul>
			</section>
			<section class="tsd-panel tsd-member tsd-kind-method tsd-parent-kind-class">
				<a name="getuser" class="tsd-anchor"></a>
				<h3>get<wbr>User</h3>
				<ul class="tsd-signatures tsd-kind-method tsd-parent-kind-class">
					<li class="tsd-signature tsd-kind-icon">get<wbr>User<span class="tsd-signature-symbol">(</span>options<span class="tsd-signature-symbol">?: </span><a href="../interfaces/getuseroptions.html" class="tsd-signature-type">GetUserOptions</a><span class="tsd-signature-symbol">)</span><span class="tsd-signature-symbol">: </span><span class="tsd-signature-type">Promise</span><span class="tsd-signature-symbol">&lt;</span><span class="tsd-signature-type">any</span><span class="tsd-signature-symbol">&gt;</span></li>
				</ul>
				<ul class="tsd-descriptions">
					<li class="tsd-description">
						<aside class="tsd-sources">
							<ul>
<<<<<<< HEAD
								<li>Defined in <a href="https://github.com/auth0/auth0-spa-js/blob/d8a6f06/src/Auth0Client.ts#L300">Auth0Client.ts:300</a></li>
=======
								<li>Defined in <a href="https://github.com/auth0/auth0-spa-js/blob/178b65f/src/Auth0Client.ts#L216">src/Auth0Client.ts:216</a></li>
>>>>>>> 773e87a6
							</ul>
						</aside>
						<div class="tsd-comment tsd-typography">
							<div class="lead">
								<pre><code class="language-js"><span class="hljs-keyword">const</span> user = <span class="hljs-keyword">await</span> auth0.getUser();</code></pre>
							</div>
							<p>Returns the user information if available (decoded
							from the <code>id_token</code>).</p>
						</div>
						<h4 class="tsd-parameters-title">Parameters</h4>
						<ul class="tsd-parameters">
							<li>
								<h5><span class="tsd-flag ts-flagDefault value">Default value</span> options: <a href="../interfaces/getuseroptions.html" class="tsd-signature-type">GetUserOptions</a><span class="tsd-signature-symbol"> =&nbsp;{audience: this.options.audience || &#x27;default&#x27;,scope: this.options.scope || this.DEFAULT_SCOPE}</span></h5>
								<div class="tsd-comment tsd-typography">
								</div>
							</li>
						</ul>
						<h4 class="tsd-returns-title">Returns <span class="tsd-signature-type">Promise</span><span class="tsd-signature-symbol">&lt;</span><span class="tsd-signature-type">any</span><span class="tsd-signature-symbol">&gt;</span></h4>
					</li>
				</ul>
			</section>
			<section class="tsd-panel tsd-member tsd-kind-method tsd-parent-kind-class">
				<a name="handleredirectcallback" class="tsd-anchor"></a>
				<h3>handle<wbr>Redirect<wbr>Callback</h3>
				<ul class="tsd-signatures tsd-kind-method tsd-parent-kind-class">
					<li class="tsd-signature tsd-kind-icon">handle<wbr>Redirect<wbr>Callback<span class="tsd-signature-symbol">(</span>url<span class="tsd-signature-symbol">?: </span><span class="tsd-signature-type">string</span><span class="tsd-signature-symbol">)</span><span class="tsd-signature-symbol">: </span><span class="tsd-signature-type">Promise</span><span class="tsd-signature-symbol">&lt;</span><a href="../interfaces/redirectloginresult.html" class="tsd-signature-type">RedirectLoginResult</a><span class="tsd-signature-symbol">&gt;</span></li>
				</ul>
				<ul class="tsd-descriptions">
					<li class="tsd-description">
						<aside class="tsd-sources">
							<ul>
<<<<<<< HEAD
								<li>Defined in <a href="https://github.com/auth0/auth0-spa-js/blob/d8a6f06/src/Auth0Client.ts#L367">Auth0Client.ts:367</a></li>
=======
								<li>Defined in <a href="https://github.com/auth0/auth0-spa-js/blob/178b65f/src/Auth0Client.ts#L269">src/Auth0Client.ts:269</a></li>
>>>>>>> 773e87a6
							</ul>
						</aside>
						<div class="tsd-comment tsd-typography">
							<div class="lead">
								<p>After the browser redirects back to the callback page,
									call <code>handleRedirectCallback</code> to handle success and error
									responses from Auth0. If the response is successful, results
								will be valid according to their expiration times.</p>
							</div>
						</div>
						<h4 class="tsd-parameters-title">Parameters</h4>
						<ul class="tsd-parameters">
							<li>
								<h5><span class="tsd-flag ts-flagDefault value">Default value</span> url: <span class="tsd-signature-type">string</span><span class="tsd-signature-symbol"> =&nbsp;window.location.href</span></h5>
							</li>
						</ul>
						<h4 class="tsd-returns-title">Returns <span class="tsd-signature-type">Promise</span><span class="tsd-signature-symbol">&lt;</span><a href="../interfaces/redirectloginresult.html" class="tsd-signature-type">RedirectLoginResult</a><span class="tsd-signature-symbol">&gt;</span></h4>
					</li>
				</ul>
			</section>
			<section class="tsd-panel tsd-member tsd-kind-method tsd-parent-kind-class">
				<a name="isauthenticated" class="tsd-anchor"></a>
				<h3>is<wbr>Authenticated</h3>
				<ul class="tsd-signatures tsd-kind-method tsd-parent-kind-class">
					<li class="tsd-signature tsd-kind-icon">is<wbr>Authenticated<span class="tsd-signature-symbol">(</span><span class="tsd-signature-symbol">)</span><span class="tsd-signature-symbol">: </span><span class="tsd-signature-type">Promise</span><span class="tsd-signature-symbol">&lt;</span><span class="tsd-signature-type">boolean</span><span class="tsd-signature-symbol">&gt;</span></li>
				</ul>
				<ul class="tsd-descriptions">
					<li class="tsd-description">
						<aside class="tsd-sources">
							<ul>
<<<<<<< HEAD
								<li>Defined in <a href="https://github.com/auth0/auth0-spa-js/blob/d8a6f06/src/Auth0Client.ts#L530">Auth0Client.ts:530</a></li>
=======
								<li>Defined in <a href="https://github.com/auth0/auth0-spa-js/blob/178b65f/src/Auth0Client.ts#L484">src/Auth0Client.ts:484</a></li>
>>>>>>> 773e87a6
							</ul>
						</aside>
						<div class="tsd-comment tsd-typography">
							<div class="lead">
								<pre><code class="language-js"><span class="hljs-keyword">const</span> isAuthenticated = <span class="hljs-keyword">await</span> auth0.isAuthenticated();</code></pre>
							</div>
							<p>Returns <code>true</code> if there&#39;s valid information stored,
							otherwise returns <code>false</code>.</p>
						</div>
						<h4 class="tsd-returns-title">Returns <span class="tsd-signature-type">Promise</span><span class="tsd-signature-symbol">&lt;</span><span class="tsd-signature-type">boolean</span><span class="tsd-signature-symbol">&gt;</span></h4>
					</li>
				</ul>
			</section>
			<section class="tsd-panel tsd-member tsd-kind-method tsd-parent-kind-class">
				<a name="loginwithpopup" class="tsd-anchor"></a>
				<h3>login<wbr>With<wbr>Popup</h3>
				<ul class="tsd-signatures tsd-kind-method tsd-parent-kind-class">
					<li class="tsd-signature tsd-kind-icon">login<wbr>With<wbr>Popup<span class="tsd-signature-symbol">(</span>options<span class="tsd-signature-symbol">?: </span><a href="../interfaces/popuploginoptions.html" class="tsd-signature-type">PopupLoginOptions</a>, config<span class="tsd-signature-symbol">?: </span><a href="../interfaces/popupconfigoptions.html" class="tsd-signature-type">PopupConfigOptions</a><span class="tsd-signature-symbol">)</span><span class="tsd-signature-symbol">: </span><span class="tsd-signature-type">Promise</span><span class="tsd-signature-symbol">&lt;</span><span class="tsd-signature-type">void</span><span class="tsd-signature-symbol">&gt;</span></li>
				</ul>
				<ul class="tsd-descriptions">
					<li class="tsd-description">
						<aside class="tsd-sources">
							<ul>
<<<<<<< HEAD
								<li>Defined in <a href="https://github.com/auth0/auth0-spa-js/blob/d8a6f06/src/Auth0Client.ts#L229">Auth0Client.ts:229</a></li>
=======
								<li>Defined in <a href="https://github.com/auth0/auth0-spa-js/blob/178b65f/src/Auth0Client.ts#L158">src/Auth0Client.ts:158</a></li>
>>>>>>> 773e87a6
							</ul>
						</aside>
						<div class="tsd-comment tsd-typography">
							<div class="lead">
								<pre><code class="language-js"><span class="hljs-keyword">await</span> auth0.loginWithPopup(options);</code></pre>
							</div>
							<p>Opens a popup with the <code>/authorize</code> URL using the parameters
								provided as arguments. Random and secure <code>state</code> and <code>nonce</code>
								parameters will be auto-generated. If the response is successful,
							results will be valid according to their expiration times.</p>
							<p>IMPORTANT: This method has to be called from an event handler
								that was started by the user like a button click, for example,
							otherwise the popup will be blocked in most browsers.</p>
						</div>
						<h4 class="tsd-parameters-title">Parameters</h4>
						<ul class="tsd-parameters">
							<li>
								<h5><span class="tsd-flag ts-flagDefault value">Default value</span> options: <a href="../interfaces/popuploginoptions.html" class="tsd-signature-type">PopupLoginOptions</a><span class="tsd-signature-symbol"> =&nbsp;{}</span></h5>
								<div class="tsd-comment tsd-typography">
								</div>
							</li>
							<li>
								<h5><span class="tsd-flag ts-flagDefault value">Default value</span> config: <a href="../interfaces/popupconfigoptions.html" class="tsd-signature-type">PopupConfigOptions</a><span class="tsd-signature-symbol"> =&nbsp;{}</span></h5>
							</li>
						</ul>
						<h4 class="tsd-returns-title">Returns <span class="tsd-signature-type">Promise</span><span class="tsd-signature-symbol">&lt;</span><span class="tsd-signature-type">void</span><span class="tsd-signature-symbol">&gt;</span></h4>
					</li>
				</ul>
			</section>
			<section class="tsd-panel tsd-member tsd-kind-method tsd-parent-kind-class">
				<a name="loginwithredirect" class="tsd-anchor"></a>
				<h3>login<wbr>With<wbr>Redirect</h3>
				<ul class="tsd-signatures tsd-kind-method tsd-parent-kind-class">
					<li class="tsd-signature tsd-kind-icon">login<wbr>With<wbr>Redirect<span class="tsd-signature-symbol">(</span>options<span class="tsd-signature-symbol">?: </span><a href="../interfaces/redirectloginoptions.html" class="tsd-signature-type">RedirectLoginOptions</a><span class="tsd-signature-symbol">)</span><span class="tsd-signature-symbol">: </span><span class="tsd-signature-type">Promise</span><span class="tsd-signature-symbol">&lt;</span><span class="tsd-signature-type">void</span><span class="tsd-signature-symbol">&gt;</span></li>
				</ul>
				<ul class="tsd-descriptions">
					<li class="tsd-description">
						<aside class="tsd-sources">
							<ul>
<<<<<<< HEAD
								<li>Defined in <a href="https://github.com/auth0/auth0-spa-js/blob/d8a6f06/src/Auth0Client.ts#L356">Auth0Client.ts:356</a></li>
=======
								<li>Defined in <a href="https://github.com/auth0/auth0-spa-js/blob/178b65f/src/Auth0Client.ts#L258">src/Auth0Client.ts:258</a></li>
>>>>>>> 773e87a6
							</ul>
						</aside>
						<div class="tsd-comment tsd-typography">
							<div class="lead">
								<pre><code class="language-js"><span class="hljs-keyword">await</span> auth0.loginWithRedirect(options);</code></pre>
							</div>
							<p>Performs a redirect to <code>/authorize</code> using the parameters
								provided as arguments. Random and secure <code>state</code> and <code>nonce</code>
							parameters will be auto-generated.</p>
						</div>
						<h4 class="tsd-parameters-title">Parameters</h4>
						<ul class="tsd-parameters">
							<li>
								<h5><span class="tsd-flag ts-flagDefault value">Default value</span> options: <a href="../interfaces/redirectloginoptions.html" class="tsd-signature-type">RedirectLoginOptions</a><span class="tsd-signature-symbol"> =&nbsp;{}</span></h5>
								<div class="tsd-comment tsd-typography">
								</div>
							</li>
						</ul>
						<h4 class="tsd-returns-title">Returns <span class="tsd-signature-type">Promise</span><span class="tsd-signature-symbol">&lt;</span><span class="tsd-signature-type">void</span><span class="tsd-signature-symbol">&gt;</span></h4>
					</li>
				</ul>
			</section>
			<section class="tsd-panel tsd-member tsd-kind-method tsd-parent-kind-class">
				<a name="logout" class="tsd-anchor"></a>
				<h3>logout</h3>
				<ul class="tsd-signatures tsd-kind-method tsd-parent-kind-class">
					<li class="tsd-signature tsd-kind-icon">logout<span class="tsd-signature-symbol">(</span>options<span class="tsd-signature-symbol">?: </span><a href="../interfaces/logoutoptions.html" class="tsd-signature-type">LogoutOptions</a><span class="tsd-signature-symbol">)</span><span class="tsd-signature-symbol">: </span><span class="tsd-signature-type">void</span></li>
				</ul>
				<ul class="tsd-descriptions">
					<li class="tsd-description">
						<aside class="tsd-sources">
							<ul>
<<<<<<< HEAD
								<li>Defined in <a href="https://github.com/auth0/auth0-spa-js/blob/d8a6f06/src/Auth0Client.ts#L545">Auth0Client.ts:545</a></li>
=======
								<li>Defined in <a href="https://github.com/auth0/auth0-spa-js/blob/178b65f/src/Auth0Client.ts#L504">src/Auth0Client.ts:504</a></li>
>>>>>>> 773e87a6
							</ul>
						</aside>
						<div class="tsd-comment tsd-typography">
							<div class="lead">
								<pre><code class="language-js">auth0.logout();</code></pre>
							</div>
							<p>Clears the application session and performs a redirect to <code>/v2/logout</code>, using
								the parameters provided as arguments, to clear the Auth0 session.
								If the <code>federated</code> option is specified it also clears the Identity Provider session.
								If the <code>localOnly</code> option is specified, it only clears the application session.
								It is invalid to set both the <code>federated</code> and <code>localOnly</code> options to <code>true</code>,
								and an error will be thrown if you do.
							<a href="https://auth0.com/docs/logout">Read more about how Logout works at Auth0</a>.</p>
						</div>
						<h4 class="tsd-parameters-title">Parameters</h4>
						<ul class="tsd-parameters">
							<li>
								<h5><span class="tsd-flag ts-flagDefault value">Default value</span> options: <a href="../interfaces/logoutoptions.html" class="tsd-signature-type">LogoutOptions</a><span class="tsd-signature-symbol"> =&nbsp;{}</span></h5>
								<div class="tsd-comment tsd-typography">
								</div>
							</li>
						</ul>
						<h4 class="tsd-returns-title">Returns <span class="tsd-signature-type">void</span></h4>
					</li>
				</ul>
			</section>
		</section>
		<footer>
			<div class="container">
				<h2>Legend</h2>
				<div class="tsd-legend-group">
					<ul class="tsd-legend">
						<li class="tsd-kind-module"><span class="tsd-kind-icon">Module</span></li>
						<li class="tsd-kind-object-literal"><span class="tsd-kind-icon">Object literal</span></li>
						<li class="tsd-kind-variable"><span class="tsd-kind-icon">Variable</span></li>
						<li class="tsd-kind-function"><span class="tsd-kind-icon">Function</span></li>
						<li class="tsd-kind-function tsd-has-type-parameter"><span class="tsd-kind-icon">Function with type parameter</span></li>
						<li class="tsd-kind-index-signature"><span class="tsd-kind-icon">Index signature</span></li>
						<li class="tsd-kind-type-alias"><span class="tsd-kind-icon">Type alias</span></li>
						<li class="tsd-kind-type-alias tsd-has-type-parameter"><span class="tsd-kind-icon">Type alias with type parameter</span></li>
					</ul>
					<ul class="tsd-legend">
						<li class="tsd-kind-enum"><span class="tsd-kind-icon">Enumeration</span></li>
						<li class="tsd-kind-enum-member"><span class="tsd-kind-icon">Enumeration member</span></li>
						<li class="tsd-kind-property tsd-parent-kind-enum"><span class="tsd-kind-icon">Property</span></li>
						<li class="tsd-kind-method tsd-parent-kind-enum"><span class="tsd-kind-icon">Method</span></li>
					</ul>
					<ul class="tsd-legend">
						<li class="tsd-kind-interface"><span class="tsd-kind-icon">Interface</span></li>
						<li class="tsd-kind-interface tsd-has-type-parameter"><span class="tsd-kind-icon">Interface with type parameter</span></li>
						<li class="tsd-kind-constructor tsd-parent-kind-interface"><span class="tsd-kind-icon">Constructor</span></li>
						<li class="tsd-kind-property tsd-parent-kind-interface"><span class="tsd-kind-icon">Property</span></li>
						<li class="tsd-kind-method tsd-parent-kind-interface"><span class="tsd-kind-icon">Method</span></li>
						<li class="tsd-kind-index-signature tsd-parent-kind-interface"><span class="tsd-kind-icon">Index signature</span></li>
					</ul>
					<ul class="tsd-legend">
						<li class="tsd-kind-class"><span class="tsd-kind-icon">Class</span></li>
						<li class="tsd-kind-class tsd-has-type-parameter"><span class="tsd-kind-icon">Class with type parameter</span></li>
						<li class="tsd-kind-constructor tsd-parent-kind-class"><span class="tsd-kind-icon">Constructor</span></li>
						<li class="tsd-kind-property tsd-parent-kind-class"><span class="tsd-kind-icon">Property</span></li>
						<li class="tsd-kind-method tsd-parent-kind-class"><span class="tsd-kind-icon">Method</span></li>
						<li class="tsd-kind-accessor tsd-parent-kind-class"><span class="tsd-kind-icon">Accessor</span></li>
						<li class="tsd-kind-index-signature tsd-parent-kind-class"><span class="tsd-kind-icon">Index signature</span></li>
					</ul>
					<ul class="tsd-legend">
						<li class="tsd-kind-constructor tsd-parent-kind-class tsd-is-inherited"><span class="tsd-kind-icon">Inherited constructor</span></li>
						<li class="tsd-kind-property tsd-parent-kind-class tsd-is-inherited"><span class="tsd-kind-icon">Inherited property</span></li>
						<li class="tsd-kind-method tsd-parent-kind-class tsd-is-inherited"><span class="tsd-kind-icon">Inherited method</span></li>
						<li class="tsd-kind-accessor tsd-parent-kind-class tsd-is-inherited"><span class="tsd-kind-icon">Inherited accessor</span></li>
					</ul>
					<ul class="tsd-legend">
						<li class="tsd-kind-property tsd-parent-kind-class tsd-is-protected"><span class="tsd-kind-icon">Protected property</span></li>
						<li class="tsd-kind-method tsd-parent-kind-class tsd-is-protected"><span class="tsd-kind-icon">Protected method</span></li>
						<li class="tsd-kind-accessor tsd-parent-kind-class tsd-is-protected"><span class="tsd-kind-icon">Protected accessor</span></li>
					</ul>
					<ul class="tsd-legend">
						<li class="tsd-kind-property tsd-parent-kind-class tsd-is-private"><span class="tsd-kind-icon">Private property</span></li>
						<li class="tsd-kind-method tsd-parent-kind-class tsd-is-private"><span class="tsd-kind-icon">Private method</span></li>
						<li class="tsd-kind-accessor tsd-parent-kind-class tsd-is-private"><span class="tsd-kind-icon">Private accessor</span></li>
					</ul>
					<ul class="tsd-legend">
						<li class="tsd-kind-property tsd-parent-kind-class tsd-is-static"><span class="tsd-kind-icon">Static property</span></li>
						<li class="tsd-kind-call-signature tsd-parent-kind-class tsd-is-static"><span class="tsd-kind-icon">Static method</span></li>
					</ul>
				</div>
			</div>
		</footer>
	</div>
</div>
<script type="text/javascript">
!function(e,t){"use strict";"object"==typeof module&&"object"==typeof module.exports?module.exports=e.document?t(e,!0):function(e){if(!e.document)throw new Error("jQuery requires a window with a document");return t(e)}:t(e)}("undefined"!=typeof window?window:this,function(C,e){"use strict";function x(e){return null!=e&&e===e.window}var t=[],E=C.document,r=Object.getPrototypeOf,s=t.slice,g=t.concat,u=t.push,i=t.indexOf,n={},o=n.toString,v=n.hasOwnProperty,a=v.toString,l=a.call(Object),y={},m=function(e){return"function"==typeof e&&"number"!=typeof e.nodeType},c={type:!0,src:!0,nonce:!0,noModule:!0};function b(e,t,n){var r,i,o=(n=n||E).createElement("script");if(o.text=e,t)for(r in c)(i=t[r]||t.getAttribute&&t.getAttribute(r))&&o.setAttribute(r,i);n.head.appendChild(o).parentNode.removeChild(o)}function w(e){return null==e?e+"":"object"==typeof e||"function"==typeof e?n[o.call(e)]||"object":typeof e}var f="3.4.1",k=function(e,t){return new k.fn.init(e,t)},p=/^[\s\uFEFF\xA0]+|[\s\uFEFF\xA0]+$/g;function d(e){var t=!!e&&"length"in e&&e.length,n=w(e);return!m(e)&&!x(e)&&("array"===n||0===t||"number"==typeof t&&0<t&&t-1 in e)}k.fn=k.prototype={jquery:f,constructor:k,length:0,toArray:function(){return s.call(this)},get:function(e){return null==e?s.call(this):e<0?this[e+this.length]:this[e]},pushStack:function(e){var t=k.merge(this.constructor(),e);return t.prevObject=this,t},each:function(e){return k.each(this,e)},map:function(n){return this.pushStack(k.map(this,function(e,t){return n.call(e,t,e)}))},slice:function(){return this.pushStack(s.apply(this,arguments))},first:function(){return this.eq(0)},last:function(){return this.eq(-1)},eq:function(e){var t=this.length,n=+e+(e<0?t:0);return this.pushStack(0<=n&&n<t?[this[n]]:[])},end:function(){return this.prevObject||this.constructor()},push:u,sort:t.sort,splice:t.splice},k.extend=k.fn.extend=function(){var e,t,n,r,i,o,a=arguments[0]||{},s=1,u=arguments.length,l=!1;for("boolean"==typeof a&&(l=a,a=arguments[s]||{},s++),"object"==typeof a||m(a)||(a={}),s===u&&(a=this,s--);s<u;s++)if(null!=(e=arguments[s]))for(t in e)r=e[t],"__proto__"!==t&&a!==r&&(l&&r&&(k.isPlainObject(r)||(i=Array.isArray(r)))?(n=a[t],o=i&&!Array.isArray(n)?[]:i||k.isPlainObject(n)?n:{},i=!1,a[t]=k.extend(l,o,r)):void 0!==r&&(a[t]=r));return a},k.extend({expando:"jQuery"+(f+Math.random()).replace(/\D/g,""),isReady:!0,error:function(e){throw new Error(e)},noop:function(){},isPlainObject:function(e){var t,n;return!(!e||"[object Object]"!==o.call(e)||(t=r(e))&&("function"!=typeof(n=v.call(t,"constructor")&&t.constructor)||a.call(n)!==l))},isEmptyObject:function(e){var t;for(t in e)return!1;return!0},globalEval:function(e,t){b(e,{nonce:t&&t.nonce})},each:function(e,t){var n,r=0;if(d(e))for(n=e.length;r<n&&!1!==t.call(e[r],r,e[r]);r++);else for(r in e)if(!1===t.call(e[r],r,e[r]))break;return e},trim:function(e){return null==e?"":(e+"").replace(p,"")},makeArray:function(e,t){var n=t||[];return null!=e&&(d(Object(e))?k.merge(n,"string"==typeof e?[e]:e):u.call(n,e)),n},inArray:function(e,t,n){return null==t?-1:i.call(t,e,n)},merge:function(e,t){for(var n=+t.length,r=0,i=e.length;r<n;r++)e[i++]=t[r];return e.length=i,e},grep:function(e,t,n){for(var r=[],i=0,o=e.length,a=!n;i<o;i++)!t(e[i],i)!=a&&r.push(e[i]);return r},map:function(e,t,n){var r,i,o=0,a=[];if(d(e))for(r=e.length;o<r;o++)null!=(i=t(e[o],o,n))&&a.push(i);else for(o in e)null!=(i=t(e[o],o,n))&&a.push(i);return g.apply([],a)},guid:1,support:y}),"function"==typeof Symbol&&(k.fn[Symbol.iterator]=t[Symbol.iterator]),k.each("Boolean Number String Function Array Date RegExp Object Error Symbol".split(" "),function(e,t){n["[object "+t+"]"]=t.toLowerCase()});var h=function(n){function ne(e,t,n){var r="0x"+t-65536;return r!=r||n?t:r<0?String.fromCharCode(65536+r):String.fromCharCode(r>>10|55296,1023&r|56320)}function oe(){T()}var e,d,b,o,i,h,f,g,w,u,l,T,C,a,E,v,s,c,y,k="sizzle"+1*new Date,m=n.document,S=0,r=0,p=ue(),x=ue(),N=ue(),A=ue(),D=function(e,t){return e===t&&(l=!0),0},j={}.hasOwnProperty,t=[],q=t.pop,L=t.push,H=t.push,O=t.slice,P=function(e,t){for(var n=0,r=e.length;n<r;n++)if(e[n]===t)return n;return-1},R="checked|selected|async|autofocus|autoplay|controls|defer|disabled|hidden|ismap|loop|multiple|open|readonly|required|scoped",M="[\\x20\\t\\r\\n\\f]",I="(?:\\\\.|[\\w-]|[^\0-\\xa0])+",W="\\["+M+"*("+I+")(?:"+M+"*([*^$|!~]?=)"+M+"*(?:'((?:\\\\.|[^\\\\'])*)'|\"((?:\\\\.|[^\\\\\"])*)\"|("+I+"))|)"+M+"*\\]",$=":("+I+")(?:\\((('((?:\\\\.|[^\\\\'])*)'|\"((?:\\\\.|[^\\\\\"])*)\")|((?:\\\\.|[^\\\\()[\\]]|"+W+")*)|.*)\\)|)",F=new RegExp(M+"+","g"),B=new RegExp("^"+M+"+|((?:^|[^\\\\])(?:\\\\.)*)"+M+"+$","g"),_=new RegExp("^"+M+"*,"+M+"*"),z=new RegExp("^"+M+"*([>+~]|"+M+")"+M+"*"),U=new RegExp(M+"|>"),X=new RegExp($),V=new RegExp("^"+I+"$"),G={ID:new RegExp("^#("+I+")"),CLASS:new RegExp("^\\.("+I+")"),TAG:new RegExp("^("+I+"|[*])"),ATTR:new RegExp("^"+W),PSEUDO:new RegExp("^"+$),CHILD:new RegExp("^:(only|first|last|nth|nth-last)-(child|of-type)(?:\\("+M+"*(even|odd|(([+-]|)(\\d*)n|)"+M+"*(?:([+-]|)"+M+"*(\\d+)|))"+M+"*\\)|)","i"),bool:new RegExp("^(?:"+R+")$","i"),needsContext:new RegExp("^"+M+"*[>+~]|:(even|odd|eq|gt|lt|nth|first|last)(?:\\("+M+"*((?:-\\d)?\\d*)"+M+"*\\)|)(?=[^-]|$)","i")},Y=/HTML$/i,Q=/^(?:input|select|textarea|button)$/i,J=/^h\d$/i,K=/^[^{]+\{\s*\[native \w/,Z=/^(?:#([\w-]+)|(\w+)|\.([\w-]+))$/,ee=/[+~]/,te=new RegExp("\\\\([\\da-f]{1,6}"+M+"?|("+M+")|.)","ig"),re=/([\0-\x1f\x7f]|^-?\d)|^-$|[^\0-\x1f\x7f-\uFFFF\w-]/g,ie=function(e,t){return t?"\0"===e?"�":e.slice(0,-1)+"\\"+e.charCodeAt(e.length-1).toString(16)+" ":"\\"+e},ae=be(function(e){return!0===e.disabled&&"fieldset"===e.nodeName.toLowerCase()},{dir:"parentNode",next:"legend"});try{H.apply(t=O.call(m.childNodes),m.childNodes),t[m.childNodes.length].nodeType}catch(e){H={apply:t.length?function(e,t){L.apply(e,O.call(t))}:function(e,t){for(var n=e.length,r=0;e[n++]=t[r++];);e.length=n-1}}}function se(t,e,n,r){var i,o,a,s,u,l,c,f=e&&e.ownerDocument,p=e?e.nodeType:9;if(n=n||[],"string"!=typeof t||!t||1!==p&&9!==p&&11!==p)return n;if(!r&&((e?e.ownerDocument||e:m)!==C&&T(e),e=e||C,E)){if(11!==p&&(u=Z.exec(t)))if(i=u[1]){if(9===p){if(!(a=e.getElementById(i)))return n;if(a.id===i)return n.push(a),n}else if(f&&(a=f.getElementById(i))&&y(e,a)&&a.id===i)return n.push(a),n}else{if(u[2])return H.apply(n,e.getElementsByTagName(t)),n;if((i=u[3])&&d.getElementsByClassName&&e.getElementsByClassName)return H.apply(n,e.getElementsByClassName(i)),n}if(d.qsa&&!A[t+" "]&&(!v||!v.test(t))&&(1!==p||"object"!==e.nodeName.toLowerCase())){if(c=t,f=e,1===p&&U.test(t)){for((s=e.getAttribute("id"))?s=s.replace(re,ie):e.setAttribute("id",s=k),o=(l=h(t)).length;o--;)l[o]="#"+s+" "+xe(l[o]);c=l.join(","),f=ee.test(t)&&ye(e.parentNode)||e}try{return H.apply(n,f.querySelectorAll(c)),n}catch(e){A(t,!0)}finally{s===k&&e.removeAttribute("id")}}}return g(t.replace(B,"$1"),e,n,r)}function ue(){var r=[];return function e(t,n){return r.push(t+" ")>b.cacheLength&&delete e[r.shift()],e[t+" "]=n}}function le(e){return e[k]=!0,e}function ce(e){var t=C.createElement("fieldset");try{return!!e(t)}catch(e){return!1}finally{t.parentNode&&t.parentNode.removeChild(t),t=null}}function fe(e,t){for(var n=e.split("|"),r=n.length;r--;)b.attrHandle[n[r]]=t}function pe(e,t){var n=t&&e,r=n&&1===e.nodeType&&1===t.nodeType&&e.sourceIndex-t.sourceIndex;if(r)return r;if(n)for(;n=n.nextSibling;)if(n===t)return-1;return e?1:-1}function de(t){return function(e){return"input"===e.nodeName.toLowerCase()&&e.type===t}}function he(n){return function(e){var t=e.nodeName.toLowerCase();return("input"===t||"button"===t)&&e.type===n}}function ge(t){return function(e){return"form"in e?e.parentNode&&!1===e.disabled?"label"in e?"label"in e.parentNode?e.parentNode.disabled===t:e.disabled===t:e.isDisabled===t||e.isDisabled!==!t&&ae(e)===t:e.disabled===t:"label"in e&&e.disabled===t}}function ve(a){return le(function(o){return o=+o,le(function(e,t){for(var n,r=a([],e.length,o),i=r.length;i--;)e[n=r[i]]&&(e[n]=!(t[n]=e[n]))})})}function ye(e){return e&&void 0!==e.getElementsByTagName&&e}for(e in d=se.support={},i=se.isXML=function(e){var t=e.namespaceURI,n=(e.ownerDocument||e).documentElement;return!Y.test(t||n&&n.nodeName||"HTML")},T=se.setDocument=function(e){var t,n,r=e?e.ownerDocument||e:m;return r!==C&&9===r.nodeType&&r.documentElement&&(a=(C=r).documentElement,E=!i(C),m!==C&&(n=C.defaultView)&&n.top!==n&&(n.addEventListener?n.addEventListener("unload",oe,!1):n.attachEvent&&n.attachEvent("onunload",oe)),d.attributes=ce(function(e){return e.className="i",!e.getAttribute("className")}),d.getElementsByTagName=ce(function(e){return e.appendChild(C.createComment("")),!e.getElementsByTagName("*").length}),d.getElementsByClassName=K.test(C.getElementsByClassName),d.getById=ce(function(e){return a.appendChild(e).id=k,!C.getElementsByName||!C.getElementsByName(k).length}),d.getById?(b.filter.ID=function(e){var t=e.replace(te,ne);return function(e){return e.getAttribute("id")===t}},b.find.ID=function(e,t){if(void 0!==t.getElementById&&E){var n=t.getElementById(e);return n?[n]:[]}}):(b.filter.ID=function(e){var n=e.replace(te,ne);return function(e){var t=void 0!==e.getAttributeNode&&e.getAttributeNode("id");return t&&t.value===n}},b.find.ID=function(e,t){if(void 0!==t.getElementById&&E){var n,r,i,o=t.getElementById(e);if(o){if((n=o.getAttributeNode("id"))&&n.value===e)return[o];for(i=t.getElementsByName(e),r=0;o=i[r++];)if((n=o.getAttributeNode("id"))&&n.value===e)return[o]}return[]}}),b.find.TAG=d.getElementsByTagName?function(e,t){return void 0!==t.getElementsByTagName?t.getElementsByTagName(e):d.qsa?t.querySelectorAll(e):void 0}:function(e,t){var n,r=[],i=0,o=t.getElementsByTagName(e);if("*"!==e)return o;for(;n=o[i++];)1===n.nodeType&&r.push(n);return r},b.find.CLASS=d.getElementsByClassName&&function(e,t){if(void 0!==t.getElementsByClassName&&E)return t.getElementsByClassName(e)},s=[],v=[],(d.qsa=K.test(C.querySelectorAll))&&(ce(function(e){a.appendChild(e).innerHTML="<a id='"+k+"'></a><select id='"+k+"-\r\\' msallowcapture=''><option selected=''></option></select>",e.querySelectorAll("[msallowcapture^='']").length&&v.push("[*^$]="+M+"*(?:''|\"\")"),e.querySelectorAll("[selected]").length||v.push("\\["+M+"*(?:value|"+R+")"),e.querySelectorAll("[id~="+k+"-]").length||v.push("~="),e.querySelectorAll(":checked").length||v.push(":checked"),e.querySelectorAll("a#"+k+"+*").length||v.push(".#.+[+~]")}),ce(function(e){e.innerHTML="<a href='' disabled='disabled'></a><select disabled='disabled'><option/></select>";var t=C.createElement("input");t.setAttribute("type","hidden"),e.appendChild(t).setAttribute("name","D"),e.querySelectorAll("[name=d]").length&&v.push("name"+M+"*[*^$|!~]?="),2!==e.querySelectorAll(":enabled").length&&v.push(":enabled",":disabled"),a.appendChild(e).disabled=!0,2!==e.querySelectorAll(":disabled").length&&v.push(":enabled",":disabled"),e.querySelectorAll("*,:x"),v.push(",.*:")})),(d.matchesSelector=K.test(c=a.matches||a.webkitMatchesSelector||a.mozMatchesSelector||a.oMatchesSelector||a.msMatchesSelector))&&ce(function(e){d.disconnectedMatch=c.call(e,"*"),c.call(e,"[s!='']:x"),s.push("!=",$)}),v=v.length&&new RegExp(v.join("|")),s=s.length&&new RegExp(s.join("|")),t=K.test(a.compareDocumentPosition),y=t||K.test(a.contains)?function(e,t){var n=9===e.nodeType?e.documentElement:e,r=t&&t.parentNode;return e===r||!(!r||1!==r.nodeType||!(n.contains?n.contains(r):e.compareDocumentPosition&&16&e.compareDocumentPosition(r)))}:function(e,t){if(t)for(;t=t.parentNode;)if(t===e)return!0;return!1},D=t?function(e,t){if(e===t)return l=!0,0;var n=!e.compareDocumentPosition-!t.compareDocumentPosition;return n||(1&(n=(e.ownerDocument||e)===(t.ownerDocument||t)?e.compareDocumentPosition(t):1)||!d.sortDetached&&t.compareDocumentPosition(e)===n?e===C||e.ownerDocument===m&&y(m,e)?-1:t===C||t.ownerDocument===m&&y(m,t)?1:u?P(u,e)-P(u,t):0:4&n?-1:1)}:function(e,t){if(e===t)return l=!0,0;var n,r=0,i=e.parentNode,o=t.parentNode,a=[e],s=[t];if(!i||!o)return e===C?-1:t===C?1:i?-1:o?1:u?P(u,e)-P(u,t):0;if(i===o)return pe(e,t);for(n=e;n=n.parentNode;)a.unshift(n);for(n=t;n=n.parentNode;)s.unshift(n);for(;a[r]===s[r];)r++;return r?pe(a[r],s[r]):a[r]===m?-1:s[r]===m?1:0}),C},se.matches=function(e,t){return se(e,null,null,t)},se.matchesSelector=function(e,t){if((e.ownerDocument||e)!==C&&T(e),d.matchesSelector&&E&&!A[t+" "]&&(!s||!s.test(t))&&(!v||!v.test(t)))try{var n=c.call(e,t);if(n||d.disconnectedMatch||e.document&&11!==e.document.nodeType)return n}catch(e){A(t,!0)}return 0<se(t,C,null,[e]).length},se.contains=function(e,t){return(e.ownerDocument||e)!==C&&T(e),y(e,t)},se.attr=function(e,t){(e.ownerDocument||e)!==C&&T(e);var n=b.attrHandle[t.toLowerCase()],r=n&&j.call(b.attrHandle,t.toLowerCase())?n(e,t,!E):void 0;return void 0!==r?r:d.attributes||!E?e.getAttribute(t):(r=e.getAttributeNode(t))&&r.specified?r.value:null},se.escape=function(e){return(e+"").replace(re,ie)},se.error=function(e){throw new Error("Syntax error, unrecognized expression: "+e)},se.uniqueSort=function(e){var t,n=[],r=0,i=0;if(l=!d.detectDuplicates,u=!d.sortStable&&e.slice(0),e.sort(D),l){for(;t=e[i++];)t===e[i]&&(r=n.push(i));for(;r--;)e.splice(n[r],1)}return u=null,e},o=se.getText=function(e){var t,n="",r=0,i=e.nodeType;if(i){if(1===i||9===i||11===i){if("string"==typeof e.textContent)return e.textContent;for(e=e.firstChild;e;e=e.nextSibling)n+=o(e)}else if(3===i||4===i)return e.nodeValue}else for(;t=e[r++];)n+=o(t);return n},(b=se.selectors={cacheLength:50,createPseudo:le,match:G,attrHandle:{},find:{},relative:{">":{dir:"parentNode",first:!0}," ":{dir:"parentNode"},"+":{dir:"previousSibling",first:!0},"~":{dir:"previousSibling"}},preFilter:{ATTR:function(e){return e[1]=e[1].replace(te,ne),e[3]=(e[3]||e[4]||e[5]||"").replace(te,ne),"~="===e[2]&&(e[3]=" "+e[3]+" "),e.slice(0,4)},CHILD:function(e){return e[1]=e[1].toLowerCase(),"nth"===e[1].slice(0,3)?(e[3]||se.error(e[0]),e[4]=+(e[4]?e[5]+(e[6]||1):2*("even"===e[3]||"odd"===e[3])),e[5]=+(e[7]+e[8]||"odd"===e[3])):e[3]&&se.error(e[0]),e},PSEUDO:function(e){var t,n=!e[6]&&e[2];return G.CHILD.test(e[0])?null:(e[3]?e[2]=e[4]||e[5]||"":n&&X.test(n)&&(t=h(n,!0))&&(t=n.indexOf(")",n.length-t)-n.length)&&(e[0]=e[0].slice(0,t),e[2]=n.slice(0,t)),e.slice(0,3))}},filter:{TAG:function(e){var t=e.replace(te,ne).toLowerCase();return"*"===e?function(){return!0}:function(e){return e.nodeName&&e.nodeName.toLowerCase()===t}},CLASS:function(e){var t=p[e+" "];return t||(t=new RegExp("(^|"+M+")"+e+"("+M+"|$)"))&&p(e,function(e){return t.test("string"==typeof e.className&&e.className||void 0!==e.getAttribute&&e.getAttribute("class")||"")})},ATTR:function(n,r,i){return function(e){var t=se.attr(e,n);return null==t?"!="===r:!r||(t+="","="===r?t===i:"!="===r?t!==i:"^="===r?i&&0===t.indexOf(i):"*="===r?i&&-1<t.indexOf(i):"$="===r?i&&t.slice(-i.length)===i:"~="===r?-1<(" "+t.replace(F," ")+" ").indexOf(i):"|="===r&&(t===i||t.slice(0,i.length+1)===i+"-"))}},CHILD:function(h,e,t,g,v){var y="nth"!==h.slice(0,3),m="last"!==h.slice(-4),x="of-type"===e;return 1===g&&0===v?function(e){return!!e.parentNode}:function(e,t,n){var r,i,o,a,s,u,l=y!=m?"nextSibling":"previousSibling",c=e.parentNode,f=x&&e.nodeName.toLowerCase(),p=!n&&!x,d=!1;if(c){if(y){for(;l;){for(a=e;a=a[l];)if(x?a.nodeName.toLowerCase()===f:1===a.nodeType)return!1;u=l="only"===h&&!u&&"nextSibling"}return!0}if(u=[m?c.firstChild:c.lastChild],m&&p){for(d=(s=(r=(i=(o=(a=c)[k]||(a[k]={}))[a.uniqueID]||(o[a.uniqueID]={}))[h]||[])[0]===S&&r[1])&&r[2],a=s&&c.childNodes[s];a=++s&&a&&a[l]||(d=s=0)||u.pop();)if(1===a.nodeType&&++d&&a===e){i[h]=[S,s,d];break}}else if(p&&(d=s=(r=(i=(o=(a=e)[k]||(a[k]={}))[a.uniqueID]||(o[a.uniqueID]={}))[h]||[])[0]===S&&r[1]),!1===d)for(;(a=++s&&a&&a[l]||(d=s=0)||u.pop())&&((x?a.nodeName.toLowerCase()!==f:1!==a.nodeType)||!++d||(p&&((i=(o=a[k]||(a[k]={}))[a.uniqueID]||(o[a.uniqueID]={}))[h]=[S,d]),a!==e)););return(d-=v)===g||d%g==0&&0<=d/g}}},PSEUDO:function(e,o){var t,a=b.pseudos[e]||b.setFilters[e.toLowerCase()]||se.error("unsupported pseudo: "+e);return a[k]?a(o):1<a.length?(t=[e,e,"",o],b.setFilters.hasOwnProperty(e.toLowerCase())?le(function(e,t){for(var n,r=a(e,o),i=r.length;i--;)e[n=P(e,r[i])]=!(t[n]=r[i])}):function(e){return a(e,0,t)}):a}},pseudos:{not:le(function(e){var r=[],i=[],s=f(e.replace(B,"$1"));return s[k]?le(function(e,t,n,r){for(var i,o=s(e,null,r,[]),a=e.length;a--;)(i=o[a])&&(e[a]=!(t[a]=i))}):function(e,t,n){return r[0]=e,s(r,null,n,i),r[0]=null,!i.pop()}}),has:le(function(t){return function(e){return 0<se(t,e).length}}),contains:le(function(t){return t=t.replace(te,ne),function(e){return-1<(e.textContent||o(e)).indexOf(t)}}),lang:le(function(n){return V.test(n||"")||se.error("unsupported lang: "+n),n=n.replace(te,ne).toLowerCase(),function(e){var t;do{if(t=E?e.lang:e.getAttribute("xml:lang")||e.getAttribute("lang"))return(t=t.toLowerCase())===n||0===t.indexOf(n+"-")}while((e=e.parentNode)&&1===e.nodeType);return!1}}),target:function(e){var t=n.location&&n.location.hash;return t&&t.slice(1)===e.id},root:function(e){return e===a},focus:function(e){return e===C.activeElement&&(!C.hasFocus||C.hasFocus())&&!!(e.type||e.href||~e.tabIndex)},enabled:ge(!1),disabled:ge(!0),checked:function(e){var t=e.nodeName.toLowerCase();return"input"===t&&!!e.checked||"option"===t&&!!e.selected},selected:function(e){return e.parentNode&&e.parentNode.selectedIndex,!0===e.selected},empty:function(e){for(e=e.firstChild;e;e=e.nextSibling)if(e.nodeType<6)return!1;return!0},parent:function(e){return!b.pseudos.empty(e)},header:function(e){return J.test(e.nodeName)},input:function(e){return Q.test(e.nodeName)},button:function(e){var t=e.nodeName.toLowerCase();return"input"===t&&"button"===e.type||"button"===t},text:function(e){var t;return"input"===e.nodeName.toLowerCase()&&"text"===e.type&&(null==(t=e.getAttribute("type"))||"text"===t.toLowerCase())},first:ve(function(){return[0]}),last:ve(function(e,t){return[t-1]}),eq:ve(function(e,t,n){return[n<0?n+t:n]}),even:ve(function(e,t){for(var n=0;n<t;n+=2)e.push(n);return e}),odd:ve(function(e,t){for(var n=1;n<t;n+=2)e.push(n);return e}),lt:ve(function(e,t,n){for(var r=n<0?n+t:t<n?t:n;0<=--r;)e.push(r);return e}),gt:ve(function(e,t,n){for(var r=n<0?n+t:n;++r<t;)e.push(r);return e})}}).pseudos.nth=b.pseudos.eq,{radio:!0,checkbox:!0,file:!0,password:!0,image:!0})b.pseudos[e]=de(e);for(e in{submit:!0,reset:!0})b.pseudos[e]=he(e);function me(){}function xe(e){for(var t=0,n=e.length,r="";t<n;t++)r+=e[t].value;return r}function be(s,e,t){var u=e.dir,l=e.next,c=l||u,f=t&&"parentNode"===c,p=r++;return e.first?function(e,t,n){for(;e=e[u];)if(1===e.nodeType||f)return s(e,t,n);return!1}:function(e,t,n){var r,i,o,a=[S,p];if(n){for(;e=e[u];)if((1===e.nodeType||f)&&s(e,t,n))return!0}else for(;e=e[u];)if(1===e.nodeType||f)if(i=(o=e[k]||(e[k]={}))[e.uniqueID]||(o[e.uniqueID]={}),l&&l===e.nodeName.toLowerCase())e=e[u]||e;else{if((r=i[c])&&r[0]===S&&r[1]===p)return a[2]=r[2];if((i[c]=a)[2]=s(e,t,n))return!0}return!1}}function we(i){return 1<i.length?function(e,t,n){for(var r=i.length;r--;)if(!i[r](e,t,n))return!1;return!0}:i[0]}function Te(e,t,n,r,i){for(var o,a=[],s=0,u=e.length,l=null!=t;s<u;s++)(o=e[s])&&(n&&!n(o,r,i)||(a.push(o),l&&t.push(s)));return a}function Ce(d,h,g,v,y,e){return v&&!v[k]&&(v=Ce(v)),y&&!y[k]&&(y=Ce(y,e)),le(function(e,t,n,r){var i,o,a,s=[],u=[],l=t.length,c=e||function(e,t,n){for(var r=0,i=t.length;r<i;r++)se(e,t[r],n);return n}(h||"*",n.nodeType?[n]:n,[]),f=!d||!e&&h?c:Te(c,s,d,n,r),p=g?y||(e?d:l||v)?[]:t:f;if(g&&g(f,p,n,r),v)for(i=Te(p,u),v(i,[],n,r),o=i.length;o--;)(a=i[o])&&(p[u[o]]=!(f[u[o]]=a));if(e){if(y||d){if(y){for(i=[],o=p.length;o--;)(a=p[o])&&i.push(f[o]=a);y(null,p=[],i,r)}for(o=p.length;o--;)(a=p[o])&&-1<(i=y?P(e,a):s[o])&&(e[i]=!(t[i]=a))}}else p=Te(p===t?p.splice(l,p.length):p),y?y(null,t,p,r):H.apply(t,p)})}function Ee(e){for(var i,t,n,r=e.length,o=b.relative[e[0].type],a=o||b.relative[" "],s=o?1:0,u=be(function(e){return e===i},a,!0),l=be(function(e){return-1<P(i,e)},a,!0),c=[function(e,t,n){var r=!o&&(n||t!==w)||((i=t).nodeType?u(e,t,n):l(e,t,n));return i=null,r}];s<r;s++)if(t=b.relative[e[s].type])c=[be(we(c),t)];else{if((t=b.filter[e[s].type].apply(null,e[s].matches))[k]){for(n=++s;n<r&&!b.relative[e[n].type];n++);return Ce(1<s&&we(c),1<s&&xe(e.slice(0,s-1).concat({value:" "===e[s-2].type?"*":""})).replace(B,"$1"),t,s<n&&Ee(e.slice(s,n)),n<r&&Ee(e=e.slice(n)),n<r&&xe(e))}c.push(t)}return we(c)}return me.prototype=b.filters=b.pseudos,b.setFilters=new me,h=se.tokenize=function(e,t){var n,r,i,o,a,s,u,l=x[e+" "];if(l)return t?0:l.slice(0);for(a=e,s=[],u=b.preFilter;a;){for(o in n&&!(r=_.exec(a))||(r&&(a=a.slice(r[0].length)||a),s.push(i=[])),n=!1,(r=z.exec(a))&&(n=r.shift(),i.push({value:n,type:r[0].replace(B," ")}),a=a.slice(n.length)),b.filter)!(r=G[o].exec(a))||u[o]&&!(r=u[o](r))||(n=r.shift(),i.push({value:n,type:o,matches:r}),a=a.slice(n.length));if(!n)break}return t?a.length:a?se.error(e):x(e,s).slice(0)},f=se.compile=function(e,t){var n,v,y,m,x,r,i=[],o=[],a=N[e+" "];if(!a){for(t||(t=h(e)),n=t.length;n--;)(a=Ee(t[n]))[k]?i.push(a):o.push(a);(a=N(e,(v=o,m=0<(y=i).length,x=0<v.length,r=function(e,t,n,r,i){var o,a,s,u=0,l="0",c=e&&[],f=[],p=w,d=e||x&&b.find.TAG("*",i),h=S+=null==p?1:Math.random()||.1,g=d.length;for(i&&(w=t===C||t||i);l!==g&&null!=(o=d[l]);l++){if(x&&o){for(a=0,t||o.ownerDocument===C||(T(o),n=!E);s=v[a++];)if(s(o,t||C,n)){r.push(o);break}i&&(S=h)}m&&((o=!s&&o)&&u--,e&&c.push(o))}if(u+=l,m&&l!==u){for(a=0;s=y[a++];)s(c,f,t,n);if(e){if(0<u)for(;l--;)c[l]||f[l]||(f[l]=q.call(r));f=Te(f)}H.apply(r,f),i&&!e&&0<f.length&&1<u+y.length&&se.uniqueSort(r)}return i&&(S=h,w=p),c},m?le(r):r))).selector=e}return a},g=se.select=function(e,t,n,r){var i,o,a,s,u,l="function"==typeof e&&e,c=!r&&h(e=l.selector||e);if(n=n||[],1===c.length){if(2<(o=c[0]=c[0].slice(0)).length&&"ID"===(a=o[0]).type&&9===t.nodeType&&E&&b.relative[o[1].type]){if(!(t=(b.find.ID(a.matches[0].replace(te,ne),t)||[])[0]))return n;l&&(t=t.parentNode),e=e.slice(o.shift().value.length)}for(i=G.needsContext.test(e)?0:o.length;i--&&(a=o[i],!b.relative[s=a.type]);)if((u=b.find[s])&&(r=u(a.matches[0].replace(te,ne),ee.test(o[0].type)&&ye(t.parentNode)||t))){if(o.splice(i,1),!(e=r.length&&xe(o)))return H.apply(n,r),n;break}}return(l||f(e,c))(r,t,!E,n,!t||ee.test(e)&&ye(t.parentNode)||t),n},d.sortStable=k.split("").sort(D).join("")===k,d.detectDuplicates=!!l,T(),d.sortDetached=ce(function(e){return 1&e.compareDocumentPosition(C.createElement("fieldset"))}),ce(function(e){return e.innerHTML="<a href='#'></a>","#"===e.firstChild.getAttribute("href")})||fe("type|href|height|width",function(e,t,n){if(!n)return e.getAttribute(t,"type"===t.toLowerCase()?1:2)}),d.attributes&&ce(function(e){return e.innerHTML="<input/>",e.firstChild.setAttribute("value",""),""===e.firstChild.getAttribute("value")})||fe("value",function(e,t,n){if(!n&&"input"===e.nodeName.toLowerCase())return e.defaultValue}),ce(function(e){return null==e.getAttribute("disabled")})||fe(R,function(e,t,n){var r;if(!n)return!0===e[t]?t.toLowerCase():(r=e.getAttributeNode(t))&&r.specified?r.value:null}),se}(C);k.find=h,k.expr=h.selectors,k.expr[":"]=k.expr.pseudos,k.uniqueSort=k.unique=h.uniqueSort,k.text=h.getText,k.isXMLDoc=h.isXML,k.contains=h.contains,k.escapeSelector=h.escape;function T(e,t,n){for(var r=[],i=void 0!==n;(e=e[t])&&9!==e.nodeType;)if(1===e.nodeType){if(i&&k(e).is(n))break;r.push(e)}return r}function S(e,t){for(var n=[];e;e=e.nextSibling)1===e.nodeType&&e!==t&&n.push(e);return n}var N=k.expr.match.needsContext;function A(e,t){return e.nodeName&&e.nodeName.toLowerCase()===t.toLowerCase()}var D=/^<([a-z][^\/\0>:\x20\t\r\n\f]*)[\x20\t\r\n\f]*\/?>(?:<\/\1>|)$/i;function j(e,n,r){return m(n)?k.grep(e,function(e,t){return!!n.call(e,t,e)!==r}):n.nodeType?k.grep(e,function(e){return e===n!==r}):"string"!=typeof n?k.grep(e,function(e){return-1<i.call(n,e)!==r}):k.filter(n,e,r)}k.filter=function(e,t,n){var r=t[0];return n&&(e=":not("+e+")"),1===t.length&&1===r.nodeType?k.find.matchesSelector(r,e)?[r]:[]:k.find.matches(e,k.grep(t,function(e){return 1===e.nodeType}))},k.fn.extend({find:function(e){var t,n,r=this.length,i=this;if("string"!=typeof e)return this.pushStack(k(e).filter(function(){for(t=0;t<r;t++)if(k.contains(i[t],this))return!0}));for(n=this.pushStack([]),t=0;t<r;t++)k.find(e,i[t],n);return 1<r?k.uniqueSort(n):n},filter:function(e){return this.pushStack(j(this,e||[],!1))},not:function(e){return this.pushStack(j(this,e||[],!0))},is:function(e){return!!j(this,"string"==typeof e&&N.test(e)?k(e):e||[],!1).length}});var q,L=/^(?:\s*(<[\w\W]+>)[^>]*|#([\w-]+))$/;(k.fn.init=function(e,t,n){var r,i;if(!e)return this;if(n=n||q,"string"!=typeof e)return e.nodeType?(this[0]=e,this.length=1,this):m(e)?void 0!==n.ready?n.ready(e):e(k):k.makeArray(e,this);if(!(r="<"===e[0]&&">"===e[e.length-1]&&3<=e.length?[null,e,null]:L.exec(e))||!r[1]&&t)return!t||t.jquery?(t||n).find(e):this.constructor(t).find(e);if(r[1]){if(t=t instanceof k?t[0]:t,k.merge(this,k.parseHTML(r[1],t&&t.nodeType?t.ownerDocument||t:E,!0)),D.test(r[1])&&k.isPlainObject(t))for(r in t)m(this[r])?this[r](t[r]):this.attr(r,t[r]);return this}return(i=E.getElementById(r[2]))&&(this[0]=i,this.length=1),this}).prototype=k.fn,q=k(E);var H=/^(?:parents|prev(?:Until|All))/,O={children:!0,contents:!0,next:!0,prev:!0};function P(e,t){for(;(e=e[t])&&1!==e.nodeType;);return e}k.fn.extend({has:function(e){var t=k(e,this),n=t.length;return this.filter(function(){for(var e=0;e<n;e++)if(k.contains(this,t[e]))return!0})},closest:function(e,t){var n,r=0,i=this.length,o=[],a="string"!=typeof e&&k(e);if(!N.test(e))for(;r<i;r++)for(n=this[r];n&&n!==t;n=n.parentNode)if(n.nodeType<11&&(a?-1<a.index(n):1===n.nodeType&&k.find.matchesSelector(n,e))){o.push(n);break}return this.pushStack(1<o.length?k.uniqueSort(o):o)},index:function(e){return e?"string"==typeof e?i.call(k(e),this[0]):i.call(this,e.jquery?e[0]:e):this[0]&&this[0].parentNode?this.first().prevAll().length:-1},add:function(e,t){return this.pushStack(k.uniqueSort(k.merge(this.get(),k(e,t))))},addBack:function(e){return this.add(null==e?this.prevObject:this.prevObject.filter(e))}}),k.each({parent:function(e){var t=e.parentNode;return t&&11!==t.nodeType?t:null},parents:function(e){return T(e,"parentNode")},parentsUntil:function(e,t,n){return T(e,"parentNode",n)},next:function(e){return P(e,"nextSibling")},prev:function(e){return P(e,"previousSibling")},nextAll:function(e){return T(e,"nextSibling")},prevAll:function(e){return T(e,"previousSibling")},nextUntil:function(e,t,n){return T(e,"nextSibling",n)},prevUntil:function(e,t,n){return T(e,"previousSibling",n)},siblings:function(e){return S((e.parentNode||{}).firstChild,e)},children:function(e){return S(e.firstChild)},contents:function(e){return void 0!==e.contentDocument?e.contentDocument:(A(e,"template")&&(e=e.content||e),k.merge([],e.childNodes))}},function(r,i){k.fn[r]=function(e,t){var n=k.map(this,i,e);return"Until"!==r.slice(-5)&&(t=e),t&&"string"==typeof t&&(n=k.filter(t,n)),1<this.length&&(O[r]||k.uniqueSort(n),H.test(r)&&n.reverse()),this.pushStack(n)}});var R=/[^\x20\t\r\n\f]+/g;function M(e){return e}function I(e){throw e}function W(e,t,n,r){var i;try{e&&m(i=e.promise)?i.call(e).done(t).fail(n):e&&m(i=e.then)?i.call(e,t,n):t.apply(void 0,[e].slice(r))}catch(e){n.apply(void 0,[e])}}k.Callbacks=function(r){var e,n;r="string"==typeof r?(e=r,n={},k.each(e.match(R)||[],function(e,t){n[t]=!0}),n):k.extend({},r);function c(){for(a=a||r.once,o=i=!0;u.length;l=-1)for(t=u.shift();++l<s.length;)!1===s[l].apply(t[0],t[1])&&r.stopOnFalse&&(l=s.length,t=!1);r.memory||(t=!1),i=!1,a&&(s=t?[]:"")}var i,t,o,a,s=[],u=[],l=-1,f={add:function(){return s&&(t&&!i&&(l=s.length-1,u.push(t)),function n(e){k.each(e,function(e,t){m(t)?r.unique&&f.has(t)||s.push(t):t&&t.length&&"string"!==w(t)&&n(t)})}(arguments),t&&!i&&c()),this},remove:function(){return k.each(arguments,function(e,t){for(var n;-1<(n=k.inArray(t,s,n));)s.splice(n,1),n<=l&&l--}),this},has:function(e){return e?-1<k.inArray(e,s):0<s.length},empty:function(){return s&&(s=[]),this},disable:function(){return a=u=[],s=t="",this},disabled:function(){return!s},lock:function(){return a=u=[],t||i||(s=t=""),this},locked:function(){return!!a},fireWith:function(e,t){return a||(t=[e,(t=t||[]).slice?t.slice():t],u.push(t),i||c()),this},fire:function(){return f.fireWith(this,arguments),this},fired:function(){return!!o}};return f},k.extend({Deferred:function(e){var o=[["notify","progress",k.Callbacks("memory"),k.Callbacks("memory"),2],["resolve","done",k.Callbacks("once memory"),k.Callbacks("once memory"),0,"resolved"],["reject","fail",k.Callbacks("once memory"),k.Callbacks("once memory"),1,"rejected"]],i="pending",a={state:function(){return i},always:function(){return s.done(arguments).fail(arguments),this},catch:function(e){return a.then(null,e)},pipe:function(){var i=arguments;return k.Deferred(function(r){k.each(o,function(e,t){var n=m(i[t[4]])&&i[t[4]];s[t[1]](function(){var e=n&&n.apply(this,arguments);e&&m(e.promise)?e.promise().progress(r.notify).done(r.resolve).fail(r.reject):r[t[0]+"With"](this,n?[e]:arguments)})}),i=null}).promise()},then:function(t,n,r){var u=0;function l(i,o,a,s){return function(){var n=this,r=arguments,e=function(){var e,t;if(!(i<u)){if((e=a.apply(n,r))===o.promise())throw new TypeError("Thenable self-resolution");t=e&&("object"==typeof e||"function"==typeof e)&&e.then,m(t)?s?t.call(e,l(u,o,M,s),l(u,o,I,s)):(u++,t.call(e,l(u,o,M,s),l(u,o,I,s),l(u,o,M,o.notifyWith))):(a!==M&&(n=void 0,r=[e]),(s||o.resolveWith)(n,r))}},t=s?e:function(){try{e()}catch(e){k.Deferred.exceptionHook&&k.Deferred.exceptionHook(e,t.stackTrace),u<=i+1&&(a!==I&&(n=void 0,r=[e]),o.rejectWith(n,r))}};i?t():(k.Deferred.getStackHook&&(t.stackTrace=k.Deferred.getStackHook()),C.setTimeout(t))}}return k.Deferred(function(e){o[0][3].add(l(0,e,m(r)?r:M,e.notifyWith)),o[1][3].add(l(0,e,m(t)?t:M)),o[2][3].add(l(0,e,m(n)?n:I))}).promise()},promise:function(e){return null!=e?k.extend(e,a):a}},s={};return k.each(o,function(e,t){var n=t[2],r=t[5];a[t[1]]=n.add,r&&n.add(function(){i=r},o[3-e][2].disable,o[3-e][3].disable,o[0][2].lock,o[0][3].lock),n.add(t[3].fire),s[t[0]]=function(){return s[t[0]+"With"](this===s?void 0:this,arguments),this},s[t[0]+"With"]=n.fireWith}),a.promise(s),e&&e.call(s,s),s},when:function(e){function a(t){return function(e){r[t]=this,i[t]=1<arguments.length?s.call(arguments):e,--n||o.resolveWith(r,i)}}var n=arguments.length,t=n,r=Array(t),i=s.call(arguments),o=k.Deferred();if(n<=1&&(W(e,o.done(a(t)).resolve,o.reject,!n),"pending"===o.state()||m(i[t]&&i[t].then)))return o.then();for(;t--;)W(i[t],a(t),o.reject);return o.promise()}});var $=/^(Eval|Internal|Range|Reference|Syntax|Type|URI)Error$/;k.Deferred.exceptionHook=function(e,t){C.console&&C.console.warn&&e&&$.test(e.name)&&C.console.warn("jQuery.Deferred exception: "+e.message,e.stack,t)},k.readyException=function(e){C.setTimeout(function(){throw e})};var F=k.Deferred();function B(){E.removeEventListener("DOMContentLoaded",B),C.removeEventListener("load",B),k.ready()}k.fn.ready=function(e){return F.then(e).catch(function(e){k.readyException(e)}),this},k.extend({isReady:!1,readyWait:1,ready:function(e){(!0===e?--k.readyWait:k.isReady)||(k.isReady=!0)!==e&&0<--k.readyWait||F.resolveWith(E,[k])}}),k.ready.then=F.then,"complete"===E.readyState||"loading"!==E.readyState&&!E.documentElement.doScroll?C.setTimeout(k.ready):(E.addEventListener("DOMContentLoaded",B),C.addEventListener("load",B));var _=function(e,t,n,r,i,o,a){var s=0,u=e.length,l=null==n;if("object"===w(n))for(s in i=!0,n)_(e,t,s,n[s],!0,o,a);else if(void 0!==r&&(i=!0,m(r)||(a=!0),l&&(t=a?(t.call(e,r),null):(l=t,function(e,t,n){return l.call(k(e),n)})),t))for(;s<u;s++)t(e[s],n,a?r:r.call(e[s],s,t(e[s],n)));return i?e:l?t.call(e):u?t(e[0],n):o},z=/^-ms-/,U=/-([a-z])/g;function X(e,t){return t.toUpperCase()}function V(e){return e.replace(z,"ms-").replace(U,X)}function G(e){return 1===e.nodeType||9===e.nodeType||!+e.nodeType}function Y(){this.expando=k.expando+Y.uid++}Y.uid=1,Y.prototype={cache:function(e){var t=e[this.expando];return t||(t={},G(e)&&(e.nodeType?e[this.expando]=t:Object.defineProperty(e,this.expando,{value:t,configurable:!0}))),t},set:function(e,t,n){var r,i=this.cache(e);if("string"==typeof t)i[V(t)]=n;else for(r in t)i[V(r)]=t[r];return i},get:function(e,t){return void 0===t?this.cache(e):e[this.expando]&&e[this.expando][V(t)]},access:function(e,t,n){return void 0===t||t&&"string"==typeof t&&void 0===n?this.get(e,t):(this.set(e,t,n),void 0!==n?n:t)},remove:function(e,t){var n,r=e[this.expando];if(void 0!==r){if(void 0!==t){n=(t=Array.isArray(t)?t.map(V):(t=V(t))in r?[t]:t.match(R)||[]).length;for(;n--;)delete r[t[n]]}void 0!==t&&!k.isEmptyObject(r)||(e.nodeType?e[this.expando]=void 0:delete e[this.expando])}},hasData:function(e){var t=e[this.expando];return void 0!==t&&!k.isEmptyObject(t)}};var Q=new Y,J=new Y,K=/^(?:\{[\w\W]*\}|\[[\w\W]*\])$/,Z=/[A-Z]/g;function ee(e,t,n){var r,i;if(void 0===n&&1===e.nodeType)if(r="data-"+t.replace(Z,"-$&").toLowerCase(),"string"==typeof(n=e.getAttribute(r))){try{n="true"===(i=n)||"false"!==i&&("null"===i?null:i===+i+""?+i:K.test(i)?JSON.parse(i):i)}catch(e){}J.set(e,t,n)}else n=void 0;return n}k.extend({hasData:function(e){return J.hasData(e)||Q.hasData(e)},data:function(e,t,n){return J.access(e,t,n)},removeData:function(e,t){J.remove(e,t)},_data:function(e,t,n){return Q.access(e,t,n)},_removeData:function(e,t){Q.remove(e,t)}}),k.fn.extend({data:function(n,e){var t,r,i,o=this[0],a=o&&o.attributes;if(void 0!==n)return"object"==typeof n?this.each(function(){J.set(this,n)}):_(this,function(e){var t;if(o&&void 0===e)return void 0!==(t=J.get(o,n))?t:void 0!==(t=ee(o,n))?t:void 0;this.each(function(){J.set(this,n,e)})},null,e,1<arguments.length,null,!0);if(this.length&&(i=J.get(o),1===o.nodeType&&!Q.get(o,"hasDataAttrs"))){for(t=a.length;t--;)a[t]&&0===(r=a[t].name).indexOf("data-")&&(r=V(r.slice(5)),ee(o,r,i[r]));Q.set(o,"hasDataAttrs",!0)}return i},removeData:function(e){return this.each(function(){J.remove(this,e)})}}),k.extend({queue:function(e,t,n){var r;if(e)return t=(t||"fx")+"queue",r=Q.get(e,t),n&&(!r||Array.isArray(n)?r=Q.access(e,t,k.makeArray(n)):r.push(n)),r||[]},dequeue:function(e,t){t=t||"fx";var n=k.queue(e,t),r=n.length,i=n.shift(),o=k._queueHooks(e,t);"inprogress"===i&&(i=n.shift(),r--),i&&("fx"===t&&n.unshift("inprogress"),delete o.stop,i.call(e,function(){k.dequeue(e,t)},o)),!r&&o&&o.empty.fire()},_queueHooks:function(e,t){var n=t+"queueHooks";return Q.get(e,n)||Q.access(e,n,{empty:k.Callbacks("once memory").add(function(){Q.remove(e,[t+"queue",n])})})}}),k.fn.extend({queue:function(t,n){var e=2;return"string"!=typeof t&&(n=t,t="fx",e--),arguments.length<e?k.queue(this[0],t):void 0===n?this:this.each(function(){var e=k.queue(this,t,n);k._queueHooks(this,t),"fx"===t&&"inprogress"!==e[0]&&k.dequeue(this,t)})},dequeue:function(e){return this.each(function(){k.dequeue(this,e)})},clearQueue:function(e){return this.queue(e||"fx",[])},promise:function(e,t){function s(){--r||i.resolveWith(o,[o])}var n,r=1,i=k.Deferred(),o=this,a=this.length;for("string"!=typeof e&&(t=e,e=void 0),e=e||"fx";a--;)(n=Q.get(o[a],e+"queueHooks"))&&n.empty&&(r++,n.empty.add(s));return s(),i.promise(t)}});var te=/[+-]?(?:\d*\.|)\d+(?:[eE][+-]?\d+|)/.source,ne=new RegExp("^(?:([+-])=|)("+te+")([a-z%]*)$","i"),re=["Top","Right","Bottom","Left"],ie=E.documentElement,oe=function(e){return k.contains(e.ownerDocument,e)},ae={composed:!0};ie.getRootNode&&(oe=function(e){return k.contains(e.ownerDocument,e)||e.getRootNode(ae)===e.ownerDocument});function se(e,t){return"none"===(e=t||e).style.display||""===e.style.display&&oe(e)&&"none"===k.css(e,"display")}function ue(e,t,n,r){var i,o,a={};for(o in t)a[o]=e.style[o],e.style[o]=t[o];for(o in i=n.apply(e,r||[]),t)e.style[o]=a[o];return i}function le(e,t,n,r){var i,o,a=20,s=r?function(){return r.cur()}:function(){return k.css(e,t,"")},u=s(),l=n&&n[3]||(k.cssNumber[t]?"":"px"),c=e.nodeType&&(k.cssNumber[t]||"px"!==l&&+u)&&ne.exec(k.css(e,t));if(c&&c[3]!==l){for(u/=2,l=l||c[3],c=+u||1;a--;)k.style(e,t,c+l),(1-o)*(1-(o=s()/u||.5))<=0&&(a=0),c/=o;c*=2,k.style(e,t,c+l),n=n||[]}return n&&(c=+c||+u||0,i=n[1]?c+(n[1]+1)*n[2]:+n[2],r&&(r.unit=l,r.start=c,r.end=i)),i}var ce={};function fe(e,t){for(var n,r,i,o,a,s,u,l=[],c=0,f=e.length;c<f;c++)(r=e[c]).style&&(n=r.style.display,t?("none"===n&&(l[c]=Q.get(r,"display")||null,l[c]||(r.style.display="")),""===r.style.display&&se(r)&&(l[c]=(u=a=o=void 0,a=(i=r).ownerDocument,s=i.nodeName,(u=ce[s])||(o=a.body.appendChild(a.createElement(s)),u=k.css(o,"display"),o.parentNode.removeChild(o),"none"===u&&(u="block"),ce[s]=u)))):"none"!==n&&(l[c]="none",Q.set(r,"display",n)));for(c=0;c<f;c++)null!=l[c]&&(e[c].style.display=l[c]);return e}k.fn.extend({show:function(){return fe(this,!0)},hide:function(){return fe(this)},toggle:function(e){return"boolean"==typeof e?e?this.show():this.hide():this.each(function(){se(this)?k(this).show():k(this).hide()})}});var pe=/^(?:checkbox|radio)$/i,de=/<([a-z][^\/\0>\x20\t\r\n\f]*)/i,he=/^$|^module$|\/(?:java|ecma)script/i,ge={option:[1,"<select multiple='multiple'>","</select>"],thead:[1,"<table>","</table>"],col:[2,"<table><colgroup>","</colgroup></table>"],tr:[2,"<table><tbody>","</tbody></table>"],td:[3,"<table><tbody><tr>","</tr></tbody></table>"],_default:[0,"",""]};function ve(e,t){var n;return n=void 0!==e.getElementsByTagName?e.getElementsByTagName(t||"*"):void 0!==e.querySelectorAll?e.querySelectorAll(t||"*"):[],void 0===t||t&&A(e,t)?k.merge([e],n):n}function ye(e,t){for(var n=0,r=e.length;n<r;n++)Q.set(e[n],"globalEval",!t||Q.get(t[n],"globalEval"))}ge.optgroup=ge.option,ge.tbody=ge.tfoot=ge.colgroup=ge.caption=ge.thead,ge.th=ge.td;var me,xe,be=/<|&#?\w+;/;function we(e,t,n,r,i){for(var o,a,s,u,l,c,f=t.createDocumentFragment(),p=[],d=0,h=e.length;d<h;d++)if((o=e[d])||0===o)if("object"===w(o))k.merge(p,o.nodeType?[o]:o);else if(be.test(o)){for(a=a||f.appendChild(t.createElement("div")),s=(de.exec(o)||["",""])[1].toLowerCase(),u=ge[s]||ge._default,a.innerHTML=u[1]+k.htmlPrefilter(o)+u[2],c=u[0];c--;)a=a.lastChild;k.merge(p,a.childNodes),(a=f.firstChild).textContent=""}else p.push(t.createTextNode(o));for(f.textContent="",d=0;o=p[d++];)if(r&&-1<k.inArray(o,r))i&&i.push(o);else if(l=oe(o),a=ve(f.appendChild(o),"script"),l&&ye(a),n)for(c=0;o=a[c++];)he.test(o.type||"")&&n.push(o);return f}me=E.createDocumentFragment().appendChild(E.createElement("div")),(xe=E.createElement("input")).setAttribute("type","radio"),xe.setAttribute("checked","checked"),xe.setAttribute("name","t"),me.appendChild(xe),y.checkClone=me.cloneNode(!0).cloneNode(!0).lastChild.checked,me.innerHTML="<textarea>x</textarea>",y.noCloneChecked=!!me.cloneNode(!0).lastChild.defaultValue;var Te=/^key/,Ce=/^(?:mouse|pointer|contextmenu|drag|drop)|click/,Ee=/^([^.]*)(?:\.(.+)|)/;function ke(){return!0}function Se(){return!1}function Ne(e,t){return e===function(){try{return E.activeElement}catch(e){}}()==("focus"===t)}function Ae(e,t,n,r,i,o){var a,s;if("object"==typeof t){for(s in"string"!=typeof n&&(r=r||n,n=void 0),t)Ae(e,s,n,r,t[s],o);return e}if(null==r&&null==i?(i=n,r=n=void 0):null==i&&("string"==typeof n?(i=r,r=void 0):(i=r,r=n,n=void 0)),!1===i)i=Se;else if(!i)return e;return 1===o&&(a=i,(i=function(e){return k().off(e),a.apply(this,arguments)}).guid=a.guid||(a.guid=k.guid++)),e.each(function(){k.event.add(this,t,i,r,n)})}function De(e,i,o){o?(Q.set(e,i,!1),k.event.add(e,i,{namespace:!1,handler:function(e){var t,n,r=Q.get(this,i);if(1&e.isTrigger&&this[i]){if(r.length)(k.event.special[i]||{}).delegateType&&e.stopPropagation();else if(r=s.call(arguments),Q.set(this,i,r),t=o(this,i),this[i](),r!==(n=Q.get(this,i))||t?Q.set(this,i,!1):n={},r!==n)return e.stopImmediatePropagation(),e.preventDefault(),n.value}else r.length&&(Q.set(this,i,{value:k.event.trigger(k.extend(r[0],k.Event.prototype),r.slice(1),this)}),e.stopImmediatePropagation())}})):void 0===Q.get(e,i)&&k.event.add(e,i,ke)}k.event={global:{},add:function(t,e,n,r,i){var o,a,s,u,l,c,f,p,d,h,g,v=Q.get(t);if(v)for(n.handler&&(n=(o=n).handler,i=o.selector),i&&k.find.matchesSelector(ie,i),n.guid||(n.guid=k.guid++),(u=v.events)||(u=v.events={}),(a=v.handle)||(a=v.handle=function(e){return void 0!==k&&k.event.triggered!==e.type?k.event.dispatch.apply(t,arguments):void 0}),l=(e=(e||"").match(R)||[""]).length;l--;)d=g=(s=Ee.exec(e[l])||[])[1],h=(s[2]||"").split(".").sort(),d&&(f=k.event.special[d]||{},d=(i?f.delegateType:f.bindType)||d,f=k.event.special[d]||{},c=k.extend({type:d,origType:g,data:r,handler:n,guid:n.guid,selector:i,needsContext:i&&k.expr.match.needsContext.test(i),namespace:h.join(".")},o),(p=u[d])||((p=u[d]=[]).delegateCount=0,f.setup&&!1!==f.setup.call(t,r,h,a)||t.addEventListener&&t.addEventListener(d,a)),f.add&&(f.add.call(t,c),c.handler.guid||(c.handler.guid=n.guid)),i?p.splice(p.delegateCount++,0,c):p.push(c),k.event.global[d]=!0)},remove:function(e,t,n,r,i){var o,a,s,u,l,c,f,p,d,h,g,v=Q.hasData(e)&&Q.get(e);if(v&&(u=v.events)){for(l=(t=(t||"").match(R)||[""]).length;l--;)if(d=g=(s=Ee.exec(t[l])||[])[1],h=(s[2]||"").split(".").sort(),d){for(f=k.event.special[d]||{},p=u[d=(r?f.delegateType:f.bindType)||d]||[],s=s[2]&&new RegExp("(^|\\.)"+h.join("\\.(?:.*\\.|)")+"(\\.|$)"),a=o=p.length;o--;)c=p[o],!i&&g!==c.origType||n&&n.guid!==c.guid||s&&!s.test(c.namespace)||r&&r!==c.selector&&("**"!==r||!c.selector)||(p.splice(o,1),c.selector&&p.delegateCount--,f.remove&&f.remove.call(e,c));a&&!p.length&&(f.teardown&&!1!==f.teardown.call(e,h,v.handle)||k.removeEvent(e,d,v.handle),delete u[d])}else for(d in u)k.event.remove(e,d+t[l],n,r,!0);k.isEmptyObject(u)&&Q.remove(e,"handle events")}},dispatch:function(e){var t,n,r,i,o,a,s=k.event.fix(e),u=new Array(arguments.length),l=(Q.get(this,"events")||{})[s.type]||[],c=k.event.special[s.type]||{};for(u[0]=s,t=1;t<arguments.length;t++)u[t]=arguments[t];if(s.delegateTarget=this,!c.preDispatch||!1!==c.preDispatch.call(this,s)){for(a=k.event.handlers.call(this,s,l),t=0;(i=a[t++])&&!s.isPropagationStopped();)for(s.currentTarget=i.elem,n=0;(o=i.handlers[n++])&&!s.isImmediatePropagationStopped();)s.rnamespace&&!1!==o.namespace&&!s.rnamespace.test(o.namespace)||(s.handleObj=o,s.data=o.data,void 0!==(r=((k.event.special[o.origType]||{}).handle||o.handler).apply(i.elem,u))&&!1===(s.result=r)&&(s.preventDefault(),s.stopPropagation()));return c.postDispatch&&c.postDispatch.call(this,s),s.result}},handlers:function(e,t){var n,r,i,o,a,s=[],u=t.delegateCount,l=e.target;if(u&&l.nodeType&&!("click"===e.type&&1<=e.button))for(;l!==this;l=l.parentNode||this)if(1===l.nodeType&&("click"!==e.type||!0!==l.disabled)){for(o=[],a={},n=0;n<u;n++)void 0===a[i=(r=t[n]).selector+" "]&&(a[i]=r.needsContext?-1<k(i,this).index(l):k.find(i,this,null,[l]).length),a[i]&&o.push(r);o.length&&s.push({elem:l,handlers:o})}return l=this,u<t.length&&s.push({elem:l,handlers:t.slice(u)}),s},addProp:function(t,e){Object.defineProperty(k.Event.prototype,t,{enumerable:!0,configurable:!0,get:m(e)?function(){if(this.originalEvent)return e(this.originalEvent)}:function(){if(this.originalEvent)return this.originalEvent[t]},set:function(e){Object.defineProperty(this,t,{enumerable:!0,configurable:!0,writable:!0,value:e})}})},fix:function(e){return e[k.expando]?e:new k.Event(e)},special:{load:{noBubble:!0},click:{setup:function(e){var t=this||e;return pe.test(t.type)&&t.click&&A(t,"input")&&De(t,"click",ke),!1},trigger:function(e){var t=this||e;return pe.test(t.type)&&t.click&&A(t,"input")&&De(t,"click"),!0},_default:function(e){var t=e.target;return pe.test(t.type)&&t.click&&A(t,"input")&&Q.get(t,"click")||A(t,"a")}},beforeunload:{postDispatch:function(e){void 0!==e.result&&e.originalEvent&&(e.originalEvent.returnValue=e.result)}}}},k.removeEvent=function(e,t,n){e.removeEventListener&&e.removeEventListener(t,n)},k.Event=function(e,t){if(!(this instanceof k.Event))return new k.Event(e,t);e&&e.type?(this.originalEvent=e,this.type=e.type,this.isDefaultPrevented=e.defaultPrevented||void 0===e.defaultPrevented&&!1===e.returnValue?ke:Se,this.target=e.target&&3===e.target.nodeType?e.target.parentNode:e.target,this.currentTarget=e.currentTarget,this.relatedTarget=e.relatedTarget):this.type=e,t&&k.extend(this,t),this.timeStamp=e&&e.timeStamp||Date.now(),this[k.expando]=!0},k.Event.prototype={constructor:k.Event,isDefaultPrevented:Se,isPropagationStopped:Se,isImmediatePropagationStopped:Se,isSimulated:!1,preventDefault:function(){var e=this.originalEvent;this.isDefaultPrevented=ke,e&&!this.isSimulated&&e.preventDefault()},stopPropagation:function(){var e=this.originalEvent;this.isPropagationStopped=ke,e&&!this.isSimulated&&e.stopPropagation()},stopImmediatePropagation:function(){var e=this.originalEvent;this.isImmediatePropagationStopped=ke,e&&!this.isSimulated&&e.stopImmediatePropagation(),this.stopPropagation()}},k.each({altKey:!0,bubbles:!0,cancelable:!0,changedTouches:!0,ctrlKey:!0,detail:!0,eventPhase:!0,metaKey:!0,pageX:!0,pageY:!0,shiftKey:!0,view:!0,char:!0,code:!0,charCode:!0,key:!0,keyCode:!0,button:!0,buttons:!0,clientX:!0,clientY:!0,offsetX:!0,offsetY:!0,pointerId:!0,pointerType:!0,screenX:!0,screenY:!0,targetTouches:!0,toElement:!0,touches:!0,which:function(e){var t=e.button;return null==e.which&&Te.test(e.type)?null!=e.charCode?e.charCode:e.keyCode:!e.which&&void 0!==t&&Ce.test(e.type)?1&t?1:2&t?3:4&t?2:0:e.which}},k.event.addProp),k.each({focus:"focusin",blur:"focusout"},function(e,t){k.event.special[e]={setup:function(){return De(this,e,Ne),!1},trigger:function(){return De(this,e),!0},delegateType:t}}),k.each({mouseenter:"mouseover",mouseleave:"mouseout",pointerenter:"pointerover",pointerleave:"pointerout"},function(e,i){k.event.special[e]={delegateType:i,bindType:i,handle:function(e){var t,n=e.relatedTarget,r=e.handleObj;return n&&(n===this||k.contains(this,n))||(e.type=r.origType,t=r.handler.apply(this,arguments),e.type=i),t}}}),k.fn.extend({on:function(e,t,n,r){return Ae(this,e,t,n,r)},one:function(e,t,n,r){return Ae(this,e,t,n,r,1)},off:function(e,t,n){var r,i;if(e&&e.preventDefault&&e.handleObj)return r=e.handleObj,k(e.delegateTarget).off(r.namespace?r.origType+"."+r.namespace:r.origType,r.selector,r.handler),this;if("object"!=typeof e)return!1!==t&&"function"!=typeof t||(n=t,t=void 0),!1===n&&(n=Se),this.each(function(){k.event.remove(this,e,n,t)});for(i in e)this.off(i,t,e[i]);return this}});var je=/<(?!area|br|col|embed|hr|img|input|link|meta|param)(([a-z][^\/\0>\x20\t\r\n\f]*)[^>]*)\/>/gi,qe=/<script|<style|<link/i,Le=/checked\s*(?:[^=]|=\s*.checked.)/i,He=/^\s*<!(?:\[CDATA\[|--)|(?:\]\]|--)>\s*$/g;function Oe(e,t){return A(e,"table")&&A(11!==t.nodeType?t:t.firstChild,"tr")&&k(e).children("tbody")[0]||e}function Pe(e){return e.type=(null!==e.getAttribute("type"))+"/"+e.type,e}function Re(e){return"true/"===(e.type||"").slice(0,5)?e.type=e.type.slice(5):e.removeAttribute("type"),e}function Me(e,t){var n,r,i,o,a,s,u,l;if(1===t.nodeType){if(Q.hasData(e)&&(o=Q.access(e),a=Q.set(t,o),l=o.events))for(i in delete a.handle,a.events={},l)for(n=0,r=l[i].length;n<r;n++)k.event.add(t,i,l[i][n]);J.hasData(e)&&(s=J.access(e),u=k.extend({},s),J.set(t,u))}}function Ie(n,r,i,o){r=g.apply([],r);var e,t,a,s,u,l,c=0,f=n.length,p=f-1,d=r[0],h=m(d);if(h||1<f&&"string"==typeof d&&!y.checkClone&&Le.test(d))return n.each(function(e){var t=n.eq(e);h&&(r[0]=d.call(this,e,t.html())),Ie(t,r,i,o)});if(f&&(t=(e=we(r,n[0].ownerDocument,!1,n,o)).firstChild,1===e.childNodes.length&&(e=t),t||o)){for(s=(a=k.map(ve(e,"script"),Pe)).length;c<f;c++)u=e,c!==p&&(u=k.clone(u,!0,!0),s&&k.merge(a,ve(u,"script"))),i.call(n[c],u,c);if(s)for(l=a[a.length-1].ownerDocument,k.map(a,Re),c=0;c<s;c++)u=a[c],he.test(u.type||"")&&!Q.access(u,"globalEval")&&k.contains(l,u)&&(u.src&&"module"!==(u.type||"").toLowerCase()?k._evalUrl&&!u.noModule&&k._evalUrl(u.src,{nonce:u.nonce||u.getAttribute("nonce")}):b(u.textContent.replace(He,""),u,l))}return n}function We(e,t,n){for(var r,i=t?k.filter(t,e):e,o=0;null!=(r=i[o]);o++)n||1!==r.nodeType||k.cleanData(ve(r)),r.parentNode&&(n&&oe(r)&&ye(ve(r,"script")),r.parentNode.removeChild(r));return e}k.extend({htmlPrefilter:function(e){return e.replace(je,"<$1></$2>")},clone:function(e,t,n){var r,i,o,a,s,u,l,c=e.cloneNode(!0),f=oe(e);if(!(y.noCloneChecked||1!==e.nodeType&&11!==e.nodeType||k.isXMLDoc(e)))for(a=ve(c),r=0,i=(o=ve(e)).length;r<i;r++)s=o[r],"input"===(l=(u=a[r]).nodeName.toLowerCase())&&pe.test(s.type)?u.checked=s.checked:"input"!==l&&"textarea"!==l||(u.defaultValue=s.defaultValue);if(t)if(n)for(o=o||ve(e),a=a||ve(c),r=0,i=o.length;r<i;r++)Me(o[r],a[r]);else Me(e,c);return 0<(a=ve(c,"script")).length&&ye(a,!f&&ve(e,"script")),c},cleanData:function(e){for(var t,n,r,i=k.event.special,o=0;void 0!==(n=e[o]);o++)if(G(n)){if(t=n[Q.expando]){if(t.events)for(r in t.events)i[r]?k.event.remove(n,r):k.removeEvent(n,r,t.handle);n[Q.expando]=void 0}n[J.expando]&&(n[J.expando]=void 0)}}}),k.fn.extend({detach:function(e){return We(this,e,!0)},remove:function(e){return We(this,e)},text:function(e){return _(this,function(e){return void 0===e?k.text(this):this.empty().each(function(){1!==this.nodeType&&11!==this.nodeType&&9!==this.nodeType||(this.textContent=e)})},null,e,arguments.length)},append:function(){return Ie(this,arguments,function(e){1!==this.nodeType&&11!==this.nodeType&&9!==this.nodeType||Oe(this,e).appendChild(e)})},prepend:function(){return Ie(this,arguments,function(e){if(1===this.nodeType||11===this.nodeType||9===this.nodeType){var t=Oe(this,e);t.insertBefore(e,t.firstChild)}})},before:function(){return Ie(this,arguments,function(e){this.parentNode&&this.parentNode.insertBefore(e,this)})},after:function(){return Ie(this,arguments,function(e){this.parentNode&&this.parentNode.insertBefore(e,this.nextSibling)})},empty:function(){for(var e,t=0;null!=(e=this[t]);t++)1===e.nodeType&&(k.cleanData(ve(e,!1)),e.textContent="");return this},clone:function(e,t){return e=null!=e&&e,t=null==t?e:t,this.map(function(){return k.clone(this,e,t)})},html:function(e){return _(this,function(e){var t=this[0]||{},n=0,r=this.length;if(void 0===e&&1===t.nodeType)return t.innerHTML;if("string"==typeof e&&!qe.test(e)&&!ge[(de.exec(e)||["",""])[1].toLowerCase()]){e=k.htmlPrefilter(e);try{for(;n<r;n++)1===(t=this[n]||{}).nodeType&&(k.cleanData(ve(t,!1)),t.innerHTML=e);t=0}catch(e){}}t&&this.empty().append(e)},null,e,arguments.length)},replaceWith:function(){var n=[];return Ie(this,arguments,function(e){var t=this.parentNode;k.inArray(this,n)<0&&(k.cleanData(ve(this)),t&&t.replaceChild(e,this))},n)}}),k.each({appendTo:"append",prependTo:"prepend",insertBefore:"before",insertAfter:"after",replaceAll:"replaceWith"},function(e,a){k.fn[e]=function(e){for(var t,n=[],r=k(e),i=r.length-1,o=0;o<=i;o++)t=o===i?this:this.clone(!0),k(r[o])[a](t),u.apply(n,t.get());return this.pushStack(n)}});var $e=new RegExp("^("+te+")(?!px)[a-z%]+$","i"),Fe=function(e){var t=e.ownerDocument.defaultView;return t&&t.opener||(t=C),t.getComputedStyle(e)},Be=new RegExp(re.join("|"),"i");function _e(e,t,n){var r,i,o,a,s=e.style;return(n=n||Fe(e))&&(""!==(a=n.getPropertyValue(t)||n[t])||oe(e)||(a=k.style(e,t)),!y.pixelBoxStyles()&&$e.test(a)&&Be.test(t)&&(r=s.width,i=s.minWidth,o=s.maxWidth,s.minWidth=s.maxWidth=s.width=a,a=n.width,s.width=r,s.minWidth=i,s.maxWidth=o)),void 0!==a?a+"":a}function ze(e,t){return{get:function(){if(!e())return(this.get=t).apply(this,arguments);delete this.get}}}!function(){function e(){if(u){s.style.cssText="position:absolute;left:-11111px;width:60px;margin-top:1px;padding:0;border:0",u.style.cssText="position:relative;display:block;box-sizing:border-box;overflow:scroll;margin:auto;border:1px;padding:1px;width:60%;top:1%",ie.appendChild(s).appendChild(u);var e=C.getComputedStyle(u);n="1%"!==e.top,a=12===t(e.marginLeft),u.style.right="60%",o=36===t(e.right),r=36===t(e.width),u.style.position="absolute",i=12===t(u.offsetWidth/3),ie.removeChild(s),u=null}}function t(e){return Math.round(parseFloat(e))}var n,r,i,o,a,s=E.createElement("div"),u=E.createElement("div");u.style&&(u.style.backgroundClip="content-box",u.cloneNode(!0).style.backgroundClip="",y.clearCloneStyle="content-box"===u.style.backgroundClip,k.extend(y,{boxSizingReliable:function(){return e(),r},pixelBoxStyles:function(){return e(),o},pixelPosition:function(){return e(),n},reliableMarginLeft:function(){return e(),a},scrollboxSize:function(){return e(),i}}))}();var Ue=["Webkit","Moz","ms"],Xe=E.createElement("div").style,Ve={};function Ge(e){return k.cssProps[e]||Ve[e]||(e in Xe?e:Ve[e]=function(e){for(var t=e[0].toUpperCase()+e.slice(1),n=Ue.length;n--;)if((e=Ue[n]+t)in Xe)return e}(e)||e)}var Ye=/^(none|table(?!-c[ea]).+)/,Qe=/^--/,Je={position:"absolute",visibility:"hidden",display:"block"},Ke={letterSpacing:"0",fontWeight:"400"};function Ze(e,t,n){var r=ne.exec(t);return r?Math.max(0,r[2]-(n||0))+(r[3]||"px"):t}function et(e,t,n,r,i,o){var a="width"===t?1:0,s=0,u=0;if(n===(r?"border":"content"))return 0;for(;a<4;a+=2)"margin"===n&&(u+=k.css(e,n+re[a],!0,i)),r?("content"===n&&(u-=k.css(e,"padding"+re[a],!0,i)),"margin"!==n&&(u-=k.css(e,"border"+re[a]+"Width",!0,i))):(u+=k.css(e,"padding"+re[a],!0,i),"padding"!==n?u+=k.css(e,"border"+re[a]+"Width",!0,i):s+=k.css(e,"border"+re[a]+"Width",!0,i));return!r&&0<=o&&(u+=Math.max(0,Math.ceil(e["offset"+t[0].toUpperCase()+t.slice(1)]-o-u-s-.5))||0),u}function tt(e,t,n){var r=Fe(e),i=(!y.boxSizingReliable()||n)&&"border-box"===k.css(e,"boxSizing",!1,r),o=i,a=_e(e,t,r),s="offset"+t[0].toUpperCase()+t.slice(1);if($e.test(a)){if(!n)return a;a="auto"}return(!y.boxSizingReliable()&&i||"auto"===a||!parseFloat(a)&&"inline"===k.css(e,"display",!1,r))&&e.getClientRects().length&&(i="border-box"===k.css(e,"boxSizing",!1,r),(o=s in e)&&(a=e[s])),(a=parseFloat(a)||0)+et(e,t,n||(i?"border":"content"),o,r,a)+"px"}function nt(e,t,n,r,i){return new nt.prototype.init(e,t,n,r,i)}k.extend({cssHooks:{opacity:{get:function(e,t){if(t){var n=_e(e,"opacity");return""===n?"1":n}}}},cssNumber:{animationIterationCount:!0,columnCount:!0,fillOpacity:!0,flexGrow:!0,flexShrink:!0,fontWeight:!0,gridArea:!0,gridColumn:!0,gridColumnEnd:!0,gridColumnStart:!0,gridRow:!0,gridRowEnd:!0,gridRowStart:!0,lineHeight:!0,opacity:!0,order:!0,orphans:!0,widows:!0,zIndex:!0,zoom:!0},cssProps:{},style:function(e,t,n,r){if(e&&3!==e.nodeType&&8!==e.nodeType&&e.style){var i,o,a,s=V(t),u=Qe.test(t),l=e.style;if(u||(t=Ge(s)),a=k.cssHooks[t]||k.cssHooks[s],void 0===n)return a&&"get"in a&&void 0!==(i=a.get(e,!1,r))?i:l[t];"string"==(o=typeof n)&&(i=ne.exec(n))&&i[1]&&(n=le(e,t,i),o="number"),null!=n&&n==n&&("number"!==o||u||(n+=i&&i[3]||(k.cssNumber[s]?"":"px")),y.clearCloneStyle||""!==n||0!==t.indexOf("background")||(l[t]="inherit"),a&&"set"in a&&void 0===(n=a.set(e,n,r))||(u?l.setProperty(t,n):l[t]=n))}},css:function(e,t,n,r){var i,o,a,s=V(t);return Qe.test(t)||(t=Ge(s)),(a=k.cssHooks[t]||k.cssHooks[s])&&"get"in a&&(i=a.get(e,!0,n)),void 0===i&&(i=_e(e,t,r)),"normal"===i&&t in Ke&&(i=Ke[t]),""===n||n?(o=parseFloat(i),!0===n||isFinite(o)?o||0:i):i}}),k.each(["height","width"],function(e,u){k.cssHooks[u]={get:function(e,t,n){if(t)return!Ye.test(k.css(e,"display"))||e.getClientRects().length&&e.getBoundingClientRect().width?tt(e,u,n):ue(e,Je,function(){return tt(e,u,n)})},set:function(e,t,n){var r,i=Fe(e),o=!y.scrollboxSize()&&"absolute"===i.position,a=(o||n)&&"border-box"===k.css(e,"boxSizing",!1,i),s=n?et(e,u,n,a,i):0;return a&&o&&(s-=Math.ceil(e["offset"+u[0].toUpperCase()+u.slice(1)]-parseFloat(i[u])-et(e,u,"border",!1,i)-.5)),s&&(r=ne.exec(t))&&"px"!==(r[3]||"px")&&(e.style[u]=t,t=k.css(e,u)),Ze(0,t,s)}}}),k.cssHooks.marginLeft=ze(y.reliableMarginLeft,function(e,t){if(t)return(parseFloat(_e(e,"marginLeft"))||e.getBoundingClientRect().left-ue(e,{marginLeft:0},function(){return e.getBoundingClientRect().left}))+"px"}),k.each({margin:"",padding:"",border:"Width"},function(i,o){k.cssHooks[i+o]={expand:function(e){for(var t=0,n={},r="string"==typeof e?e.split(" "):[e];t<4;t++)n[i+re[t]+o]=r[t]||r[t-2]||r[0];return n}},"margin"!==i&&(k.cssHooks[i+o].set=Ze)}),k.fn.extend({css:function(e,t){return _(this,function(e,t,n){var r,i,o={},a=0;if(Array.isArray(t)){for(r=Fe(e),i=t.length;a<i;a++)o[t[a]]=k.css(e,t[a],!1,r);return o}return void 0!==n?k.style(e,t,n):k.css(e,t)},e,t,1<arguments.length)}}),((k.Tween=nt).prototype={constructor:nt,init:function(e,t,n,r,i,o){this.elem=e,this.prop=n,this.easing=i||k.easing._default,this.options=t,this.start=this.now=this.cur(),this.end=r,this.unit=o||(k.cssNumber[n]?"":"px")},cur:function(){var e=nt.propHooks[this.prop];return e&&e.get?e.get(this):nt.propHooks._default.get(this)},run:function(e){var t,n=nt.propHooks[this.prop];return this.options.duration?this.pos=t=k.easing[this.easing](e,this.options.duration*e,0,1,this.options.duration):this.pos=t=e,this.now=(this.end-this.start)*t+this.start,this.options.step&&this.options.step.call(this.elem,this.now,this),n&&n.set?n.set(this):nt.propHooks._default.set(this),this}}).init.prototype=nt.prototype,(nt.propHooks={_default:{get:function(e){var t;return 1!==e.elem.nodeType||null!=e.elem[e.prop]&&null==e.elem.style[e.prop]?e.elem[e.prop]:(t=k.css(e.elem,e.prop,""))&&"auto"!==t?t:0},set:function(e){k.fx.step[e.prop]?k.fx.step[e.prop](e):1!==e.elem.nodeType||!k.cssHooks[e.prop]&&null==e.elem.style[Ge(e.prop)]?e.elem[e.prop]=e.now:k.style(e.elem,e.prop,e.now+e.unit)}}}).scrollTop=nt.propHooks.scrollLeft={set:function(e){e.elem.nodeType&&e.elem.parentNode&&(e.elem[e.prop]=e.now)}},k.easing={linear:function(e){return e},swing:function(e){return.5-Math.cos(e*Math.PI)/2},_default:"swing"},k.fx=nt.prototype.init,k.fx.step={};var rt,it,ot,at,st=/^(?:toggle|show|hide)$/,ut=/queueHooks$/;function lt(){it&&(!1===E.hidden&&C.requestAnimationFrame?C.requestAnimationFrame(lt):C.setTimeout(lt,k.fx.interval),k.fx.tick())}function ct(){return C.setTimeout(function(){rt=void 0}),rt=Date.now()}function ft(e,t){var n,r=0,i={height:e};for(t=t?1:0;r<4;r+=2-t)i["margin"+(n=re[r])]=i["padding"+n]=e;return t&&(i.opacity=i.width=e),i}function pt(e,t,n){for(var r,i=(dt.tweeners[t]||[]).concat(dt.tweeners["*"]),o=0,a=i.length;o<a;o++)if(r=i[o].call(n,t,e))return r}function dt(o,e,t){var n,a,r=0,i=dt.prefilters.length,s=k.Deferred().always(function(){delete u.elem}),u=function(){if(a)return!1;for(var e=rt||ct(),t=Math.max(0,l.startTime+l.duration-e),n=1-(t/l.duration||0),r=0,i=l.tweens.length;r<i;r++)l.tweens[r].run(n);return s.notifyWith(o,[l,n,t]),n<1&&i?t:(i||s.notifyWith(o,[l,1,0]),s.resolveWith(o,[l]),!1)},l=s.promise({elem:o,props:k.extend({},e),opts:k.extend(!0,{specialEasing:{},easing:k.easing._default},t),originalProperties:e,originalOptions:t,startTime:rt||ct(),duration:t.duration,tweens:[],createTween:function(e,t){var n=k.Tween(o,l.opts,e,t,l.opts.specialEasing[e]||l.opts.easing);return l.tweens.push(n),n},stop:function(e){var t=0,n=e?l.tweens.length:0;if(a)return this;for(a=!0;t<n;t++)l.tweens[t].run(1);return e?(s.notifyWith(o,[l,1,0]),s.resolveWith(o,[l,e])):s.rejectWith(o,[l,e]),this}}),c=l.props;for(function(e,t){var n,r,i,o,a;for(n in e)if(i=t[r=V(n)],o=e[n],Array.isArray(o)&&(i=o[1],o=e[n]=o[0]),n!==r&&(e[r]=o,delete e[n]),(a=k.cssHooks[r])&&"expand"in a)for(n in o=a.expand(o),delete e[r],o)n in e||(e[n]=o[n],t[n]=i);else t[r]=i}(c,l.opts.specialEasing);r<i;r++)if(n=dt.prefilters[r].call(l,o,c,l.opts))return m(n.stop)&&(k._queueHooks(l.elem,l.opts.queue).stop=n.stop.bind(n)),n;return k.map(c,pt,l),m(l.opts.start)&&l.opts.start.call(o,l),l.progress(l.opts.progress).done(l.opts.done,l.opts.complete).fail(l.opts.fail).always(l.opts.always),k.fx.timer(k.extend(u,{elem:o,anim:l,queue:l.opts.queue})),l}k.Animation=k.extend(dt,{tweeners:{"*":[function(e,t){var n=this.createTween(e,t);return le(n.elem,e,ne.exec(t),n),n}]},tweener:function(e,t){for(var n,r=0,i=(e=m(e)?(t=e,["*"]):e.match(R)).length;r<i;r++)n=e[r],dt.tweeners[n]=dt.tweeners[n]||[],dt.tweeners[n].unshift(t)},prefilters:[function(e,t,n){var r,i,o,a,s,u,l,c,f="width"in t||"height"in t,p=this,d={},h=e.style,g=e.nodeType&&se(e),v=Q.get(e,"fxshow");for(r in n.queue||(null==(a=k._queueHooks(e,"fx")).unqueued&&(a.unqueued=0,s=a.empty.fire,a.empty.fire=function(){a.unqueued||s()}),a.unqueued++,p.always(function(){p.always(function(){a.unqueued--,k.queue(e,"fx").length||a.empty.fire()})})),t)if(i=t[r],st.test(i)){if(delete t[r],o=o||"toggle"===i,i===(g?"hide":"show")){if("show"!==i||!v||void 0===v[r])continue;g=!0}d[r]=v&&v[r]||k.style(e,r)}if((u=!k.isEmptyObject(t))||!k.isEmptyObject(d))for(r in f&&1===e.nodeType&&(n.overflow=[h.overflow,h.overflowX,h.overflowY],null==(l=v&&v.display)&&(l=Q.get(e,"display")),"none"===(c=k.css(e,"display"))&&(l?c=l:(fe([e],!0),l=e.style.display||l,c=k.css(e,"display"),fe([e]))),("inline"===c||"inline-block"===c&&null!=l)&&"none"===k.css(e,"float")&&(u||(p.done(function(){h.display=l}),null==l&&(c=h.display,l="none"===c?"":c)),h.display="inline-block")),n.overflow&&(h.overflow="hidden",p.always(function(){h.overflow=n.overflow[0],h.overflowX=n.overflow[1],h.overflowY=n.overflow[2]})),u=!1,d)u||(v?"hidden"in v&&(g=v.hidden):v=Q.access(e,"fxshow",{display:l}),o&&(v.hidden=!g),g&&fe([e],!0),p.done(function(){for(r in g||fe([e]),Q.remove(e,"fxshow"),d)k.style(e,r,d[r])})),u=pt(g?v[r]:0,r,p),r in v||(v[r]=u.start,g&&(u.end=u.start,u.start=0))}],prefilter:function(e,t){t?dt.prefilters.unshift(e):dt.prefilters.push(e)}}),k.speed=function(e,t,n){var r=e&&"object"==typeof e?k.extend({},e):{complete:n||!n&&t||m(e)&&e,duration:e,easing:n&&t||t&&!m(t)&&t};return k.fx.off?r.duration=0:"number"!=typeof r.duration&&(r.duration in k.fx.speeds?r.duration=k.fx.speeds[r.duration]:r.duration=k.fx.speeds._default),null!=r.queue&&!0!==r.queue||(r.queue="fx"),r.old=r.complete,r.complete=function(){m(r.old)&&r.old.call(this),r.queue&&k.dequeue(this,r.queue)},r},k.fn.extend({fadeTo:function(e,t,n,r){return this.filter(se).css("opacity",0).show().end().animate({opacity:t},e,n,r)},animate:function(t,e,n,r){function a(){var e=dt(this,k.extend({},t),o);(i||Q.get(this,"finish"))&&e.stop(!0)}var i=k.isEmptyObject(t),o=k.speed(e,n,r);return a.finish=a,i||!1===o.queue?this.each(a):this.queue(o.queue,a)},stop:function(i,e,o){function a(e){var t=e.stop;delete e.stop,t(o)}return"string"!=typeof i&&(o=e,e=i,i=void 0),e&&!1!==i&&this.queue(i||"fx",[]),this.each(function(){var e=!0,t=null!=i&&i+"queueHooks",n=k.timers,r=Q.get(this);if(t)r[t]&&r[t].stop&&a(r[t]);else for(t in r)r[t]&&r[t].stop&&ut.test(t)&&a(r[t]);for(t=n.length;t--;)n[t].elem!==this||null!=i&&n[t].queue!==i||(n[t].anim.stop(o),e=!1,n.splice(t,1));!e&&o||k.dequeue(this,i)})},finish:function(a){return!1!==a&&(a=a||"fx"),this.each(function(){var e,t=Q.get(this),n=t[a+"queue"],r=t[a+"queueHooks"],i=k.timers,o=n?n.length:0;for(t.finish=!0,k.queue(this,a,[]),r&&r.stop&&r.stop.call(this,!0),e=i.length;e--;)i[e].elem===this&&i[e].queue===a&&(i[e].anim.stop(!0),i.splice(e,1));for(e=0;e<o;e++)n[e]&&n[e].finish&&n[e].finish.call(this);delete t.finish})}}),k.each(["toggle","show","hide"],function(e,r){var i=k.fn[r];k.fn[r]=function(e,t,n){return null==e||"boolean"==typeof e?i.apply(this,arguments):this.animate(ft(r,!0),e,t,n)}}),k.each({slideDown:ft("show"),slideUp:ft("hide"),slideToggle:ft("toggle"),fadeIn:{opacity:"show"},fadeOut:{opacity:"hide"},fadeToggle:{opacity:"toggle"}},function(e,r){k.fn[e]=function(e,t,n){return this.animate(r,e,t,n)}}),k.timers=[],k.fx.tick=function(){var e,t=0,n=k.timers;for(rt=Date.now();t<n.length;t++)(e=n[t])()||n[t]!==e||n.splice(t--,1);n.length||k.fx.stop(),rt=void 0},k.fx.timer=function(e){k.timers.push(e),k.fx.start()},k.fx.interval=13,k.fx.start=function(){it||(it=!0,lt())},k.fx.stop=function(){it=null},k.fx.speeds={slow:600,fast:200,_default:400},k.fn.delay=function(r,e){return r=k.fx&&k.fx.speeds[r]||r,e=e||"fx",this.queue(e,function(e,t){var n=C.setTimeout(e,r);t.stop=function(){C.clearTimeout(n)}})},ot=E.createElement("input"),at=E.createElement("select").appendChild(E.createElement("option")),ot.type="checkbox",y.checkOn=""!==ot.value,y.optSelected=at.selected,(ot=E.createElement("input")).value="t",ot.type="radio",y.radioValue="t"===ot.value;var ht,gt=k.expr.attrHandle;k.fn.extend({attr:function(e,t){return _(this,k.attr,e,t,1<arguments.length)},removeAttr:function(e){return this.each(function(){k.removeAttr(this,e)})}}),k.extend({attr:function(e,t,n){var r,i,o=e.nodeType;if(3!==o&&8!==o&&2!==o)return void 0===e.getAttribute?k.prop(e,t,n):(1===o&&k.isXMLDoc(e)||(i=k.attrHooks[t.toLowerCase()]||(k.expr.match.bool.test(t)?ht:void 0)),void 0!==n?null===n?void k.removeAttr(e,t):i&&"set"in i&&void 0!==(r=i.set(e,n,t))?r:(e.setAttribute(t,n+""),n):i&&"get"in i&&null!==(r=i.get(e,t))?r:null==(r=k.find.attr(e,t))?void 0:r)},attrHooks:{type:{set:function(e,t){if(!y.radioValue&&"radio"===t&&A(e,"input")){var n=e.value;return e.setAttribute("type",t),n&&(e.value=n),t}}}},removeAttr:function(e,t){var n,r=0,i=t&&t.match(R);if(i&&1===e.nodeType)for(;n=i[r++];)e.removeAttribute(n)}}),ht={set:function(e,t,n){return!1===t?k.removeAttr(e,n):e.setAttribute(n,n),n}},k.each(k.expr.match.bool.source.match(/\w+/g),function(e,t){var a=gt[t]||k.find.attr;gt[t]=function(e,t,n){var r,i,o=t.toLowerCase();return n||(i=gt[o],gt[o]=r,r=null!=a(e,t,n)?o:null,gt[o]=i),r}});var vt=/^(?:input|select|textarea|button)$/i,yt=/^(?:a|area)$/i;function mt(e){return(e.match(R)||[]).join(" ")}function xt(e){return e.getAttribute&&e.getAttribute("class")||""}function bt(e){return Array.isArray(e)?e:"string"==typeof e&&e.match(R)||[]}k.fn.extend({prop:function(e,t){return _(this,k.prop,e,t,1<arguments.length)},removeProp:function(e){return this.each(function(){delete this[k.propFix[e]||e]})}}),k.extend({prop:function(e,t,n){var r,i,o=e.nodeType;if(3!==o&&8!==o&&2!==o)return 1===o&&k.isXMLDoc(e)||(t=k.propFix[t]||t,i=k.propHooks[t]),void 0!==n?i&&"set"in i&&void 0!==(r=i.set(e,n,t))?r:e[t]=n:i&&"get"in i&&null!==(r=i.get(e,t))?r:e[t]},propHooks:{tabIndex:{get:function(e){var t=k.find.attr(e,"tabindex");return t?parseInt(t,10):vt.test(e.nodeName)||yt.test(e.nodeName)&&e.href?0:-1}}},propFix:{for:"htmlFor",class:"className"}}),y.optSelected||(k.propHooks.selected={get:function(e){var t=e.parentNode;return t&&t.parentNode&&t.parentNode.selectedIndex,null},set:function(e){var t=e.parentNode;t&&(t.selectedIndex,t.parentNode&&t.parentNode.selectedIndex)}}),k.each(["tabIndex","readOnly","maxLength","cellSpacing","cellPadding","rowSpan","colSpan","useMap","frameBorder","contentEditable"],function(){k.propFix[this.toLowerCase()]=this}),k.fn.extend({addClass:function(t){var e,n,r,i,o,a,s,u=0;if(m(t))return this.each(function(e){k(this).addClass(t.call(this,e,xt(this)))});if((e=bt(t)).length)for(;n=this[u++];)if(i=xt(n),r=1===n.nodeType&&" "+mt(i)+" "){for(a=0;o=e[a++];)r.indexOf(" "+o+" ")<0&&(r+=o+" ");i!==(s=mt(r))&&n.setAttribute("class",s)}return this},removeClass:function(t){var e,n,r,i,o,a,s,u=0;if(m(t))return this.each(function(e){k(this).removeClass(t.call(this,e,xt(this)))});if(!arguments.length)return this.attr("class","");if((e=bt(t)).length)for(;n=this[u++];)if(i=xt(n),r=1===n.nodeType&&" "+mt(i)+" "){for(a=0;o=e[a++];)for(;-1<r.indexOf(" "+o+" ");)r=r.replace(" "+o+" "," ");i!==(s=mt(r))&&n.setAttribute("class",s)}return this},toggleClass:function(i,t){var o=typeof i,a="string"==o||Array.isArray(i);return"boolean"==typeof t&&a?t?this.addClass(i):this.removeClass(i):m(i)?this.each(function(e){k(this).toggleClass(i.call(this,e,xt(this),t),t)}):this.each(function(){var e,t,n,r;if(a)for(t=0,n=k(this),r=bt(i);e=r[t++];)n.hasClass(e)?n.removeClass(e):n.addClass(e);else void 0!==i&&"boolean"!=o||((e=xt(this))&&Q.set(this,"__className__",e),this.setAttribute&&this.setAttribute("class",e||!1===i?"":Q.get(this,"__className__")||""))})},hasClass:function(e){var t,n,r=0;for(t=" "+e+" ";n=this[r++];)if(1===n.nodeType&&-1<(" "+mt(xt(n))+" ").indexOf(t))return!0;return!1}});var wt=/\r/g;k.fn.extend({val:function(n){var r,e,i,t=this[0];return arguments.length?(i=m(n),this.each(function(e){var t;1===this.nodeType&&(null==(t=i?n.call(this,e,k(this).val()):n)?t="":"number"==typeof t?t+="":Array.isArray(t)&&(t=k.map(t,function(e){return null==e?"":e+""})),(r=k.valHooks[this.type]||k.valHooks[this.nodeName.toLowerCase()])&&"set"in r&&void 0!==r.set(this,t,"value")||(this.value=t))})):t?(r=k.valHooks[t.type]||k.valHooks[t.nodeName.toLowerCase()])&&"get"in r&&void 0!==(e=r.get(t,"value"))?e:"string"==typeof(e=t.value)?e.replace(wt,""):null==e?"":e:void 0}}),k.extend({valHooks:{option:{get:function(e){var t=k.find.attr(e,"value");return null!=t?t:mt(k.text(e))}},select:{get:function(e){var t,n,r,i=e.options,o=e.selectedIndex,a="select-one"===e.type,s=a?null:[],u=a?o+1:i.length;for(r=o<0?u:a?o:0;r<u;r++)if(((n=i[r]).selected||r===o)&&!n.disabled&&(!n.parentNode.disabled||!A(n.parentNode,"optgroup"))){if(t=k(n).val(),a)return t;s.push(t)}return s},set:function(e,t){for(var n,r,i=e.options,o=k.makeArray(t),a=i.length;a--;)((r=i[a]).selected=-1<k.inArray(k.valHooks.option.get(r),o))&&(n=!0);return n||(e.selectedIndex=-1),o}}}}),k.each(["radio","checkbox"],function(){k.valHooks[this]={set:function(e,t){if(Array.isArray(t))return e.checked=-1<k.inArray(k(e).val(),t)}},y.checkOn||(k.valHooks[this].get=function(e){return null===e.getAttribute("value")?"on":e.value})}),y.focusin="onfocusin"in C;function Ct(e){e.stopPropagation()}var Tt=/^(?:focusinfocus|focusoutblur)$/;k.extend(k.event,{trigger:function(e,t,n,r){var i,o,a,s,u,l,c,f,p=[n||E],d=v.call(e,"type")?e.type:e,h=v.call(e,"namespace")?e.namespace.split("."):[];if(o=f=a=n=n||E,3!==n.nodeType&&8!==n.nodeType&&!Tt.test(d+k.event.triggered)&&(-1<d.indexOf(".")&&(d=(h=d.split(".")).shift(),h.sort()),u=d.indexOf(":")<0&&"on"+d,(e=e[k.expando]?e:new k.Event(d,"object"==typeof e&&e)).isTrigger=r?2:3,e.namespace=h.join("."),e.rnamespace=e.namespace?new RegExp("(^|\\.)"+h.join("\\.(?:.*\\.|)")+"(\\.|$)"):null,e.result=void 0,e.target||(e.target=n),t=null==t?[e]:k.makeArray(t,[e]),c=k.event.special[d]||{},r||!c.trigger||!1!==c.trigger.apply(n,t))){if(!r&&!c.noBubble&&!x(n)){for(s=c.delegateType||d,Tt.test(s+d)||(o=o.parentNode);o;o=o.parentNode)p.push(o),a=o;a===(n.ownerDocument||E)&&p.push(a.defaultView||a.parentWindow||C)}for(i=0;(o=p[i++])&&!e.isPropagationStopped();)f=o,e.type=1<i?s:c.bindType||d,(l=(Q.get(o,"events")||{})[e.type]&&Q.get(o,"handle"))&&l.apply(o,t),(l=u&&o[u])&&l.apply&&G(o)&&(e.result=l.apply(o,t),!1===e.result&&e.preventDefault());return e.type=d,r||e.isDefaultPrevented()||c._default&&!1!==c._default.apply(p.pop(),t)||!G(n)||u&&m(n[d])&&!x(n)&&((a=n[u])&&(n[u]=null),k.event.triggered=d,e.isPropagationStopped()&&f.addEventListener(d,Ct),n[d](),e.isPropagationStopped()&&f.removeEventListener(d,Ct),k.event.triggered=void 0,a&&(n[u]=a)),e.result}},simulate:function(e,t,n){var r=k.extend(new k.Event,n,{type:e,isSimulated:!0});k.event.trigger(r,null,t)}}),k.fn.extend({trigger:function(e,t){return this.each(function(){k.event.trigger(e,t,this)})},triggerHandler:function(e,t){var n=this[0];if(n)return k.event.trigger(e,t,n,!0)}}),y.focusin||k.each({focus:"focusin",blur:"focusout"},function(n,r){function i(e){k.event.simulate(r,e.target,k.event.fix(e))}k.event.special[r]={setup:function(){var e=this.ownerDocument||this,t=Q.access(e,r);t||e.addEventListener(n,i,!0),Q.access(e,r,(t||0)+1)},teardown:function(){var e=this.ownerDocument||this,t=Q.access(e,r)-1;t?Q.access(e,r,t):(e.removeEventListener(n,i,!0),Q.remove(e,r))}}});var Et=C.location,kt=Date.now(),St=/\?/;k.parseXML=function(e){var t;if(!e||"string"!=typeof e)return null;try{t=(new C.DOMParser).parseFromString(e,"text/xml")}catch(e){t=void 0}return t&&!t.getElementsByTagName("parsererror").length||k.error("Invalid XML: "+e),t};var Nt=/\[\]$/,At=/\r?\n/g,Dt=/^(?:submit|button|image|reset|file)$/i,jt=/^(?:input|select|textarea|keygen)/i;function qt(n,e,r,i){var t;if(Array.isArray(e))k.each(e,function(e,t){r||Nt.test(n)?i(n,t):qt(n+"["+("object"==typeof t&&null!=t?e:"")+"]",t,r,i)});else if(r||"object"!==w(e))i(n,e);else for(t in e)qt(n+"["+t+"]",e[t],r,i)}k.param=function(e,t){function i(e,t){var n=m(t)?t():t;r[r.length]=encodeURIComponent(e)+"="+encodeURIComponent(null==n?"":n)}var n,r=[];if(null==e)return"";if(Array.isArray(e)||e.jquery&&!k.isPlainObject(e))k.each(e,function(){i(this.name,this.value)});else for(n in e)qt(n,e[n],t,i);return r.join("&")},k.fn.extend({serialize:function(){return k.param(this.serializeArray())},serializeArray:function(){return this.map(function(){var e=k.prop(this,"elements");return e?k.makeArray(e):this}).filter(function(){var e=this.type;return this.name&&!k(this).is(":disabled")&&jt.test(this.nodeName)&&!Dt.test(e)&&(this.checked||!pe.test(e))}).map(function(e,t){var n=k(this).val();return null==n?null:Array.isArray(n)?k.map(n,function(e){return{name:t.name,value:e.replace(At,"\r\n")}}):{name:t.name,value:n.replace(At,"\r\n")}}).get()}});var Lt=/%20/g,Ht=/#.*$/,Ot=/([?&])_=[^&]*/,Pt=/^(.*?):[ \t]*([^\r\n]*)$/gm,Rt=/^(?:GET|HEAD)$/,Mt=/^\/\//,It={},Wt={},$t="*/".concat("*"),Ft=E.createElement("a");function Bt(o){return function(e,t){"string"!=typeof e&&(t=e,e="*");var n,r=0,i=e.toLowerCase().match(R)||[];if(m(t))for(;n=i[r++];)"+"===n[0]?(n=n.slice(1)||"*",(o[n]=o[n]||[]).unshift(t)):(o[n]=o[n]||[]).push(t)}}function _t(t,i,o,a){var s={},u=t===Wt;function l(e){var r;return s[e]=!0,k.each(t[e]||[],function(e,t){var n=t(i,o,a);return"string"!=typeof n||u||s[n]?u?!(r=n):void 0:(i.dataTypes.unshift(n),l(n),!1)}),r}return l(i.dataTypes[0])||!s["*"]&&l("*")}function zt(e,t){var n,r,i=k.ajaxSettings.flatOptions||{};for(n in t)void 0!==t[n]&&((i[n]?e:r||(r={}))[n]=t[n]);return r&&k.extend(!0,e,r),e}Ft.href=Et.href,k.extend({active:0,lastModified:{},etag:{},ajaxSettings:{url:Et.href,type:"GET",isLocal:/^(?:about|app|app-storage|.+-extension|file|res|widget):$/.test(Et.protocol),global:!0,processData:!0,async:!0,contentType:"application/x-www-form-urlencoded; charset=UTF-8",accepts:{"*":$t,text:"text/plain",html:"text/html",xml:"application/xml, text/xml",json:"application/json, text/javascript"},contents:{xml:/\bxml\b/,html:/\bhtml/,json:/\bjson\b/},responseFields:{xml:"responseXML",text:"responseText",json:"responseJSON"},converters:{"* text":String,"text html":!0,"text json":JSON.parse,"text xml":k.parseXML},flatOptions:{url:!0,context:!0}},ajaxSetup:function(e,t){return t?zt(zt(e,k.ajaxSettings),t):zt(k.ajaxSettings,e)},ajaxPrefilter:Bt(It),ajaxTransport:Bt(Wt),ajax:function(e,t){"object"==typeof e&&(t=e,e=void 0),t=t||{};var c,f,p,n,d,r,h,g,i,o,v=k.ajaxSetup({},t),y=v.context||v,m=v.context&&(y.nodeType||y.jquery)?k(y):k.event,x=k.Deferred(),b=k.Callbacks("once memory"),w=v.statusCode||{},a={},s={},u="canceled",T={readyState:0,getResponseHeader:function(e){var t;if(h){if(!n)for(n={};t=Pt.exec(p);)n[t[1].toLowerCase()+" "]=(n[t[1].toLowerCase()+" "]||[]).concat(t[2]);t=n[e.toLowerCase()+" "]}return null==t?null:t.join(", ")},getAllResponseHeaders:function(){return h?p:null},setRequestHeader:function(e,t){return null==h&&(e=s[e.toLowerCase()]=s[e.toLowerCase()]||e,a[e]=t),this},overrideMimeType:function(e){return null==h&&(v.mimeType=e),this},statusCode:function(e){var t;if(e)if(h)T.always(e[T.status]);else for(t in e)w[t]=[w[t],e[t]];return this},abort:function(e){var t=e||u;return c&&c.abort(t),l(0,t),this}};if(x.promise(T),v.url=((e||v.url||Et.href)+"").replace(Mt,Et.protocol+"//"),v.type=t.method||t.type||v.method||v.type,v.dataTypes=(v.dataType||"*").toLowerCase().match(R)||[""],null==v.crossDomain){r=E.createElement("a");try{r.href=v.url,r.href=r.href,v.crossDomain=Ft.protocol+"//"+Ft.host!=r.protocol+"//"+r.host}catch(e){v.crossDomain=!0}}if(v.data&&v.processData&&"string"!=typeof v.data&&(v.data=k.param(v.data,v.traditional)),_t(It,v,t,T),h)return T;for(i in(g=k.event&&v.global)&&0==k.active++&&k.event.trigger("ajaxStart"),v.type=v.type.toUpperCase(),v.hasContent=!Rt.test(v.type),f=v.url.replace(Ht,""),v.hasContent?v.data&&v.processData&&0===(v.contentType||"").indexOf("application/x-www-form-urlencoded")&&(v.data=v.data.replace(Lt,"+")):(o=v.url.slice(f.length),v.data&&(v.processData||"string"==typeof v.data)&&(f+=(St.test(f)?"&":"?")+v.data,delete v.data),!1===v.cache&&(f=f.replace(Ot,"$1"),o=(St.test(f)?"&":"?")+"_="+kt+++o),v.url=f+o),v.ifModified&&(k.lastModified[f]&&T.setRequestHeader("If-Modified-Since",k.lastModified[f]),k.etag[f]&&T.setRequestHeader("If-None-Match",k.etag[f])),(v.data&&v.hasContent&&!1!==v.contentType||t.contentType)&&T.setRequestHeader("Content-Type",v.contentType),T.setRequestHeader("Accept",v.dataTypes[0]&&v.accepts[v.dataTypes[0]]?v.accepts[v.dataTypes[0]]+("*"!==v.dataTypes[0]?", "+$t+"; q=0.01":""):v.accepts["*"]),v.headers)T.setRequestHeader(i,v.headers[i]);if(v.beforeSend&&(!1===v.beforeSend.call(y,T,v)||h))return T.abort();if(u="abort",b.add(v.complete),T.done(v.success),T.fail(v.error),c=_t(Wt,v,t,T)){if(T.readyState=1,g&&m.trigger("ajaxSend",[T,v]),h)return T;v.async&&0<v.timeout&&(d=C.setTimeout(function(){T.abort("timeout")},v.timeout));try{h=!1,c.send(a,l)}catch(e){if(h)throw e;l(-1,e)}}else l(-1,"No Transport");function l(e,t,n,r){var i,o,a,s,u,l=t;h||(h=!0,d&&C.clearTimeout(d),c=void 0,p=r||"",T.readyState=0<e?4:0,i=200<=e&&e<300||304===e,n&&(s=function(e,t,n){for(var r,i,o,a,s=e.contents,u=e.dataTypes;"*"===u[0];)u.shift(),void 0===r&&(r=e.mimeType||t.getResponseHeader("Content-Type"));if(r)for(i in s)if(s[i]&&s[i].test(r)){u.unshift(i);break}if(u[0]in n)o=u[0];else{for(i in n){if(!u[0]||e.converters[i+" "+u[0]]){o=i;break}a||(a=i)}o=o||a}if(o)return o!==u[0]&&u.unshift(o),n[o]}(v,T,n)),s=function(e,t,n,r){var i,o,a,s,u,l={},c=e.dataTypes.slice();if(c[1])for(a in e.converters)l[a.toLowerCase()]=e.converters[a];for(o=c.shift();o;)if(e.responseFields[o]&&(n[e.responseFields[o]]=t),!u&&r&&e.dataFilter&&(t=e.dataFilter(t,e.dataType)),u=o,o=c.shift())if("*"===o)o=u;else if("*"!==u&&u!==o){if(!(a=l[u+" "+o]||l["* "+o]))for(i in l)if((s=i.split(" "))[1]===o&&(a=l[u+" "+s[0]]||l["* "+s[0]])){!0===a?a=l[i]:!0!==l[i]&&(o=s[0],c.unshift(s[1]));break}if(!0!==a)if(a&&e.throws)t=a(t);else try{t=a(t)}catch(e){return{state:"parsererror",error:a?e:"No conversion from "+u+" to "+o}}}return{state:"success",data:t}}(v,s,T,i),i?(v.ifModified&&((u=T.getResponseHeader("Last-Modified"))&&(k.lastModified[f]=u),(u=T.getResponseHeader("etag"))&&(k.etag[f]=u)),204===e||"HEAD"===v.type?l="nocontent":304===e?l="notmodified":(l=s.state,o=s.data,i=!(a=s.error))):(a=l,!e&&l||(l="error",e<0&&(e=0))),T.status=e,T.statusText=(t||l)+"",i?x.resolveWith(y,[o,l,T]):x.rejectWith(y,[T,l,a]),T.statusCode(w),w=void 0,g&&m.trigger(i?"ajaxSuccess":"ajaxError",[T,v,i?o:a]),b.fireWith(y,[T,l]),g&&(m.trigger("ajaxComplete",[T,v]),--k.active||k.event.trigger("ajaxStop")))}return T},getJSON:function(e,t,n){return k.get(e,t,n,"json")},getScript:function(e,t){return k.get(e,void 0,t,"script")}}),k.each(["get","post"],function(e,i){k[i]=function(e,t,n,r){return m(t)&&(r=r||n,n=t,t=void 0),k.ajax(k.extend({url:e,type:i,dataType:r,data:t,success:n},k.isPlainObject(e)&&e))}}),k._evalUrl=function(e,t){return k.ajax({url:e,type:"GET",dataType:"script",cache:!0,async:!1,global:!1,converters:{"text script":function(){}},dataFilter:function(e){k.globalEval(e,t)}})},k.fn.extend({wrapAll:function(e){var t;return this[0]&&(m(e)&&(e=e.call(this[0])),t=k(e,this[0].ownerDocument).eq(0).clone(!0),this[0].parentNode&&t.insertBefore(this[0]),t.map(function(){for(var e=this;e.firstElementChild;)e=e.firstElementChild;return e}).append(this)),this},wrapInner:function(n){return m(n)?this.each(function(e){k(this).wrapInner(n.call(this,e))}):this.each(function(){var e=k(this),t=e.contents();t.length?t.wrapAll(n):e.append(n)})},wrap:function(t){var n=m(t);return this.each(function(e){k(this).wrapAll(n?t.call(this,e):t)})},unwrap:function(e){return this.parent(e).not("body").each(function(){k(this).replaceWith(this.childNodes)}),this}}),k.expr.pseudos.hidden=function(e){return!k.expr.pseudos.visible(e)},k.expr.pseudos.visible=function(e){return!!(e.offsetWidth||e.offsetHeight||e.getClientRects().length)},k.ajaxSettings.xhr=function(){try{return new C.XMLHttpRequest}catch(e){}};var Ut={0:200,1223:204},Xt=k.ajaxSettings.xhr();y.cors=!!Xt&&"withCredentials"in Xt,y.ajax=Xt=!!Xt,k.ajaxTransport(function(i){var o,a;if(y.cors||Xt&&!i.crossDomain)return{send:function(e,t){var n,r=i.xhr();if(r.open(i.type,i.url,i.async,i.username,i.password),i.xhrFields)for(n in i.xhrFields)r[n]=i.xhrFields[n];for(n in i.mimeType&&r.overrideMimeType&&r.overrideMimeType(i.mimeType),i.crossDomain||e["X-Requested-With"]||(e["X-Requested-With"]="XMLHttpRequest"),e)r.setRequestHeader(n,e[n]);o=function(e){return function(){o&&(o=a=r.onload=r.onerror=r.onabort=r.ontimeout=r.onreadystatechange=null,"abort"===e?r.abort():"error"===e?"number"!=typeof r.status?t(0,"error"):t(r.status,r.statusText):t(Ut[r.status]||r.status,r.statusText,"text"!==(r.responseType||"text")||"string"!=typeof r.responseText?{binary:r.response}:{text:r.responseText},r.getAllResponseHeaders()))}},r.onload=o(),a=r.onerror=r.ontimeout=o("error"),void 0!==r.onabort?r.onabort=a:r.onreadystatechange=function(){4===r.readyState&&C.setTimeout(function(){o&&a()})},o=o("abort");try{r.send(i.hasContent&&i.data||null)}catch(e){if(o)throw e}},abort:function(){o&&o()}}}),k.ajaxPrefilter(function(e){e.crossDomain&&(e.contents.script=!1)}),k.ajaxSetup({accepts:{script:"text/javascript, application/javascript, application/ecmascript, application/x-ecmascript"},contents:{script:/\b(?:java|ecma)script\b/},converters:{"text script":function(e){return k.globalEval(e),e}}}),k.ajaxPrefilter("script",function(e){void 0===e.cache&&(e.cache=!1),e.crossDomain&&(e.type="GET")}),k.ajaxTransport("script",function(n){var r,i;if(n.crossDomain||n.scriptAttrs)return{send:function(e,t){r=k("<script>").attr(n.scriptAttrs||{}).prop({charset:n.scriptCharset,src:n.url}).on("load error",i=function(e){r.remove(),i=null,e&&t("error"===e.type?404:200,e.type)}),E.head.appendChild(r[0])},abort:function(){i&&i()}}});var Vt,Gt=[],Yt=/(=)\?(?=&|$)|\?\?/;k.ajaxSetup({jsonp:"callback",jsonpCallback:function(){var e=Gt.pop()||k.expando+"_"+kt++;return this[e]=!0,e}}),k.ajaxPrefilter("json jsonp",function(e,t,n){var r,i,o,a=!1!==e.jsonp&&(Yt.test(e.url)?"url":"string"==typeof e.data&&0===(e.contentType||"").indexOf("application/x-www-form-urlencoded")&&Yt.test(e.data)&&"data");if(a||"jsonp"===e.dataTypes[0])return r=e.jsonpCallback=m(e.jsonpCallback)?e.jsonpCallback():e.jsonpCallback,a?e[a]=e[a].replace(Yt,"$1"+r):!1!==e.jsonp&&(e.url+=(St.test(e.url)?"&":"?")+e.jsonp+"="+r),e.converters["script json"]=function(){return o||k.error(r+" was not called"),o[0]},e.dataTypes[0]="json",i=C[r],C[r]=function(){o=arguments},n.always(function(){void 0===i?k(C).removeProp(r):C[r]=i,e[r]&&(e.jsonpCallback=t.jsonpCallback,Gt.push(r)),o&&m(i)&&i(o[0]),o=i=void 0}),"script"}),y.createHTMLDocument=((Vt=E.implementation.createHTMLDocument("").body).innerHTML="<form></form><form></form>",2===Vt.childNodes.length),k.parseHTML=function(e,t,n){return"string"!=typeof e?[]:("boolean"==typeof t&&(n=t,t=!1),t||(y.createHTMLDocument?((r=(t=E.implementation.createHTMLDocument("")).createElement("base")).href=E.location.href,t.head.appendChild(r)):t=E),o=!n&&[],(i=D.exec(e))?[t.createElement(i[1])]:(i=we([e],t,o),o&&o.length&&k(o).remove(),k.merge([],i.childNodes)));var r,i,o},k.fn.load=function(e,t,n){var r,i,o,a=this,s=e.indexOf(" ");return-1<s&&(r=mt(e.slice(s)),e=e.slice(0,s)),m(t)?(n=t,t=void 0):t&&"object"==typeof t&&(i="POST"),0<a.length&&k.ajax({url:e,type:i||"GET",dataType:"html",data:t}).done(function(e){o=arguments,a.html(r?k("<div>").append(k.parseHTML(e)).find(r):e)}).always(n&&function(e,t){a.each(function(){n.apply(this,o||[e.responseText,t,e])})}),this},k.each(["ajaxStart","ajaxStop","ajaxComplete","ajaxError","ajaxSuccess","ajaxSend"],function(e,t){k.fn[t]=function(e){return this.on(t,e)}}),k.expr.pseudos.animated=function(t){return k.grep(k.timers,function(e){return t===e.elem}).length},k.offset={setOffset:function(e,t,n){var r,i,o,a,s,u,l=k.css(e,"position"),c=k(e),f={};"static"===l&&(e.style.position="relative"),s=c.offset(),o=k.css(e,"top"),u=k.css(e,"left"),i=("absolute"===l||"fixed"===l)&&-1<(o+u).indexOf("auto")?(a=(r=c.position()).top,r.left):(a=parseFloat(o)||0,parseFloat(u)||0),m(t)&&(t=t.call(e,n,k.extend({},s))),null!=t.top&&(f.top=t.top-s.top+a),null!=t.left&&(f.left=t.left-s.left+i),"using"in t?t.using.call(e,f):c.css(f)}},k.fn.extend({offset:function(t){if(arguments.length)return void 0===t?this:this.each(function(e){k.offset.setOffset(this,t,e)});var e,n,r=this[0];return r?r.getClientRects().length?(e=r.getBoundingClientRect(),n=r.ownerDocument.defaultView,{top:e.top+n.pageYOffset,left:e.left+n.pageXOffset}):{top:0,left:0}:void 0},position:function(){if(this[0]){var e,t,n,r=this[0],i={top:0,left:0};if("fixed"===k.css(r,"position"))t=r.getBoundingClientRect();else{for(t=this.offset(),n=r.ownerDocument,e=r.offsetParent||n.documentElement;e&&(e===n.body||e===n.documentElement)&&"static"===k.css(e,"position");)e=e.parentNode;e&&e!==r&&1===e.nodeType&&((i=k(e).offset()).top+=k.css(e,"borderTopWidth",!0),i.left+=k.css(e,"borderLeftWidth",!0))}return{top:t.top-i.top-k.css(r,"marginTop",!0),left:t.left-i.left-k.css(r,"marginLeft",!0)}}},offsetParent:function(){return this.map(function(){for(var e=this.offsetParent;e&&"static"===k.css(e,"position");)e=e.offsetParent;return e||ie})}}),k.each({scrollLeft:"pageXOffset",scrollTop:"pageYOffset"},function(t,i){var o="pageYOffset"===i;k.fn[t]=function(e){return _(this,function(e,t,n){var r;if(x(e)?r=e:9===e.nodeType&&(r=e.defaultView),void 0===n)return r?r[i]:e[t];r?r.scrollTo(o?r.pageXOffset:n,o?n:r.pageYOffset):e[t]=n},t,e,arguments.length)}}),k.each(["top","left"],function(e,n){k.cssHooks[n]=ze(y.pixelPosition,function(e,t){if(t)return t=_e(e,n),$e.test(t)?k(e).position()[n]+"px":t})}),k.each({Height:"height",Width:"width"},function(a,s){k.each({padding:"inner"+a,content:s,"":"outer"+a},function(r,o){k.fn[o]=function(e,t){var n=arguments.length&&(r||"boolean"!=typeof e),i=r||(!0===e||!0===t?"margin":"border");return _(this,function(e,t,n){var r;return x(e)?0===o.indexOf("outer")?e["inner"+a]:e.document.documentElement["client"+a]:9===e.nodeType?(r=e.documentElement,Math.max(e.body["scroll"+a],r["scroll"+a],e.body["offset"+a],r["offset"+a],r["client"+a])):void 0===n?k.css(e,t,i):k.style(e,t,n,i)},s,n?e:void 0,n)}})}),k.each("blur focus focusin focusout resize scroll click dblclick mousedown mouseup mousemove mouseover mouseout mouseenter mouseleave change select submit keydown keypress keyup contextmenu".split(" "),function(e,n){k.fn[n]=function(e,t){return 0<arguments.length?this.on(n,null,e,t):this.trigger(n)}}),k.fn.extend({hover:function(e,t){return this.mouseenter(e).mouseleave(t||e)}}),k.fn.extend({bind:function(e,t,n){return this.on(e,null,t,n)},unbind:function(e,t){return this.off(e,null,t)},delegate:function(e,t,n,r){return this.on(t,e,n,r)},undelegate:function(e,t,n){return 1===arguments.length?this.off(e,"**"):this.off(t,e||"**",n)}}),k.proxy=function(e,t){var n,r,i;if("string"==typeof t&&(n=e[t],t=e,e=n),m(e))return r=s.call(arguments,2),(i=function(){return e.apply(t||this,r.concat(s.call(arguments)))}).guid=e.guid=e.guid||k.guid++,i},k.holdReady=function(e){e?k.readyWait++:k.ready(!0)},k.isArray=Array.isArray,k.parseJSON=JSON.parse,k.nodeName=A,k.isFunction=m,k.isWindow=x,k.camelCase=V,k.type=w,k.now=Date.now,k.isNumeric=function(e){var t=k.type(e);return("number"===t||"string"===t)&&!isNaN(e-parseFloat(e))},"function"==typeof define&&define.amd&&define("jquery",[],function(){return k});var Qt=C.jQuery,Jt=C.$;return k.noConflict=function(e){return C.$===k&&(C.$=Jt),e&&C.jQuery===k&&(C.jQuery=Qt),k},e||(C.jQuery=C.$=k),k}),function(){function f(){}var n="object"==typeof self&&self.self===self&&self||"object"==typeof global&&global.global===global&&global||this||{},r=n._,e=Array.prototype,o=Object.prototype,s="undefined"!=typeof Symbol?Symbol.prototype:null,u=e.push,c=e.slice,p=o.toString,i=o.hasOwnProperty,t=Array.isArray,a=Object.keys,l=Object.create,h=function(n){return n instanceof h?n:this instanceof h?void(this._wrapped=n):new h(n)};"undefined"==typeof exports||exports.nodeType?n._=h:("undefined"!=typeof module&&!module.nodeType&&module.exports&&(exports=module.exports=h),exports._=h),h.VERSION="1.9.1";function y(u,i,n){if(void 0===i)return u;switch(null==n?3:n){case 1:return function(n){return u.call(i,n)};case 3:return function(n,r,t){return u.call(i,n,r,t)};case 4:return function(n,r,t,e){return u.call(i,n,r,t,e)}}return function(){return u.apply(i,arguments)}}function d(n,r,t){return h.iteratee!==v?h.iteratee(n,r):null==n?h.identity:h.isFunction(n)?y(n,r,t):h.isObject(n)&&!h.isArray(n)?h.matcher(n):h.property(n)}var v;h.iteratee=v=function(n,r){return d(n,r,1/0)};function g(u,i){return i=null==i?u.length-1:+i,function(){for(var n=Math.max(arguments.length-i,0),r=Array(n),t=0;t<n;t++)r[t]=arguments[t+i];switch(i){case 0:return u.call(this,r);case 1:return u.call(this,arguments[0],r);case 2:return u.call(this,arguments[0],arguments[1],r)}var e=Array(i+1);for(t=0;t<i;t++)e[t]=arguments[t];return e[i]=r,u.apply(this,e)}}function m(n){if(!h.isObject(n))return{};if(l)return l(n);f.prototype=n;var r=new f;return f.prototype=null,r}function b(r){return function(n){return null==n?void 0:n[r]}}function j(n,r){return null!=n&&i.call(n,r)}function x(n,r){for(var t=r.length,e=0;e<t;e++){if(null==n)return;n=n[r[e]]}return t?n:void 0}function w(n){var r=A(n);return"number"==typeof r&&0<=r&&r<=_}var _=Math.pow(2,53)-1,A=b("length");h.each=h.forEach=function(n,r,t){var e,u;if(r=y(r,t),w(n))for(e=0,u=n.length;e<u;e++)r(n[e],e,n);else{var i=h.keys(n);for(e=0,u=i.length;e<u;e++)r(n[i[e]],i[e],n)}return n},h.map=h.collect=function(n,r,t){r=d(r,t);for(var e=!w(n)&&h.keys(n),u=(e||n).length,i=Array(u),o=0;o<u;o++){var a=e?e[o]:o;i[o]=r(n[a],a,n)}return i};function O(c){return function(n,r,t,e){var u=3<=arguments.length;return function(n,r,t,e){var u=!w(n)&&h.keys(n),i=(u||n).length,o=0<c?0:i-1;for(e||(t=n[u?u[o]:o],o+=c);0<=o&&o<i;o+=c){var a=u?u[o]:o;t=r(t,n[a],a,n)}return t}(n,y(r,e,4),t,u)}}h.reduce=h.foldl=h.inject=O(1),h.reduceRight=h.foldr=O(-1),h.find=h.detect=function(n,r,t){var e=(w(n)?h.findIndex:h.findKey)(n,r,t);if(void 0!==e&&-1!==e)return n[e]},h.filter=h.select=function(n,e,r){var u=[];return e=d(e,r),h.each(n,function(n,r,t){e(n,r,t)&&u.push(n)}),u},h.reject=function(n,r,t){return h.filter(n,h.negate(d(r)),t)},h.every=h.all=function(n,r,t){r=d(r,t);for(var e=!w(n)&&h.keys(n),u=(e||n).length,i=0;i<u;i++){var o=e?e[i]:i;if(!r(n[o],o,n))return!1}return!0},h.some=h.any=function(n,r,t){r=d(r,t);for(var e=!w(n)&&h.keys(n),u=(e||n).length,i=0;i<u;i++){var o=e?e[i]:i;if(r(n[o],o,n))return!0}return!1},h.contains=h.includes=h.include=function(n,r,t,e){return w(n)||(n=h.values(n)),"number"==typeof t&&!e||(t=0),0<=h.indexOf(n,r,t)},h.invoke=g(function(n,t,e){var u,i;return h.isFunction(t)?i=t:h.isArray(t)&&(u=t.slice(0,-1),t=t[t.length-1]),h.map(n,function(n){var r=i;if(!r){if(u&&u.length&&(n=x(n,u)),null==n)return;r=n[t]}return null==r?r:r.apply(n,e)})}),h.pluck=function(n,r){return h.map(n,h.property(r))},h.where=function(n,r){return h.filter(n,h.matcher(r))},h.findWhere=function(n,r){return h.find(n,h.matcher(r))},h.max=function(n,e,r){var t,u,i=-1/0,o=-1/0;if(null==e||"number"==typeof e&&"object"!=typeof n[0]&&null!=n)for(var a=0,c=(n=w(n)?n:h.values(n)).length;a<c;a++)null!=(t=n[a])&&i<t&&(i=t);else e=d(e,r),h.each(n,function(n,r,t){u=e(n,r,t),(o<u||u===-1/0&&i===-1/0)&&(i=n,o=u)});return i},h.min=function(n,e,r){var t,u,i=1/0,o=1/0;if(null==e||"number"==typeof e&&"object"!=typeof n[0]&&null!=n)for(var a=0,c=(n=w(n)?n:h.values(n)).length;a<c;a++)null!=(t=n[a])&&t<i&&(i=t);else e=d(e,r),h.each(n,function(n,r,t){((u=e(n,r,t))<o||u===1/0&&i===1/0)&&(i=n,o=u)});return i},h.shuffle=function(n){return h.sample(n,1/0)},h.sample=function(n,r,t){if(null==r||t)return w(n)||(n=h.values(n)),n[h.random(n.length-1)];var e=w(n)?h.clone(n):h.values(n),u=A(e);r=Math.max(Math.min(r,u),0);for(var i=u-1,o=0;o<r;o++){var a=h.random(o,i),c=e[o];e[o]=e[a],e[a]=c}return e.slice(0,r)},h.sortBy=function(n,e,r){var u=0;return e=d(e,r),h.pluck(h.map(n,function(n,r,t){return{value:n,index:u++,criteria:e(n,r,t)}}).sort(function(n,r){var t=n.criteria,e=r.criteria;if(t!==e){if(e<t||void 0===t)return 1;if(t<e||void 0===e)return-1}return n.index-r.index}),"value")};function k(o,r){return function(e,u,n){var i=r?[[],[]]:{};return u=d(u,n),h.each(e,function(n,r){var t=u(n,r,e);o(i,n,t)}),i}}h.groupBy=k(function(n,r,t){j(n,t)?n[t].push(r):n[t]=[r]}),h.indexBy=k(function(n,r,t){n[t]=r}),h.countBy=k(function(n,r,t){j(n,t)?n[t]++:n[t]=1});var S=/[^\ud800-\udfff]|[\ud800-\udbff][\udc00-\udfff]|[\ud800-\udfff]/g;h.toArray=function(n){return n?h.isArray(n)?c.call(n):h.isString(n)?n.match(S):w(n)?h.map(n,h.identity):h.values(n):[]},h.size=function(n){return null==n?0:w(n)?n.length:h.keys(n).length},h.partition=k(function(n,r,t){n[t?0:1].push(r)},!0),h.first=h.head=h.take=function(n,r,t){return null==n||n.length<1?null==r?void 0:[]:null==r||t?n[0]:h.initial(n,n.length-r)},h.initial=function(n,r,t){return c.call(n,0,Math.max(0,n.length-(null==r||t?1:r)))},h.last=function(n,r,t){return null==n||n.length<1?null==r?void 0:[]:null==r||t?n[n.length-1]:h.rest(n,Math.max(0,n.length-r))},h.rest=h.tail=h.drop=function(n,r,t){return c.call(n,null==r||t?1:r)},h.compact=function(n){return h.filter(n,Boolean)};var M=function(n,r,t,e){for(var u=(e=e||[]).length,i=0,o=A(n);i<o;i++){var a=n[i];if(w(a)&&(h.isArray(a)||h.isArguments(a)))if(r)for(var c=0,l=a.length;c<l;)e[u++]=a[c++];else M(a,r,t,e),u=e.length;else t||(e[u++]=a)}return e};h.flatten=function(n,r){return M(n,r,!1)},h.without=g(function(n,r){return h.difference(n,r)}),h.uniq=h.unique=function(n,r,t,e){h.isBoolean(r)||(e=t,t=r,r=!1),null!=t&&(t=d(t,e));for(var u=[],i=[],o=0,a=A(n);o<a;o++){var c=n[o],l=t?t(c,o,n):c;r&&!t?(o&&i===l||u.push(c),i=l):t?h.contains(i,l)||(i.push(l),u.push(c)):h.contains(u,c)||u.push(c)}return u},h.union=g(function(n){return h.uniq(M(n,!0,!0))}),h.intersection=function(n){for(var r=[],t=arguments.length,e=0,u=A(n);e<u;e++){var i=n[e];if(!h.contains(r,i)){var o;for(o=1;o<t&&h.contains(arguments[o],i);o++);o===t&&r.push(i)}}return r},h.difference=g(function(n,r){return r=M(r,!0,!0),h.filter(n,function(n){return!h.contains(r,n)})}),h.unzip=function(n){for(var r=n&&h.max(n,A).length||0,t=Array(r),e=0;e<r;e++)t[e]=h.pluck(n,e);return t},h.zip=g(h.unzip),h.object=function(n,r){for(var t={},e=0,u=A(n);e<u;e++)r?t[n[e]]=r[e]:t[n[e][0]]=n[e][1];return t};function F(i){return function(n,r,t){r=d(r,t);for(var e=A(n),u=0<i?0:e-1;0<=u&&u<e;u+=i)if(r(n[u],u,n))return u;return-1}}h.findIndex=F(1),h.findLastIndex=F(-1),h.sortedIndex=function(n,r,t,e){for(var u=(t=d(t,e,1))(r),i=0,o=A(n);i<o;){var a=Math.floor((i+o)/2);t(n[a])<u?i=a+1:o=a}return i};function E(i,o,a){return function(n,r,t){var e=0,u=A(n);if("number"==typeof t)0<i?e=0<=t?t:Math.max(t+u,e):u=0<=t?Math.min(t+1,u):t+u+1;else if(a&&t&&u)return n[t=a(n,r)]===r?t:-1;if(r!=r)return 0<=(t=o(c.call(n,e,u),h.isNaN))?t+e:-1;for(t=0<i?e:u-1;0<=t&&t<u;t+=i)if(n[t]===r)return t;return-1}}h.indexOf=E(1,h.findIndex,h.sortedIndex),h.lastIndexOf=E(-1,h.findLastIndex),h.range=function(n,r,t){null==r&&(r=n||0,n=0),t||(t=r<n?-1:1);for(var e=Math.max(Math.ceil((r-n)/t),0),u=Array(e),i=0;i<e;i++,n+=t)u[i]=n;return u},h.chunk=function(n,r){if(null==r||r<1)return[];for(var t=[],e=0,u=n.length;e<u;)t.push(c.call(n,e,e+=r));return t};function N(n,r,t,e,u){if(!(e instanceof r))return n.apply(t,u);var i=m(n.prototype),o=n.apply(i,u);return h.isObject(o)?o:i}h.bind=g(function(r,t,e){if(!h.isFunction(r))throw new TypeError("Bind must be called on a function");var u=g(function(n){return N(r,u,t,this,e.concat(n))});return u}),h.partial=g(function(u,i){var o=h.partial.placeholder,a=function(){for(var n=0,r=i.length,t=Array(r),e=0;e<r;e++)t[e]=i[e]===o?arguments[n++]:i[e];for(;n<arguments.length;)t.push(arguments[n++]);return N(u,a,this,this,t)};return a}),(h.partial.placeholder=h).bindAll=g(function(n,r){var t=(r=M(r,!1,!1)).length;if(t<1)throw new Error("bindAll must be passed function names");for(;t--;){var e=r[t];n[e]=h.bind(n[e],n)}}),h.memoize=function(e,u){var i=function(n){var r=i.cache,t=""+(u?u.apply(this,arguments):n);return j(r,t)||(r[t]=e.apply(this,arguments)),r[t]};return i.cache={},i},h.delay=g(function(n,r,t){return setTimeout(function(){return n.apply(null,t)},r)}),h.defer=h.partial(h.delay,h,1),h.throttle=function(t,e,u){var i,o,a,c,l=0;u||(u={});function f(){l=!1===u.leading?0:h.now(),i=null,c=t.apply(o,a),i||(o=a=null)}var n=function(){var n=h.now();l||!1!==u.leading||(l=n);var r=e-(n-l);return o=this,a=arguments,r<=0||e<r?(i&&(clearTimeout(i),i=null),l=n,c=t.apply(o,a),i||(o=a=null)):i||!1===u.trailing||(i=setTimeout(f,r)),c};return n.cancel=function(){clearTimeout(i),l=0,i=o=a=null},n},h.debounce=function(t,e,u){function a(n,r){i=null,r&&(o=t.apply(n,r))}var i,o,n=g(function(n){if(i&&clearTimeout(i),u){var r=!i;i=setTimeout(a,e),r&&(o=t.apply(this,n))}else i=h.delay(a,e,this,n);return o});return n.cancel=function(){clearTimeout(i),i=null},n},h.wrap=function(n,r){return h.partial(r,n)},h.negate=function(n){return function(){return!n.apply(this,arguments)}},h.compose=function(){var t=arguments,e=t.length-1;return function(){for(var n=e,r=t[e].apply(this,arguments);n--;)r=t[n].call(this,r);return r}},h.after=function(n,r){return function(){if(--n<1)return r.apply(this,arguments)}},h.before=function(n,r){var t;return function(){return 0<--n&&(t=r.apply(this,arguments)),n<=1&&(r=null),t}},h.once=h.partial(h.before,2),h.restArguments=g;function B(n,r){var t=T.length,e=n.constructor,u=h.isFunction(e)&&e.prototype||o,i="constructor";for(j(n,i)&&!h.contains(r,i)&&r.push(i);t--;)(i=T[t])in n&&n[i]!==u[i]&&!h.contains(r,i)&&r.push(i)}var I=!{toString:null}.propertyIsEnumerable("toString"),T=["valueOf","isPrototypeOf","toString","propertyIsEnumerable","hasOwnProperty","toLocaleString"];h.keys=function(n){if(!h.isObject(n))return[];if(a)return a(n);var r=[];for(var t in n)j(n,t)&&r.push(t);return I&&B(n,r),r},h.allKeys=function(n){if(!h.isObject(n))return[];var r=[];for(var t in n)r.push(t);return I&&B(n,r),r},h.values=function(n){for(var r=h.keys(n),t=r.length,e=Array(t),u=0;u<t;u++)e[u]=n[r[u]];return e},h.mapObject=function(n,r,t){r=d(r,t);for(var e=h.keys(n),u=e.length,i={},o=0;o<u;o++){var a=e[o];i[a]=r(n[a],a,n)}return i},h.pairs=function(n){for(var r=h.keys(n),t=r.length,e=Array(t),u=0;u<t;u++)e[u]=[r[u],n[r[u]]];return e},h.invert=function(n){for(var r={},t=h.keys(n),e=0,u=t.length;e<u;e++)r[n[t[e]]]=t[e];return r},h.functions=h.methods=function(n){var r=[];for(var t in n)h.isFunction(n[t])&&r.push(t);return r.sort()};function R(c,l){return function(n){var r=arguments.length;if(l&&(n=Object(n)),r<2||null==n)return n;for(var t=1;t<r;t++)for(var e=arguments[t],u=c(e),i=u.length,o=0;o<i;o++){var a=u[o];l&&void 0!==n[a]||(n[a]=e[a])}return n}}h.extend=R(h.allKeys),h.extendOwn=h.assign=R(h.keys),h.findKey=function(n,r,t){r=d(r,t);for(var e,u=h.keys(n),i=0,o=u.length;i<o;i++)if(r(n[e=u[i]],e,n))return e};function z(n,r,t){return r in t}var q,K;h.pick=g(function(n,r){var t={},e=r[0];if(null==n)return t;h.isFunction(e)?(1<r.length&&(e=y(e,r[1])),r=h.allKeys(n)):(e=z,r=M(r,!1,!1),n=Object(n));for(var u=0,i=r.length;u<i;u++){var o=r[u],a=n[o];e(a,o,n)&&(t[o]=a)}return t}),h.omit=g(function(n,t){var r,e=t[0];return h.isFunction(e)?(e=h.negate(e),1<t.length&&(r=t[1])):(t=h.map(M(t,!1,!1),String),e=function(n,r){return!h.contains(t,r)}),h.pick(n,e,r)}),h.defaults=R(h.allKeys,!0),h.create=function(n,r){var t=m(n);return r&&h.extendOwn(t,r),t},h.clone=function(n){return h.isObject(n)?h.isArray(n)?n.slice():h.extend({},n):n},h.tap=function(n,r){return r(n),n},h.isMatch=function(n,r){var t=h.keys(r),e=t.length;if(null==n)return!e;for(var u=Object(n),i=0;i<e;i++){var o=t[i];if(r[o]!==u[o]||!(o in u))return!1}return!0},q=function(n,r,t,e){if(n===r)return 0!==n||1/n==1/r;if(null==n||null==r)return!1;if(n!=n)return r!=r;var u=typeof n;return("function"==u||"object"==u||"object"==typeof r)&&K(n,r,t,e)},K=function(n,r,t,e){n instanceof h&&(n=n._wrapped),r instanceof h&&(r=r._wrapped);var u=p.call(n);if(u!==p.call(r))return!1;switch(u){case"[object RegExp]":case"[object String]":return""+n==""+r;case"[object Number]":return+n!=+n?+r!=+r:0==+n?1/+n==1/r:+n==+r;case"[object Date]":case"[object Boolean]":return+n==+r;case"[object Symbol]":return s.valueOf.call(n)===s.valueOf.call(r)}var i="[object Array]"===u;if(!i){if("object"!=typeof n||"object"!=typeof r)return!1;var o=n.constructor,a=r.constructor;if(o!==a&&!(h.isFunction(o)&&o instanceof o&&h.isFunction(a)&&a instanceof a)&&"constructor"in n&&"constructor"in r)return!1}e=e||[];for(var c=(t=t||[]).length;c--;)if(t[c]===n)return e[c]===r;if(t.push(n),e.push(r),i){if((c=n.length)!==r.length)return!1;for(;c--;)if(!q(n[c],r[c],t,e))return!1}else{var l,f=h.keys(n);if(c=f.length,h.keys(r).length!==c)return!1;for(;c--;)if(l=f[c],!j(r,l)||!q(n[l],r[l],t,e))return!1}return t.pop(),e.pop(),!0},h.isEqual=function(n,r){return q(n,r)},h.isEmpty=function(n){return null==n||(w(n)&&(h.isArray(n)||h.isString(n)||h.isArguments(n))?0===n.length:0===h.keys(n).length)},h.isElement=function(n){return!(!n||1!==n.nodeType)},h.isArray=t||function(n){return"[object Array]"===p.call(n)},h.isObject=function(n){var r=typeof n;return"function"==r||"object"==r&&!!n},h.each(["Arguments","Function","String","Number","Date","RegExp","Error","Symbol","Map","WeakMap","Set","WeakSet"],function(r){h["is"+r]=function(n){return p.call(n)==="[object "+r+"]"}}),h.isArguments(arguments)||(h.isArguments=function(n){return j(n,"callee")});var D=n.document&&n.document.childNodes;"function"!=typeof/./&&"object"!=typeof Int8Array&&"function"!=typeof D&&(h.isFunction=function(n){return"function"==typeof n||!1}),h.isFinite=function(n){return!h.isSymbol(n)&&isFinite(n)&&!isNaN(parseFloat(n))},h.isNaN=function(n){return h.isNumber(n)&&isNaN(n)},h.isBoolean=function(n){return!0===n||!1===n||"[object Boolean]"===p.call(n)},h.isNull=function(n){return null===n},h.isUndefined=function(n){return void 0===n},h.has=function(n,r){if(!h.isArray(r))return j(n,r);for(var t=r.length,e=0;e<t;e++){var u=r[e];if(null==n||!i.call(n,u))return!1;n=n[u]}return!!t},h.noConflict=function(){return n._=r,this},h.identity=function(n){return n},h.constant=function(n){return function(){return n}},h.noop=function(){},h.property=function(r){return h.isArray(r)?function(n){return x(n,r)}:b(r)},h.propertyOf=function(r){return null==r?function(){}:function(n){return h.isArray(n)?x(r,n):r[n]}},h.matcher=h.matches=function(r){return r=h.extendOwn({},r),function(n){return h.isMatch(n,r)}},h.times=function(n,r,t){var e=Array(Math.max(0,n));r=y(r,t,1);for(var u=0;u<n;u++)e[u]=r(u);return e},h.random=function(n,r){return null==r&&(r=n,n=0),n+Math.floor(Math.random()*(r-n+1))},h.now=Date.now||function(){return(new Date).getTime()};function W(r){function t(n){return r[n]}var n="(?:"+h.keys(r).join("|")+")",e=RegExp(n),u=RegExp(n,"g");return function(n){return n=null==n?"":""+n,e.test(n)?n.replace(u,t):n}}var L={"&":"&amp;","<":"&lt;",">":"&gt;",'"':"&quot;","'":"&#x27;","`":"&#x60;"},P=h.invert(L);h.escape=W(L),h.unescape=W(P),h.result=function(n,r,t){h.isArray(r)||(r=[r]);var e=r.length;if(!e)return h.isFunction(t)?t.call(n):t;for(var u=0;u<e;u++){var i=null==n?void 0:n[r[u]];void 0===i&&(i=t,u=e),n=h.isFunction(i)?i.call(n):i}return n};var C=0;h.uniqueId=function(n){var r=++C+"";return n?n+r:r},h.templateSettings={evaluate:/<%([\s\S]+?)%>/g,interpolate:/<%=([\s\S]+?)%>/g,escape:/<%-([\s\S]+?)%>/g};function $(n){return"\\"+U[n]}var J=/(.)^/,U={"'":"'","\\":"\\","\r":"r","\n":"n","\u2028":"u2028","\u2029":"u2029"},V=/\\|'|\r|\n|\u2028|\u2029/g;h.template=function(i,n,r){!n&&r&&(n=r),n=h.defaults({},n,h.templateSettings);var t,e=RegExp([(n.escape||J).source,(n.interpolate||J).source,(n.evaluate||J).source].join("|")+"|$","g"),o=0,a="__p+='";i.replace(e,function(n,r,t,e,u){return a+=i.slice(o,u).replace(V,$),o=u+n.length,r?a+="'+\n((__t=("+r+"))==null?'':_.escape(__t))+\n'":t?a+="'+\n((__t=("+t+"))==null?'':__t)+\n'":e&&(a+="';\n"+e+"\n__p+='"),n}),a+="';\n",n.variable||(a="with(obj||{}){\n"+a+"}\n"),a="var __t,__p='',__j=Array.prototype.join,print=function(){__p+=__j.call(arguments,'');};\n"+a+"return __p;\n";try{t=new Function(n.variable||"obj","_",a)}catch(n){throw n.source=a,n}function u(n){return t.call(this,n,h)}var c=n.variable||"obj";return u.source="function("+c+"){\n"+a+"}",u},h.chain=function(n){var r=h(n);return r._chain=!0,r};function G(n,r){return n._chain?h(r).chain():r}h.mixin=function(t){return h.each(h.functions(t),function(n){var r=h[n]=t[n];h.prototype[n]=function(){var n=[this._wrapped];return u.apply(n,arguments),G(this,r.apply(h,n))}}),h},h.mixin(h),h.each(["pop","push","reverse","shift","sort","splice","unshift"],function(r){var t=e[r];h.prototype[r]=function(){var n=this._wrapped;return t.apply(n,arguments),"shift"!==r&&"splice"!==r||0!==n.length||delete n[0],G(this,n)}}),h.each(["concat","join","slice"],function(n){var r=e[n];h.prototype[n]=function(){return G(this,r.apply(this._wrapped,arguments))}}),h.prototype.value=function(){return this._wrapped},h.prototype.valueOf=h.prototype.toJSON=h.prototype.value,h.prototype.toString=function(){return String(this._wrapped)},"function"==typeof define&&define.amd&&define("underscore",[],function(){return h})}(),function(t){var e="object"==typeof self&&self.self===self&&self||"object"==typeof global&&global.global===global&&global;if("function"==typeof define&&define.amd)define(["underscore","jquery","exports"],function(i,n,r){e.Backbone=t(e,r,i,n)});else if("undefined"!=typeof exports){var n,i=require("underscore");try{n=require("jquery")}catch(r){}t(e,exports,i,n)}else e.Backbone=t(e,{},e._,e.jQuery||e.Zepto||e.ender||e.$)}(function(t,e,i,n){var r=t.Backbone,s=Array.prototype.slice;e.VERSION="1.4.0",e.$=n,e.noConflict=function(){return t.Backbone=r,this},e.emulateHTTP=!1,e.emulateJSON=!1;var h,a=e.Events={},o=/\s+/,u=function(t,e,n,r,s){var h,a=0;if(n&&"object"==typeof n){void 0!==r&&"context"in s&&void 0===s.context&&(s.context=r);for(h=i.keys(n);a<h.length;a++)e=u(t,e,h[a],n[h[a]],s)}else if(n&&o.test(n))for(h=n.split(o);a<h.length;a++)e=t(e,h[a],r,s);else e=t(e,n,r,s);return e};a.on=function(t,e,i){this._events=u(l,this._events||{},t,e,{context:i,ctx:this,listening:h}),h&&(((this._listeners||(this._listeners={}))[h.id]=h).interop=!1);return this},a.listenTo=function(t,e,n){if(!t)return this;var r=t._listenId||(t._listenId=i.uniqueId("l")),s=this._listeningTo||(this._listeningTo={}),a=h=s[r];a||(this._listenId||(this._listenId=i.uniqueId("l")),a=h=s[r]=new g(this,t));var o=c(t,e,n,this);if(h=void 0,o)throw o;return a.interop&&a.on(e,n),this};var l=function(t,e,i,n){if(i){var r=t[e]||(t[e]=[]),s=n.context,a=n.ctx,o=n.listening;o&&o.count++,r.push({callback:i,context:s,ctx:s||a,listening:o})}return t},c=function(t,e,i,n){try{t.on(e,i,n)}catch(r){return r}};a.off=function(t,e,i){return this._events&&(this._events=u(f,this._events,t,e,{context:i,listeners:this._listeners})),this},a.stopListening=function(t,e,n){var r=this._listeningTo;if(!r)return this;for(var s=t?[t._listenId]:i.keys(r),a=0;a<s.length;a++){var o=r[s[a]];if(!o)break;o.obj.off(e,n,this),o.interop&&o.off(e,n)}return i.isEmpty(r)&&(this._listeningTo=void 0),this};var f=function(t,e,n,r){if(t){var h,s=r.context,a=r.listeners,o=0;if(e||s||n){for(h=e?[e]:i.keys(t);o<h.length;o++){var u=t[e=h[o]];if(!u)break;for(var l=[],c=0;c<u.length;c++){var f=u[c];if(n&&n!==f.callback&&n!==f.callback._callback||s&&s!==f.context)l.push(f);else{var d=f.listening;d&&d.off(e,n)}}l.length?t[e]=l:delete t[e]}return t}for(h=i.keys(a);o<h.length;o++)a[h[o]].cleanup()}};a.once=function(t,e,i){var n=u(d,{},t,e,this.off.bind(this));return"string"==typeof t&&null==i&&(e=void 0),this.on(n,e,i)},a.listenToOnce=function(t,e,i){var n=u(d,{},e,i,this.stopListening.bind(this,t));return this.listenTo(t,n)};var d=function(t,e,n,r){if(n){var s=t[e]=i.once(function(){r(e,s),n.apply(this,arguments)});s._callback=n}return t};a.trigger=function(t){if(!this._events)return this;for(var e=Math.max(0,arguments.length-1),i=Array(e),n=0;n<e;n++)i[n]=arguments[n+1];return u(v,this._events,t,void 0,i),this};var v=function(t,e,i,n){if(t){var r=t[e],s=t.all;r&&s&&(s=s.slice()),r&&p(r,n),s&&p(s,[e].concat(n))}return t},p=function(t,e){var i,n=-1,r=t.length,s=e[0],a=e[1],o=e[2];switch(e.length){case 0:for(;++n<r;)(i=t[n]).callback.call(i.ctx);return;case 1:for(;++n<r;)(i=t[n]).callback.call(i.ctx,s);return;case 2:for(;++n<r;)(i=t[n]).callback.call(i.ctx,s,a);return;case 3:for(;++n<r;)(i=t[n]).callback.call(i.ctx,s,a,o);return;default:for(;++n<r;)(i=t[n]).callback.apply(i.ctx,e);return}},g=function(t,e){this.id=t._listenId,this.listener=t,this.obj=e,this.interop=!0,this.count=0,this._events=void 0};g.prototype.on=a.on,g.prototype.off=function(t,e){(this.interop?(this._events=u(f,this._events,t,e,{context:void 0,listeners:void 0}),this._events):(this.count--,0!==this.count))||this.cleanup()},g.prototype.cleanup=function(){delete this.listener._listeningTo[this.obj._listenId],this.interop||delete this.obj._listeners[this.id]},a.bind=a.on,a.unbind=a.off,i.extend(e,a);var m=e.Model=function(t,e){var n=t||{};e||(e={}),this.preinitialize.apply(this,arguments),this.cid=i.uniqueId(this.cidPrefix),this.attributes={},e.collection&&(this.collection=e.collection),e.parse&&(n=this.parse(n,e)||{});var r=i.result(this,"defaults");n=i.defaults(i.extend({},r,n),r),this.set(n,e),this.changed={},this.initialize.apply(this,arguments)};i.extend(m.prototype,a,{changed:null,validationError:null,idAttribute:"id",cidPrefix:"c",preinitialize:function(){},initialize:function(){},toJSON:function(t){return i.clone(this.attributes)},sync:function(){return e.sync.apply(this,arguments)},get:function(t){return this.attributes[t]},escape:function(t){return i.escape(this.get(t))},has:function(t){return null!=this.get(t)},matches:function(t){return!!i.iteratee(t,this)(this.attributes)},set:function(t,e,n){if(null==t)return this;var r;if("object"==typeof t?(r=t,n=e):(r={})[t]=e,n||(n={}),!this._validate(r,n))return!1;var s=n.unset,a=n.silent,o=[],h=this._changing;this._changing=!0,h||(this._previousAttributes=i.clone(this.attributes),this.changed={});var u=this.attributes,l=this.changed,c=this._previousAttributes;for(var f in r)e=r[f],i.isEqual(u[f],e)||o.push(f),i.isEqual(c[f],e)?delete l[f]:l[f]=e,s?delete u[f]:u[f]=e;if(this.idAttribute in r&&(this.id=this.get(this.idAttribute)),!a){o.length&&(this._pending=n);for(var d=0;d<o.length;d++)this.trigger("change:"+o[d],this,u[o[d]],n)}if(h)return this;if(!a)for(;this._pending;)n=this._pending,this._pending=!1,this.trigger("change",this,n);return this._pending=!1,this._changing=!1,this},unset:function(t,e){return this.set(t,void 0,i.extend({},e,{unset:!0}))},clear:function(t){var e={};for(var n in this.attributes)e[n]=void 0;return this.set(e,i.extend({},t,{unset:!0}))},hasChanged:function(t){return null==t?!i.isEmpty(this.changed):i.has(this.changed,t)},changedAttributes:function(t){if(!t)return!!this.hasChanged()&&i.clone(this.changed);var r,e=this._changing?this._previousAttributes:this.attributes,n={};for(var s in t){var a=t[s];i.isEqual(e[s],a)||(n[s]=a,r=!0)}return!!r&&n},previous:function(t){return null!=t&&this._previousAttributes?this._previousAttributes[t]:null},previousAttributes:function(){return i.clone(this._previousAttributes)},fetch:function(t){t=i.extend({parse:!0},t);var e=this,n=t.success;return t.success=function(i){var r=t.parse?e.parse(i,t):i;if(!e.set(r,t))return!1;n&&n.call(t.context,e,i,t),e.trigger("sync",e,i,t)},G(this,t),this.sync("read",this,t)},save:function(t,e,n){var r;null==t||"object"==typeof t?(r=t,n=e):(r={})[t]=e;var s=(n=i.extend({validate:!0,parse:!0},n)).wait;if(r&&!s){if(!this.set(r,n))return!1}else if(!this._validate(r,n))return!1;var a=this,o=n.success,h=this.attributes;n.success=function(t){a.attributes=h;var e=n.parse?a.parse(t,n):t;if(s&&(e=i.extend({},r,e)),e&&!a.set(e,n))return!1;o&&o.call(n.context,a,t,n),a.trigger("sync",a,t,n)},G(this,n),r&&s&&(this.attributes=i.extend({},h,r));var u=this.isNew()?"create":n.patch?"patch":"update";"patch"!=u||n.attrs||(n.attrs=r);var l=this.sync(u,this,n);return this.attributes=h,l},destroy:function(t){t=t?i.clone(t):{};function s(){e.stopListening(),e.trigger("destroy",e,e.collection,t)}var e=this,n=t.success,r=t.wait,a=!(t.success=function(i){r&&s(),n&&n.call(t.context,e,i,t),e.isNew()||e.trigger("sync",e,i,t)});return this.isNew()?i.defer(t.success):(G(this,t),a=this.sync("delete",this,t)),r||s(),a},url:function(){var t=i.result(this,"urlRoot")||i.result(this.collection,"url")||V();if(this.isNew())return t;var e=this.get(this.idAttribute);return t.replace(/[^\/]$/,"$&/")+encodeURIComponent(e)},parse:function(t,e){return t},clone:function(){return new this.constructor(this.attributes)},isNew:function(){return!this.has(this.idAttribute)},isValid:function(t){return this._validate({},i.extend({},t,{validate:!0}))},_validate:function(t,e){if(!e.validate||!this.validate)return!0;t=i.extend({},this.attributes,t);var n=this.validationError=this.validate(t,e)||null;return!n||(this.trigger("invalid",this,n,i.extend(e,{validationError:n})),!1)}});function x(t,e,i){i=Math.min(Math.max(i,0),t.length);var s,n=Array(t.length-i),r=e.length;for(s=0;s<n.length;s++)n[s]=t[s+i];for(s=0;s<r;s++)t[s+i]=e[s];for(s=0;s<n.length;s++)t[s+r+i]=n[s]}var _=e.Collection=function(t,e){e||(e={}),this.preinitialize.apply(this,arguments),e.model&&(this.model=e.model),void 0!==e.comparator&&(this.comparator=e.comparator),this._reset(),this.initialize.apply(this,arguments),t&&this.reset(t,i.extend({silent:!0},e))},y={add:!0,remove:!0,merge:!0},b={add:!0,remove:!1};i.extend(_.prototype,a,{model:m,preinitialize:function(){},initialize:function(){},toJSON:function(t){return this.map(function(e){return e.toJSON(t)})},sync:function(){return e.sync.apply(this,arguments)},add:function(t,e){return this.set(t,i.extend({merge:!1},e,b))},remove:function(t,e){e=i.extend({},e);var n=!i.isArray(t);t=n?[t]:t.slice();var r=this._removeModels(t,e);return!e.silent&&r.length&&(e.changes={added:[],merged:[],removed:r},this.trigger("update",this,e)),n?r[0]:r},set:function(t,e){if(null!=t){(e=i.extend({},y,e)).parse&&!this._isModel(t)&&(t=this.parse(t,e)||[]);var n=!i.isArray(t);t=n?[t]:t.slice();var r=e.at;null!=r&&(r=+r),r>this.length&&(r=this.length),r<0&&(r+=this.length+1);var g,m,s=[],a=[],o=[],h=[],u={},l=e.add,c=e.merge,f=e.remove,d=!1,v=this.comparator&&null==r&&!1!==e.sort,p=i.isString(this.comparator)?this.comparator:null;for(m=0;m<t.length;m++){g=t[m];var _=this.get(g);if(_){if(c&&g!==_){var b=this._isModel(g)?g.attributes:g;e.parse&&(b=_.parse(b,e)),_.set(b,e),o.push(_),v&&!d&&(d=_.hasChanged(p))}u[_.cid]||(u[_.cid]=!0,s.push(_)),t[m]=_}else l&&(g=t[m]=this._prepareModel(g,e))&&(a.push(g),this._addReference(g,e),u[g.cid]=!0,s.push(g))}if(f){for(m=0;m<this.length;m++)u[(g=this.models[m]).cid]||h.push(g);h.length&&this._removeModels(h,e)}var w=!1,E=!v&&l&&f;if(s.length&&E?(w=this.length!==s.length||i.some(this.models,function(t,e){return t!==s[e]}),this.models.length=0,x(this.models,s,0),this.length=this.models.length):a.length&&(v&&(d=!0),x(this.models,a,null==r?this.length:r),this.length=this.models.length),d&&this.sort({silent:!0}),!e.silent){for(m=0;m<a.length;m++)null!=r&&(e.index=r+m),(g=a[m]).trigger("add",g,this,e);(d||w)&&this.trigger("sort",this,e),(a.length||h.length||o.length)&&(e.changes={added:a,removed:h,merged:o},this.trigger("update",this,e))}return n?t[0]:t}},reset:function(t,e){e=e?i.clone(e):{};for(var n=0;n<this.models.length;n++)this._removeReference(this.models[n],e);return e.previousModels=this.models,this._reset(),t=this.add(t,i.extend({silent:!0},e)),e.silent||this.trigger("reset",this,e),t},push:function(t,e){return this.add(t,i.extend({at:this.length},e))},pop:function(t){var e=this.at(this.length-1);return this.remove(e,t)},unshift:function(t,e){return this.add(t,i.extend({at:0},e))},shift:function(t){var e=this.at(0);return this.remove(e,t)},slice:function(){return s.apply(this.models,arguments)},get:function(t){if(null!=t)return this._byId[t]||this._byId[this.modelId(this._isModel(t)?t.attributes:t)]||t.cid&&this._byId[t.cid]},has:function(t){return null!=this.get(t)},at:function(t){return t<0&&(t+=this.length),this.models[t]},where:function(t,e){return this[e?"find":"filter"](t)},findWhere:function(t){return this.where(t,!0)},sort:function(t){var e=this.comparator;if(!e)throw new Error("Cannot sort a set without a comparator");t||(t={});var n=e.length;return i.isFunction(e)&&(e=e.bind(this)),1===n||i.isString(e)?this.models=this.sortBy(e):this.models.sort(e),t.silent||this.trigger("sort",this,t),this},pluck:function(t){return this.map(t+"")},fetch:function(t){var e=(t=i.extend({parse:!0},t)).success,n=this;return t.success=function(i){var r=t.reset?"reset":"set";n[r](i,t),e&&e.call(t.context,n,i,t),n.trigger("sync",n,i,t)},G(this,t),this.sync("read",this,t)},create:function(t,e){var n=(e=e?i.clone(e):{}).wait;if(!(t=this._prepareModel(t,e)))return!1;n||this.add(t,e);var r=this,s=e.success;return e.success=function(t,e,i){n&&r.add(t,i),s&&s.call(i.context,t,e,i)},t.save(null,e),t},parse:function(t,e){return t},clone:function(){return new this.constructor(this.models,{model:this.model,comparator:this.comparator})},modelId:function(t){return t[this.model.prototype.idAttribute||"id"]},values:function(){return new E(this,k)},keys:function(){return new E(this,I)},entries:function(){return new E(this,S)},_reset:function(){this.length=0,this.models=[],this._byId={}},_prepareModel:function(t,e){if(this._isModel(t))return t.collection||(t.collection=this),t;var n=new(((e=e?i.clone(e):{}).collection=this).model)(t,e);return n.validationError?(this.trigger("invalid",this,n.validationError,e),!1):n},_removeModels:function(t,e){for(var i=[],n=0;n<t.length;n++){var r=this.get(t[n]);if(r){var s=this.indexOf(r);this.models.splice(s,1),this.length--,delete this._byId[r.cid];var a=this.modelId(r.attributes);null!=a&&delete this._byId[a],e.silent||(e.index=s,r.trigger("remove",r,this,e)),i.push(r),this._removeReference(r,e)}}return i},_isModel:function(t){return t instanceof m},_addReference:function(t,e){this._byId[t.cid]=t;var i=this.modelId(t.attributes);null!=i&&(this._byId[i]=t),t.on("all",this._onModelEvent,this)},_removeReference:function(t,e){delete this._byId[t.cid];var i=this.modelId(t.attributes);null!=i&&delete this._byId[i],this===t.collection&&delete t.collection,t.off("all",this._onModelEvent,this)},_onModelEvent:function(t,e,i,n){if(e){if(("add"===t||"remove"===t)&&i!==this)return;if("destroy"===t&&this.remove(e,n),"change"===t){var r=this.modelId(e.previousAttributes()),s=this.modelId(e.attributes);r!==s&&(null!=r&&delete this._byId[r],null!=s&&(this._byId[s]=e))}}this.trigger.apply(this,arguments)}});var w="function"==typeof Symbol&&Symbol.iterator;w&&(_.prototype[w]=_.prototype.values);var E=function(t,e){this._collection=t,this._kind=e,this._index=0},k=1,I=2,S=3;w&&(E.prototype[w]=function(){return this}),E.prototype.next=function(){if(this._collection){if(this._index<this._collection.length){var e,t=this._collection.at(this._index);if(this._index++,this._kind===k)e=t;else{var i=this._collection.modelId(t.attributes);e=this._kind===I?i:[i,t]}return{value:e,done:!1}}this._collection=void 0}return{value:void 0,done:!0}};var T=e.View=function(t){this.cid=i.uniqueId("view"),this.preinitialize.apply(this,arguments),i.extend(this,i.pick(t,H)),this._ensureElement(),this.initialize.apply(this,arguments)},P=/^(\S+)\s*(.*)$/,H=["model","collection","el","id","attributes","className","tagName","events"];i.extend(T.prototype,a,{tagName:"div",$:function(t){return this.$el.find(t)},preinitialize:function(){},initialize:function(){},render:function(){return this},remove:function(){return this._removeElement(),this.stopListening(),this},_removeElement:function(){this.$el.remove()},setElement:function(t){return this.undelegateEvents(),this._setElement(t),this.delegateEvents(),this},_setElement:function(t){this.$el=t instanceof e.$?t:e.$(t),this.el=this.$el[0]},delegateEvents:function(t){if(t||(t=i.result(this,"events")),!t)return this;for(var e in this.undelegateEvents(),t){var n=t[e];if(i.isFunction(n)||(n=this[n]),n){var r=e.match(P);this.delegate(r[1],r[2],n.bind(this))}}return this},delegate:function(t,e,i){return this.$el.on(t+".delegateEvents"+this.cid,e,i),this},undelegateEvents:function(){return this.$el&&this.$el.off(".delegateEvents"+this.cid),this},undelegate:function(t,e,i){return this.$el.off(t+".delegateEvents"+this.cid,e,i),this},_createElement:function(t){return document.createElement(t)},_ensureElement:function(){if(this.el)this.setElement(i.result(this,"el"));else{var t=i.extend({},i.result(this,"attributes"));this.id&&(t.id=i.result(this,"id")),this.className&&(t.class=i.result(this,"className")),this.setElement(this._createElement(i.result(this,"tagName"))),this._setAttributes(t)}},_setAttributes:function(t){this.$el.attr(t)}});function A(t,e,n,r){i.each(n,function(i,n){e[n]&&(t.prototype[n]=function(t,e,i,n){switch(e){case 1:return function(){return t[i](this[n])};case 2:return function(e){return t[i](this[n],e)};case 3:return function(e,r){return t[i](this[n],C(e,this),r)};case 4:return function(e,r,s){return t[i](this[n],C(e,this),r,s)};default:return function(){var e=s.call(arguments);return e.unshift(this[n]),t[i].apply(t,e)}}}(e,i,n,r))})}var C=function(t,e){return i.isFunction(t)?t:i.isObject(t)&&!e._isModel(t)?R(t):i.isString(t)?function(e){return e.get(t)}:t},R=function(t){var e=i.matches(t);return function(t){return e(t.attributes)}};i.each([[_,{forEach:3,each:3,map:3,collect:3,reduce:0,foldl:0,inject:0,reduceRight:0,foldr:0,find:3,detect:3,filter:3,select:3,reject:3,every:3,all:3,some:3,any:3,include:3,includes:3,contains:3,invoke:0,max:3,min:3,toArray:1,size:1,first:3,head:3,take:3,initial:3,rest:3,tail:3,drop:3,last:3,without:0,difference:0,indexOf:3,shuffle:1,lastIndexOf:3,isEmpty:1,chain:1,sample:3,partition:3,groupBy:3,countBy:3,sortBy:3,indexBy:3,findIndex:3,findLastIndex:3},"models"],[m,{keys:1,values:1,pairs:1,invert:1,pick:0,omit:0,chain:1,isEmpty:1},"attributes"]],function(t){var e=t[0],n=t[1],r=t[2];e.mixin=function(t){var n=i.reduce(i.functions(t),function(t,e){return t[e]=0,t},{});A(e,t,n,r)},A(e,i,n,r)}),e.sync=function(t,n,r){var s=j[t];i.defaults(r||(r={}),{emulateHTTP:e.emulateHTTP,emulateJSON:e.emulateJSON});var a={type:s,dataType:"json"};if(r.url||(a.url=i.result(n,"url")||V()),null!=r.data||!n||"create"!==t&&"update"!==t&&"patch"!==t||(a.contentType="application/json",a.data=JSON.stringify(r.attrs||n.toJSON(r))),r.emulateJSON&&(a.contentType="application/x-www-form-urlencoded",a.data=a.data?{model:a.data}:{}),r.emulateHTTP&&("PUT"===s||"DELETE"===s||"PATCH"===s)){a.type="POST",r.emulateJSON&&(a.data._method=s);var o=r.beforeSend;r.beforeSend=function(t){if(t.setRequestHeader("X-HTTP-Method-Override",s),o)return o.apply(this,arguments)}}"GET"===a.type||r.emulateJSON||(a.processData=!1);var h=r.error;r.error=function(t,e,i){r.textStatus=e,r.errorThrown=i,h&&h.call(r.context,t,e,i)};var u=r.xhr=e.ajax(i.extend(a,r));return n.trigger("request",n,u,r),u};var j={create:"POST",update:"PUT",patch:"PATCH",delete:"DELETE",read:"GET"};e.ajax=function(){return e.$.ajax.apply(e.$,arguments)};var O=e.Router=function(t){t||(t={}),this.preinitialize.apply(this,arguments),t.routes&&(this.routes=t.routes),this._bindRoutes(),this.initialize.apply(this,arguments)},U=/\((.*?)\)/g,z=/(\(\?)?:\w+/g,q=/\*\w+/g,F=/[\-{}\[\]+?.,\\\^$|#\s]/g;i.extend(O.prototype,a,{preinitialize:function(){},initialize:function(){},route:function(t,n,r){i.isRegExp(t)||(t=this._routeToRegExp(t)),i.isFunction(n)&&(r=n,n=""),r||(r=this[n]);var s=this;return e.history.route(t,function(i){var a=s._extractParameters(t,i);!1!==s.execute(r,a,n)&&(s.trigger.apply(s,["route:"+n].concat(a)),s.trigger("route",n,a),e.history.trigger("route",s,n,a))}),this},execute:function(t,e,i){t&&t.apply(this,e)},navigate:function(t,i){return e.history.navigate(t,i),this},_bindRoutes:function(){if(this.routes){this.routes=i.result(this,"routes");for(var t,e=i.keys(this.routes);null!=(t=e.pop());)this.route(t,this.routes[t])}},_routeToRegExp:function(t){return t=t.replace(F,"\\$&").replace(U,"(?:$1)?").replace(z,function(t,e){return e?t:"([^/?]+)"}).replace(q,"([^?]*?)"),new RegExp("^"+t+"(?:\\?([\\s\\S]*))?$")},_extractParameters:function(t,e){var n=t.exec(e).slice(1);return i.map(n,function(t,e){return e===n.length-1?t||null:t?decodeURIComponent(t):null})}});var B=e.History=function(){this.handlers=[],this.checkUrl=this.checkUrl.bind(this),"undefined"!=typeof window&&(this.location=window.location,this.history=window.history)},J=/^[#\/]|\s+$/g,L=/^\/+|\/+$/g,W=/#.*$/;B.started=!1,i.extend(B.prototype,a,{interval:50,atRoot:function(){return this.location.pathname.replace(/[^\/]$/,"$&/")===this.root&&!this.getSearch()},matchRoot:function(){return this.decodeFragment(this.location.pathname).slice(0,this.root.length-1)+"/"===this.root},decodeFragment:function(t){return decodeURI(t.replace(/%25/g,"%2525"))},getSearch:function(){var t=this.location.href.replace(/#.*/,"").match(/\?.+/);return t?t[0]:""},getHash:function(t){var e=(t||this).location.href.match(/#(.*)$/);return e?e[1]:""},getPath:function(){var t=this.decodeFragment(this.location.pathname+this.getSearch()).slice(this.root.length-1);return"/"===t.charAt(0)?t.slice(1):t},getFragment:function(t){return null==t&&(t=this._usePushState||!this._wantsHashChange?this.getPath():this.getHash()),t.replace(J,"")},start:function(t){if(B.started)throw new Error("Backbone.history has already been started");if(B.started=!0,this.options=i.extend({root:"/"},this.options,t),this.root=this.options.root,this._wantsHashChange=!1!==this.options.hashChange,this._hasHashChange="onhashchange"in window&&(void 0===document.documentMode||7<document.documentMode),this._useHashChange=this._wantsHashChange&&this._hasHashChange,this._wantsPushState=!!this.options.pushState,this._hasPushState=!(!this.history||!this.history.pushState),this._usePushState=this._wantsPushState&&this._hasPushState,this.fragment=this.getFragment(),this.root=("/"+this.root+"/").replace(L,"/"),this._wantsHashChange&&this._wantsPushState){if(!this._hasPushState&&!this.atRoot()){var e=this.root.slice(0,-1)||"/";return this.location.replace(e+"#"+this.getPath()),!0}this._hasPushState&&this.atRoot()&&this.navigate(this.getHash(),{replace:!0})}if(!this._hasHashChange&&this._wantsHashChange&&!this._usePushState){this.iframe=document.createElement("iframe"),this.iframe.src="javascript:0",this.iframe.style.display="none",this.iframe.tabIndex=-1;var n=document.body,r=n.insertBefore(this.iframe,n.firstChild).contentWindow;r.document.open(),r.document.close(),r.location.hash="#"+this.fragment}var s=window.addEventListener||function(t,e){return attachEvent("on"+t,e)};if(this._usePushState?s("popstate",this.checkUrl,!1):this._useHashChange&&!this.iframe?s("hashchange",this.checkUrl,!1):this._wantsHashChange&&(this._checkUrlInterval=setInterval(this.checkUrl,this.interval)),!this.options.silent)return this.loadUrl()},stop:function(){var t=window.removeEventListener||function(t,e){return detachEvent("on"+t,e)};this._usePushState?t("popstate",this.checkUrl,!1):this._useHashChange&&!this.iframe&&t("hashchange",this.checkUrl,!1),this.iframe&&(document.body.removeChild(this.iframe),this.iframe=null),this._checkUrlInterval&&clearInterval(this._checkUrlInterval),B.started=!1},route:function(t,e){this.handlers.unshift({route:t,callback:e})},checkUrl:function(t){var e=this.getFragment();if(e===this.fragment&&this.iframe&&(e=this.getHash(this.iframe.contentWindow)),e===this.fragment)return!1;this.iframe&&this.navigate(e),this.loadUrl()},loadUrl:function(t){return!!this.matchRoot()&&(t=this.fragment=this.getFragment(t),i.some(this.handlers,function(e){if(e.route.test(t))return e.callback(t),!0}))},navigate:function(t,e){if(!B.started)return!1;e&&!0!==e||(e={trigger:!!e}),t=this.getFragment(t||"");var i=this.root;""!==t&&"?"!==t.charAt(0)||(i=i.slice(0,-1)||"/");var n=i+t;t=t.replace(W,"");var r=this.decodeFragment(t);if(this.fragment!==r){if(this.fragment=r,this._usePushState)this.history[e.replace?"replaceState":"pushState"]({},document.title,n);else{if(!this._wantsHashChange)return this.location.assign(n);if(this._updateHash(this.location,t,e.replace),this.iframe&&t!==this.getHash(this.iframe.contentWindow)){var s=this.iframe.contentWindow;e.replace||(s.document.open(),s.document.close()),this._updateHash(s.location,t,e.replace)}}return e.trigger?this.loadUrl(t):void 0}},_updateHash:function(t,e,i){if(i){var n=t.href.replace(/(javascript:|#).*$/,"");t.replace(n+"#"+e)}else t.hash="#"+e}}),e.history=new B;m.extend=_.extend=O.extend=T.extend=B.extend=function(t,e){var r,n=this;return r=t&&i.has(t,"constructor")?t.constructor:function(){return n.apply(this,arguments)},i.extend(r,n,e),r.prototype=i.create(n.prototype,t),(r.prototype.constructor=r).__super__=n.prototype,r};var V=function(){throw new Error('A "url" property or function must be specified')},G=function(t,e){var i=e.error;e.error=function(n){i&&i.call(e.context,t,n,e),t.trigger("error",t,n,e)}};return e}),function(){var e=function(t){var r=new e.Builder;return r.pipeline.add(e.trimmer,e.stopWordFilter,e.stemmer),r.searchPipeline.add(e.stemmer),t.call(r,r),r.build()};e.version="2.3.7",e.utils={},e.utils.warn=function(e){return function(t){e.console&&console.warn&&console.warn(t)}}(this),e.utils.asString=function(e){return null==e?"":e.toString()},e.utils.clone=function(e){if(null==e)return e;for(var t=Object.create(null),r=Object.keys(e),i=0;i<r.length;i++){var n=r[i],s=e[n];if(Array.isArray(s))t[n]=s.slice();else{if("string"!=typeof s&&"number"!=typeof s&&"boolean"!=typeof s)throw new TypeError("clone is not deep and does not support nested objects");t[n]=s}}return t},e.FieldRef=function(e,t,r){this.docRef=e,this.fieldName=t,this._stringValue=r},e.FieldRef.joiner="/",e.FieldRef.fromString=function(t){var r=t.indexOf(e.FieldRef.joiner);if(-1===r)throw"malformed field ref string";var i=t.slice(0,r),n=t.slice(r+1);return new e.FieldRef(n,i,t)},e.FieldRef.prototype.toString=function(){return null==this._stringValue&&(this._stringValue=this.fieldName+e.FieldRef.joiner+this.docRef),this._stringValue},e.Set=function(e){if(this.elements=Object.create(null),e){this.length=e.length;for(var t=0;t<this.length;t++)this.elements[e[t]]=!0}else this.length=0},e.Set.complete={intersect:function(e){return e},union:function(e){return e},contains:function(){return!0}},e.Set.empty={intersect:function(){return this},union:function(e){return e},contains:function(){return!1}},e.Set.prototype.contains=function(e){return!!this.elements[e]},e.Set.prototype.intersect=function(t){var r,i,n,s=[];if(t===e.Set.complete)return this;if(t===e.Set.empty)return t;i=this.length<t.length?(r=this,t):(r=t,this),n=Object.keys(r.elements);for(var o=0;o<n.length;o++){var a=n[o];a in i.elements&&s.push(a)}return new e.Set(s)},e.Set.prototype.union=function(t){return t===e.Set.complete?e.Set.complete:t===e.Set.empty?this:new e.Set(Object.keys(this.elements).concat(Object.keys(t.elements)))},e.idf=function(e,t){var r=0;for(var i in e)"_index"!=i&&(r+=Object.keys(e[i]).length);var n=(t-r+.5)/(r+.5);return Math.log(1+Math.abs(n))},e.Token=function(e,t){this.str=e||"",this.metadata=t||{}},e.Token.prototype.toString=function(){return this.str},e.Token.prototype.update=function(e){return this.str=e(this.str,this.metadata),this},e.Token.prototype.clone=function(t){return t=t||function(e){return e},new e.Token(t(this.str,this.metadata),this.metadata)},e.tokenizer=function(t,r){if(null==t||null==t)return[];if(Array.isArray(t))return t.map(function(t){return new e.Token(e.utils.asString(t).toLowerCase(),e.utils.clone(r))});for(var i=t.toString().toLowerCase(),n=i.length,s=[],o=0,a=0;o<=n;o++){var l=o-a;if(i.charAt(o).match(e.tokenizer.separator)||o==n){if(0<l){var c=e.utils.clone(r)||{};c.position=[a,l],c.index=s.length,s.push(new e.Token(i.slice(a,o),c))}a=o+1}}return s},e.tokenizer.separator=/[\s\-]+/,e.Pipeline=function(){this._stack=[]},e.Pipeline.registeredFunctions=Object.create(null),e.Pipeline.registerFunction=function(t,r){r in this.registeredFunctions&&e.utils.warn("Overwriting existing registered function: "+r),t.label=r,e.Pipeline.registeredFunctions[t.label]=t},e.Pipeline.warnIfFunctionNotRegistered=function(t){t.label&&t.label in this.registeredFunctions||e.utils.warn("Function is not registered with pipeline. This may cause problems when serialising the index.\n",t)},e.Pipeline.load=function(t){var r=new e.Pipeline;return t.forEach(function(t){var i=e.Pipeline.registeredFunctions[t];if(!i)throw new Error("Cannot load unregistered function: "+t);r.add(i)}),r},e.Pipeline.prototype.add=function(){Array.prototype.slice.call(arguments).forEach(function(t){e.Pipeline.warnIfFunctionNotRegistered(t),this._stack.push(t)},this)},e.Pipeline.prototype.after=function(t,r){e.Pipeline.warnIfFunctionNotRegistered(r);var i=this._stack.indexOf(t);if(-1==i)throw new Error("Cannot find existingFn");i+=1,this._stack.splice(i,0,r)},e.Pipeline.prototype.before=function(t,r){e.Pipeline.warnIfFunctionNotRegistered(r);var i=this._stack.indexOf(t);if(-1==i)throw new Error("Cannot find existingFn");this._stack.splice(i,0,r)},e.Pipeline.prototype.remove=function(e){var t=this._stack.indexOf(e);-1!=t&&this._stack.splice(t,1)},e.Pipeline.prototype.run=function(e){for(var t=this._stack.length,r=0;r<t;r++){for(var i=this._stack[r],n=[],s=0;s<e.length;s++){var o=i(e[s],s,e);if(null!=o&&""!==o)if(Array.isArray(o))for(var a=0;a<o.length;a++)n.push(o[a]);else n.push(o)}e=n}return e},e.Pipeline.prototype.runString=function(t,r){var i=new e.Token(t,r);return this.run([i]).map(function(e){return e.toString()})},e.Pipeline.prototype.reset=function(){this._stack=[]},e.Pipeline.prototype.toJSON=function(){return this._stack.map(function(t){return e.Pipeline.warnIfFunctionNotRegistered(t),t.label})},e.Vector=function(e){this._magnitude=0,this.elements=e||[]},e.Vector.prototype.positionForIndex=function(e){if(0==this.elements.length)return 0;for(var t=0,r=this.elements.length/2,i=r-t,n=Math.floor(i/2),s=this.elements[2*n];1<i&&(s<e&&(t=n),e<s&&(r=n),s!=e);)i=r-t,n=t+Math.floor(i/2),s=this.elements[2*n];return s==e?2*n:e<s?2*n:s<e?2*(n+1):void 0},e.Vector.prototype.insert=function(e,t){this.upsert(e,t,function(){throw"duplicate index"})},e.Vector.prototype.upsert=function(e,t,r){this._magnitude=0;var i=this.positionForIndex(e);this.elements[i]==e?this.elements[i+1]=r(this.elements[i+1],t):this.elements.splice(i,0,e,t)},e.Vector.prototype.magnitude=function(){if(this._magnitude)return this._magnitude;for(var e=0,t=this.elements.length,r=1;r<t;r+=2){var i=this.elements[r];e+=i*i}return this._magnitude=Math.sqrt(e)},e.Vector.prototype.dot=function(e){for(var t=0,r=this.elements,i=e.elements,n=r.length,s=i.length,o=0,a=0,u=0,l=0;u<n&&l<s;)(o=r[u])<(a=i[l])?u+=2:a<o?l+=2:o==a&&(t+=r[u+1]*i[l+1],u+=2,l+=2);return t},e.Vector.prototype.similarity=function(e){return this.dot(e)/this.magnitude()||0},e.Vector.prototype.toArray=function(){for(var e=new Array(this.elements.length/2),t=1,r=0;t<this.elements.length;t+=2,r++)e[r]=this.elements[t];return e},e.Vector.prototype.toJSON=function(){return this.elements},e.stemmer=function(){var e={ational:"ate",tional:"tion",enci:"ence",anci:"ance",izer:"ize",bli:"ble",alli:"al",entli:"ent",eli:"e",ousli:"ous",ization:"ize",ation:"ate",ator:"ate",alism:"al",iveness:"ive",fulness:"ful",ousness:"ous",aliti:"al",iviti:"ive",biliti:"ble",logi:"log"},t={icate:"ic",ative:"",alize:"al",iciti:"ic",ical:"ic",ful:"",ness:""},i="[aeiouy]",n="[^aeiou][^aeiouy]*",c=new RegExp("^([^aeiou][^aeiouy]*)?[aeiouy][aeiou]*[^aeiou][^aeiouy]*"),h=new RegExp("^([^aeiou][^aeiouy]*)?[aeiouy][aeiou]*[^aeiou][^aeiouy]*[aeiouy][aeiou]*[^aeiou][^aeiouy]*"),d=new RegExp("^([^aeiou][^aeiouy]*)?[aeiouy][aeiou]*[^aeiou][^aeiouy]*([aeiouy][aeiou]*)?$"),f=new RegExp("^([^aeiou][^aeiouy]*)?[aeiouy]"),p=/^(.+?)(ss|i)es$/,y=/^(.+?)([^s])s$/,m=/^(.+?)eed$/,v=/^(.+?)(ed|ing)$/,g=/.$/,x=/(at|bl|iz)$/,w=new RegExp("([^aeiouylsz])\\1$"),Q=new RegExp("^"+n+i+"[^aeiouwxy]$"),k=/^(.+?[^aeiou])y$/,S=/^(.+?)(ational|tional|enci|anci|izer|bli|alli|entli|eli|ousli|ization|ation|ator|alism|iveness|fulness|ousness|aliti|iviti|biliti|logi)$/,E=/^(.+?)(icate|ative|alize|iciti|ical|ful|ness)$/,L=/^(.+?)(al|ance|ence|er|ic|able|ible|ant|ement|ment|ent|ou|ism|ate|iti|ous|ive|ize)$/,b=/^(.+?)(s|t)(ion)$/,P=/^(.+?)e$/,T=/ll$/,O=new RegExp("^"+n+i+"[^aeiouwxy]$"),I=function(r){var i,n,s,o,a,u,l;if(r.length<3)return r;if("y"==(s=r.substr(0,1))&&(r=s.toUpperCase()+r.substr(1)),a=y,(o=p).test(r)?r=r.replace(o,"$1$2"):a.test(r)&&(r=r.replace(a,"$1$2")),a=v,(o=m).test(r)){var I=o.exec(r);(o=c).test(I[1])&&(o=g,r=r.replace(o,""))}else if(a.test(r)){i=(I=a.exec(r))[1],(a=f).test(i)&&(u=w,l=Q,(a=x).test(r=i)?r+="e":u.test(r)?(o=g,r=r.replace(o,"")):l.test(r)&&(r+="e"))}(o=k).test(r)&&(r=(i=(I=o.exec(r))[1])+"i");(o=S).test(r)&&(i=(I=o.exec(r))[1],n=I[2],(o=c).test(i)&&(r=i+e[n]));(o=E).test(r)&&(i=(I=o.exec(r))[1],n=I[2],(o=c).test(i)&&(r=i+t[n]));if(a=b,(o=L).test(r))i=(I=o.exec(r))[1],(o=h).test(i)&&(r=i);else if(a.test(r)){i=(I=a.exec(r))[1]+I[2],(a=h).test(i)&&(r=i)}(o=P).test(r)&&(i=(I=o.exec(r))[1],a=d,u=O,((o=h).test(i)||a.test(i)&&!u.test(i))&&(r=i));return a=h,(o=T).test(r)&&a.test(r)&&(o=g,r=r.replace(o,"")),"y"==s&&(r=s.toLowerCase()+r.substr(1)),r};return function(e){return e.update(I)}}(),e.Pipeline.registerFunction(e.stemmer,"stemmer"),e.generateStopWordFilter=function(e){var t=e.reduce(function(e,t){return e[t]=t,e},{});return function(e){if(e&&t[e.toString()]!==e.toString())return e}},e.stopWordFilter=e.generateStopWordFilter(["a","able","about","across","after","all","almost","also","am","among","an","and","any","are","as","at","be","because","been","but","by","can","cannot","could","dear","did","do","does","either","else","ever","every","for","from","get","got","had","has","have","he","her","hers","him","his","how","however","i","if","in","into","is","it","its","just","least","let","like","likely","may","me","might","most","must","my","neither","no","nor","not","of","off","often","on","only","or","other","our","own","rather","said","say","says","she","should","since","so","some","than","that","the","their","them","then","there","these","they","this","tis","to","too","twas","us","wants","was","we","were","what","when","where","which","while","who","whom","why","will","with","would","yet","you","your"]),e.Pipeline.registerFunction(e.stopWordFilter,"stopWordFilter"),e.trimmer=function(e){return e.update(function(e){return e.replace(/^\W+/,"").replace(/\W+$/,"")})},e.Pipeline.registerFunction(e.trimmer,"trimmer"),e.TokenSet=function(){this.final=!1,this.edges={},this.id=e.TokenSet._nextId,e.TokenSet._nextId+=1},e.TokenSet._nextId=1,e.TokenSet.fromArray=function(t){for(var r=new e.TokenSet.Builder,i=0,n=t.length;i<n;i++)r.insert(t[i]);return r.finish(),r.root},e.TokenSet.fromClause=function(t){return"editDistance"in t?e.TokenSet.fromFuzzyString(t.term,t.editDistance):e.TokenSet.fromString(t.term)},e.TokenSet.fromFuzzyString=function(t,r){for(var i=new e.TokenSet,n=[{node:i,editsRemaining:r,str:t}];n.length;){var s=n.pop();if(0<s.str.length){var o,a=s.str.charAt(0);a in s.node.edges?o=s.node.edges[a]:(o=new e.TokenSet,s.node.edges[a]=o),1==s.str.length&&(o.final=!0),n.push({node:o,editsRemaining:s.editsRemaining,str:s.str.slice(1)})}if(0!=s.editsRemaining){if("*"in s.node.edges)var u=s.node.edges["*"];else{u=new e.TokenSet;s.node.edges["*"]=u}if(0==s.str.length&&(u.final=!0),n.push({node:u,editsRemaining:s.editsRemaining-1,str:s.str}),1<s.str.length&&n.push({node:s.node,editsRemaining:s.editsRemaining-1,str:s.str.slice(1)}),1==s.str.length&&(s.node.final=!0),1<=s.str.length){if("*"in s.node.edges)var l=s.node.edges["*"];else{l=new e.TokenSet;s.node.edges["*"]=l}1==s.str.length&&(l.final=!0),n.push({node:l,editsRemaining:s.editsRemaining-1,str:s.str.slice(1)})}if(1<s.str.length){var c,h=s.str.charAt(0),d=s.str.charAt(1);d in s.node.edges?c=s.node.edges[d]:(c=new e.TokenSet,s.node.edges[d]=c),1==s.str.length&&(c.final=!0),n.push({node:c,editsRemaining:s.editsRemaining-1,str:h+s.str.slice(2)})}}}return i},e.TokenSet.fromString=function(t){for(var r=new e.TokenSet,i=r,n=0,s=t.length;n<s;n++){var o=t[n],a=n==s-1;if("*"==o)(r.edges[o]=r).final=a;else{var u=new e.TokenSet;u.final=a,r.edges[o]=u,r=u}}return i},e.TokenSet.prototype.toArray=function(){for(var e=[],t=[{prefix:"",node:this}];t.length;){var r=t.pop(),i=Object.keys(r.node.edges),n=i.length;r.node.final&&(r.prefix.charAt(0),e.push(r.prefix));for(var s=0;s<n;s++){var o=i[s];t.push({prefix:r.prefix.concat(o),node:r.node.edges[o]})}}return e},e.TokenSet.prototype.toString=function(){if(this._str)return this._str;for(var e=this.final?"1":"0",t=Object.keys(this.edges).sort(),r=t.length,i=0;i<r;i++){var n=t[i];e=e+n+this.edges[n].id}return e},e.TokenSet.prototype.intersect=function(t){for(var r=new e.TokenSet,i=void 0,n=[{qNode:t,output:r,node:this}];n.length;){i=n.pop();for(var s=Object.keys(i.qNode.edges),o=s.length,a=Object.keys(i.node.edges),u=a.length,l=0;l<o;l++)for(var c=s[l],h=0;h<u;h++){var d=a[h];if(d==c||"*"==c){var f=i.node.edges[d],p=i.qNode.edges[c],y=f.final&&p.final,m=void 0;d in i.output.edges?(m=i.output.edges[d]).final=m.final||y:((m=new e.TokenSet).final=y,i.output.edges[d]=m),n.push({qNode:p,output:m,node:f})}}}return r},e.TokenSet.Builder=function(){this.previousWord="",this.root=new e.TokenSet,this.uncheckedNodes=[],this.minimizedNodes={}},e.TokenSet.Builder.prototype.insert=function(t){var r,i=0;if(t<this.previousWord)throw new Error("Out of order word insertion");for(var n=0;n<t.length&&n<this.previousWord.length&&t[n]==this.previousWord[n];n++)i++;this.minimize(i),r=0==this.uncheckedNodes.length?this.root:this.uncheckedNodes[this.uncheckedNodes.length-1].child;for(n=i;n<t.length;n++){var s=new e.TokenSet,o=t[n];r.edges[o]=s,this.uncheckedNodes.push({parent:r,char:o,child:s}),r=s}r.final=!0,this.previousWord=t},e.TokenSet.Builder.prototype.finish=function(){this.minimize(0)},e.TokenSet.Builder.prototype.minimize=function(e){for(var t=this.uncheckedNodes.length-1;e<=t;t--){var r=this.uncheckedNodes[t],i=r.child.toString();i in this.minimizedNodes?r.parent.edges[r.char]=this.minimizedNodes[i]:(r.child._str=i,this.minimizedNodes[i]=r.child),this.uncheckedNodes.pop()}},e.Index=function(e){this.invertedIndex=e.invertedIndex,this.fieldVectors=e.fieldVectors,this.tokenSet=e.tokenSet,this.fields=e.fields,this.pipeline=e.pipeline},e.Index.prototype.search=function(t){return this.query(function(r){new e.QueryParser(t,r).parse()})},e.Index.prototype.query=function(t){for(var r=new e.Query(this.fields),i=Object.create(null),n=Object.create(null),s=Object.create(null),o=Object.create(null),a=Object.create(null),u=0;u<this.fields.length;u++)n[this.fields[u]]=new e.Vector;t.call(r,r);for(u=0;u<r.clauses.length;u++){var c,l=r.clauses[u],h=e.Set.complete;c=l.usePipeline?this.pipeline.runString(l.term,{fields:l.fields}):[l.term];for(var d=0;d<c.length;d++){var f=c[d];l.term=f;var p=e.TokenSet.fromClause(l),y=this.tokenSet.intersect(p).toArray();if(0===y.length&&l.presence===e.Query.presence.REQUIRED){for(var m=0;m<l.fields.length;m++){o[v=l.fields[m]]=e.Set.empty}break}for(var g=0;g<y.length;g++){var x=y[g],w=this.invertedIndex[x],Q=w._index;for(m=0;m<l.fields.length;m++){var k=w[v=l.fields[m]],S=Object.keys(k),E=x+"/"+v,L=new e.Set(S);if(l.presence==e.Query.presence.REQUIRED&&(h=h.union(L),void 0===o[v]&&(o[v]=e.Set.complete)),l.presence!=e.Query.presence.PROHIBITED){if(n[v].upsert(Q,l.boost,function(e,t){return e+t}),!s[E]){for(var b=0;b<S.length;b++){var P,T=S[b],O=new e.FieldRef(T,v),I=k[T];void 0===(P=i[O])?i[O]=new e.MatchData(x,v,I):P.add(x,v,I)}s[E]=!0}}else void 0===a[v]&&(a[v]=e.Set.empty),a[v]=a[v].union(L)}}}if(l.presence===e.Query.presence.REQUIRED)for(m=0;m<l.fields.length;m++){o[v=l.fields[m]]=o[v].intersect(h)}}var R=e.Set.complete,F=e.Set.empty;for(u=0;u<this.fields.length;u++){var v;o[v=this.fields[u]]&&(R=R.intersect(o[v])),a[v]&&(F=F.union(a[v]))}var C=Object.keys(i),N=[],_=Object.create(null);if(r.isNegated()){C=Object.keys(this.fieldVectors);for(u=0;u<C.length;u++){O=C[u];var j=e.FieldRef.fromString(O);i[O]=new e.MatchData}}for(u=0;u<C.length;u++){var D=(j=e.FieldRef.fromString(C[u])).docRef;if(R.contains(D)&&!F.contains(D)){var A,B=this.fieldVectors[j],V=n[j.fieldName].similarity(B);if(void 0!==(A=_[D]))A.score+=V,A.matchData.combine(i[j]);else{var z={ref:D,score:V,matchData:i[j]};_[D]=z,N.push(z)}}}return N.sort(function(e,t){return t.score-e.score})},e.Index.prototype.toJSON=function(){var t=Object.keys(this.invertedIndex).sort().map(function(e){return[e,this.invertedIndex[e]]},this),r=Object.keys(this.fieldVectors).map(function(e){return[e,this.fieldVectors[e].toJSON()]},this);return{version:e.version,fields:this.fields,fieldVectors:r,invertedIndex:t,pipeline:this.pipeline.toJSON()}},e.Index.load=function(t){var r={},i={},n=t.fieldVectors,s=Object.create(null),o=t.invertedIndex,a=new e.TokenSet.Builder,u=e.Pipeline.load(t.pipeline);t.version!=e.version&&e.utils.warn("Version mismatch when loading serialised index. Current version of lunr '"+e.version+"' does not match serialized index '"+t.version+"'");for(var l=0;l<n.length;l++){var h=(c=n[l])[0],d=c[1];i[h]=new e.Vector(d)}for(l=0;l<o.length;l++){var c,f=(c=o[l])[0],p=c[1];a.insert(f),s[f]=p}return a.finish(),r.fields=t.fields,r.fieldVectors=i,r.invertedIndex=s,r.tokenSet=a.root,r.pipeline=u,new e.Index(r)},e.Builder=function(){this._ref="id",this._fields=Object.create(null),this._documents=Object.create(null),this.invertedIndex=Object.create(null),this.fieldTermFrequencies={},this.fieldLengths={},this.tokenizer=e.tokenizer,this.pipeline=new e.Pipeline,this.searchPipeline=new e.Pipeline,this.documentCount=0,this._b=.75,this._k1=1.2,this.termIndex=0,this.metadataWhitelist=[]},e.Builder.prototype.ref=function(e){this._ref=e},e.Builder.prototype.field=function(e,t){if(/\//.test(e))throw new RangeError("Field '"+e+"' contains illegal character '/'");this._fields[e]=t||{}},e.Builder.prototype.b=function(e){this._b=e<0?0:1<e?1:e},e.Builder.prototype.k1=function(e){this._k1=e},e.Builder.prototype.add=function(t,r){var i=t[this._ref],n=Object.keys(this._fields);this._documents[i]=r||{},this.documentCount+=1;for(var s=0;s<n.length;s++){var o=n[s],a=this._fields[o].extractor,u=a?a(t):t[o],l=this.tokenizer(u,{fields:[o]}),c=this.pipeline.run(l),h=new e.FieldRef(i,o),d=Object.create(null);this.fieldTermFrequencies[h]=d,this.fieldLengths[h]=0,this.fieldLengths[h]+=c.length;for(var f=0;f<c.length;f++){var p=c[f];if(null==d[p]&&(d[p]=0),d[p]+=1,null==this.invertedIndex[p]){var y=Object.create(null);y._index=this.termIndex,this.termIndex+=1;for(var m=0;m<n.length;m++)y[n[m]]=Object.create(null);this.invertedIndex[p]=y}null==this.invertedIndex[p][o][i]&&(this.invertedIndex[p][o][i]=Object.create(null));for(var v=0;v<this.metadataWhitelist.length;v++){var g=this.metadataWhitelist[v],x=p.metadata[g];null==this.invertedIndex[p][o][i][g]&&(this.invertedIndex[p][o][i][g]=[]),this.invertedIndex[p][o][i][g].push(x)}}}},e.Builder.prototype.calculateAverageFieldLengths=function(){for(var t=Object.keys(this.fieldLengths),r=t.length,i={},n={},s=0;s<r;s++){var o=e.FieldRef.fromString(t[s]),a=o.fieldName;n[a]||(n[a]=0),n[a]+=1,i[a]||(i[a]=0),i[a]+=this.fieldLengths[o]}var u=Object.keys(this._fields);for(s=0;s<u.length;s++){var l=u[s];i[l]=i[l]/n[l]}this.averageFieldLength=i},e.Builder.prototype.createFieldVectors=function(){for(var t={},r=Object.keys(this.fieldTermFrequencies),i=r.length,n=Object.create(null),s=0;s<i;s++){for(var o=e.FieldRef.fromString(r[s]),a=o.fieldName,u=this.fieldLengths[o],l=new e.Vector,c=this.fieldTermFrequencies[o],h=Object.keys(c),d=h.length,f=this._fields[a].boost||1,p=this._documents[o.docRef].boost||1,y=0;y<d;y++){var m,v,g,x=h[y],w=c[x],Q=this.invertedIndex[x]._index;void 0===n[x]?(m=e.idf(this.invertedIndex[x],this.documentCount),n[x]=m):m=n[x],v=m*((this._k1+1)*w)/(this._k1*(1-this._b+this._b*(u/this.averageFieldLength[a]))+w),v*=f,v*=p,g=Math.round(1e3*v)/1e3,l.insert(Q,g)}t[o]=l}this.fieldVectors=t},e.Builder.prototype.createTokenSet=function(){this.tokenSet=e.TokenSet.fromArray(Object.keys(this.invertedIndex).sort())},e.Builder.prototype.build=function(){return this.calculateAverageFieldLengths(),this.createFieldVectors(),this.createTokenSet(),new e.Index({invertedIndex:this.invertedIndex,fieldVectors:this.fieldVectors,tokenSet:this.tokenSet,fields:Object.keys(this._fields),pipeline:this.searchPipeline})},e.Builder.prototype.use=function(e){var t=Array.prototype.slice.call(arguments,1);t.unshift(this),e.apply(this,t)},e.MatchData=function(e,t,r){for(var i=Object.create(null),n=Object.keys(r||{}),s=0;s<n.length;s++){var o=n[s];i[o]=r[o].slice()}this.metadata=Object.create(null),void 0!==e&&(this.metadata[e]=Object.create(null),this.metadata[e][t]=i)},e.MatchData.prototype.combine=function(e){for(var t=Object.keys(e.metadata),r=0;r<t.length;r++){var i=t[r],n=Object.keys(e.metadata[i]);null==this.metadata[i]&&(this.metadata[i]=Object.create(null));for(var s=0;s<n.length;s++){var o=n[s],a=Object.keys(e.metadata[i][o]);null==this.metadata[i][o]&&(this.metadata[i][o]=Object.create(null));for(var u=0;u<a.length;u++){var l=a[u];null==this.metadata[i][o][l]?this.metadata[i][o][l]=e.metadata[i][o][l]:this.metadata[i][o][l]=this.metadata[i][o][l].concat(e.metadata[i][o][l])}}}},e.MatchData.prototype.add=function(e,t,r){if(!(e in this.metadata))return this.metadata[e]=Object.create(null),void(this.metadata[e][t]=r);if(t in this.metadata[e])for(var i=Object.keys(r),n=0;n<i.length;n++){var s=i[n];s in this.metadata[e][t]?this.metadata[e][t][s]=this.metadata[e][t][s].concat(r[s]):this.metadata[e][t][s]=r[s]}else this.metadata[e][t]=r},e.Query=function(e){this.clauses=[],this.allFields=e},e.Query.wildcard=new String("*"),e.Query.wildcard.NONE=0,e.Query.wildcard.LEADING=1,e.Query.wildcard.TRAILING=2,e.Query.presence={OPTIONAL:1,REQUIRED:2,PROHIBITED:3},e.Query.prototype.clause=function(t){return"fields"in t||(t.fields=this.allFields),"boost"in t||(t.boost=1),"usePipeline"in t||(t.usePipeline=!0),"wildcard"in t||(t.wildcard=e.Query.wildcard.NONE),t.wildcard&e.Query.wildcard.LEADING&&t.term.charAt(0)!=e.Query.wildcard&&(t.term="*"+t.term),t.wildcard&e.Query.wildcard.TRAILING&&t.term.slice(-1)!=e.Query.wildcard&&(t.term=t.term+"*"),"presence"in t||(t.presence=e.Query.presence.OPTIONAL),this.clauses.push(t),this},e.Query.prototype.isNegated=function(){for(var t=0;t<this.clauses.length;t++)if(this.clauses[t].presence!=e.Query.presence.PROHIBITED)return!1;return!0},e.Query.prototype.term=function(t,r){if(Array.isArray(t))return t.forEach(function(t){this.term(t,e.utils.clone(r))},this),this;var i=r||{};return i.term=t.toString(),this.clause(i),this},e.QueryParseError=function(e,t,r){this.name="QueryParseError",this.message=e,this.start=t,this.end=r},e.QueryParseError.prototype=new Error,e.QueryLexer=function(e){this.lexemes=[],this.str=e,this.length=e.length,this.pos=0,this.start=0,this.escapeCharPositions=[]},e.QueryLexer.prototype.run=function(){for(var t=e.QueryLexer.lexText;t;)t=t(this)},e.QueryLexer.prototype.sliceString=function(){for(var e=[],t=this.start,r=this.pos,i=0;i<this.escapeCharPositions.length;i++)r=this.escapeCharPositions[i],e.push(this.str.slice(t,r)),t=r+1;return e.push(this.str.slice(t,this.pos)),this.escapeCharPositions.length=0,e.join("")},e.QueryLexer.prototype.emit=function(e){this.lexemes.push({type:e,str:this.sliceString(),start:this.start,end:this.pos}),this.start=this.pos},e.QueryLexer.prototype.escapeCharacter=function(){this.escapeCharPositions.push(this.pos-1),this.pos+=1},e.QueryLexer.prototype.next=function(){if(this.pos>=this.length)return e.QueryLexer.EOS;var t=this.str.charAt(this.pos);return this.pos+=1,t},e.QueryLexer.prototype.width=function(){return this.pos-this.start},e.QueryLexer.prototype.ignore=function(){this.start==this.pos&&(this.pos+=1),this.start=this.pos},e.QueryLexer.prototype.backup=function(){this.pos-=1},e.QueryLexer.prototype.acceptDigitRun=function(){for(var t,r;47<(r=(t=this.next()).charCodeAt(0))&&r<58;);t!=e.QueryLexer.EOS&&this.backup()},e.QueryLexer.prototype.more=function(){return this.pos<this.length},e.QueryLexer.EOS="EOS",e.QueryLexer.FIELD="FIELD",e.QueryLexer.TERM="TERM",e.QueryLexer.EDIT_DISTANCE="EDIT_DISTANCE",e.QueryLexer.BOOST="BOOST",e.QueryLexer.PRESENCE="PRESENCE",e.QueryLexer.lexField=function(t){return t.backup(),t.emit(e.QueryLexer.FIELD),t.ignore(),e.QueryLexer.lexText},e.QueryLexer.lexTerm=function(t){if(1<t.width()&&(t.backup(),t.emit(e.QueryLexer.TERM)),t.ignore(),t.more())return e.QueryLexer.lexText},e.QueryLexer.lexEditDistance=function(t){return t.ignore(),t.acceptDigitRun(),t.emit(e.QueryLexer.EDIT_DISTANCE),e.QueryLexer.lexText},e.QueryLexer.lexBoost=function(t){return t.ignore(),t.acceptDigitRun(),t.emit(e.QueryLexer.BOOST),e.QueryLexer.lexText},e.QueryLexer.lexEOS=function(t){0<t.width()&&t.emit(e.QueryLexer.TERM)},e.QueryLexer.termSeparator=e.tokenizer.separator,e.QueryLexer.lexText=function(t){for(;;){var r=t.next();if(r==e.QueryLexer.EOS)return e.QueryLexer.lexEOS;if(92!=r.charCodeAt(0)){if(":"==r)return e.QueryLexer.lexField;if("~"==r)return t.backup(),0<t.width()&&t.emit(e.QueryLexer.TERM),e.QueryLexer.lexEditDistance;if("^"==r)return t.backup(),0<t.width()&&t.emit(e.QueryLexer.TERM),e.QueryLexer.lexBoost;if("+"==r&&1===t.width())return t.emit(e.QueryLexer.PRESENCE),e.QueryLexer.lexText;if("-"==r&&1===t.width())return t.emit(e.QueryLexer.PRESENCE),e.QueryLexer.lexText;if(r.match(e.QueryLexer.termSeparator))return e.QueryLexer.lexTerm}else t.escapeCharacter()}},e.QueryParser=function(t,r){this.lexer=new e.QueryLexer(t),this.query=r,this.currentClause={},this.lexemeIdx=0},e.QueryParser.prototype.parse=function(){this.lexer.run(),this.lexemes=this.lexer.lexemes;for(var t=e.QueryParser.parseClause;t;)t=t(this);return this.query},e.QueryParser.prototype.peekLexeme=function(){return this.lexemes[this.lexemeIdx]},e.QueryParser.prototype.consumeLexeme=function(){var e=this.peekLexeme();return this.lexemeIdx+=1,e},e.QueryParser.prototype.nextClause=function(){var e=this.currentClause;this.query.clause(e),this.currentClause={}},e.QueryParser.parseClause=function(t){var r=t.peekLexeme();if(null!=r)switch(r.type){case e.QueryLexer.PRESENCE:return e.QueryParser.parsePresence;case e.QueryLexer.FIELD:return e.QueryParser.parseField;case e.QueryLexer.TERM:return e.QueryParser.parseTerm;default:var i="expected either a field or a term, found "+r.type;throw 1<=r.str.length&&(i+=" with value '"+r.str+"'"),new e.QueryParseError(i,r.start,r.end)}},e.QueryParser.parsePresence=function(t){var r=t.consumeLexeme();if(null!=r){switch(r.str){case"-":t.currentClause.presence=e.Query.presence.PROHIBITED;break;case"+":t.currentClause.presence=e.Query.presence.REQUIRED;break;default:var i="unrecognised presence operator'"+r.str+"'";throw new e.QueryParseError(i,r.start,r.end)}var n=t.peekLexeme();if(null==n){i="expecting term or field, found nothing";throw new e.QueryParseError(i,r.start,r.end)}switch(n.type){case e.QueryLexer.FIELD:return e.QueryParser.parseField;case e.QueryLexer.TERM:return e.QueryParser.parseTerm;default:i="expecting term or field, found '"+n.type+"'";throw new e.QueryParseError(i,n.start,n.end)}}},e.QueryParser.parseField=function(t){var r=t.consumeLexeme();if(null!=r){if(-1==t.query.allFields.indexOf(r.str)){var i=t.query.allFields.map(function(e){return"'"+e+"'"}).join(", "),n="unrecognised field '"+r.str+"', possible fields: "+i;throw new e.QueryParseError(n,r.start,r.end)}t.currentClause.fields=[r.str];var s=t.peekLexeme();if(null==s){n="expecting term, found nothing";throw new e.QueryParseError(n,r.start,r.end)}switch(s.type){case e.QueryLexer.TERM:return e.QueryParser.parseTerm;default:n="expecting term, found '"+s.type+"'";throw new e.QueryParseError(n,s.start,s.end)}}},e.QueryParser.parseTerm=function(t){var r=t.consumeLexeme();if(null!=r){t.currentClause.term=r.str.toLowerCase(),-1!=r.str.indexOf("*")&&(t.currentClause.usePipeline=!1);var i=t.peekLexeme();if(null==i)return void t.nextClause();switch(i.type){case e.QueryLexer.TERM:return t.nextClause(),e.QueryParser.parseTerm;case e.QueryLexer.FIELD:return t.nextClause(),e.QueryParser.parseField;case e.QueryLexer.EDIT_DISTANCE:return e.QueryParser.parseEditDistance;case e.QueryLexer.BOOST:return e.QueryParser.parseBoost;case e.QueryLexer.PRESENCE:return t.nextClause(),e.QueryParser.parsePresence;default:var n="Unexpected lexeme type '"+i.type+"'";throw new e.QueryParseError(n,i.start,i.end)}}},e.QueryParser.parseEditDistance=function(t){var r=t.consumeLexeme();if(null!=r){var i=parseInt(r.str,10);if(isNaN(i)){var n="edit distance must be numeric";throw new e.QueryParseError(n,r.start,r.end)}t.currentClause.editDistance=i;var s=t.peekLexeme();if(null==s)return void t.nextClause();switch(s.type){case e.QueryLexer.TERM:return t.nextClause(),e.QueryParser.parseTerm;case e.QueryLexer.FIELD:return t.nextClause(),e.QueryParser.parseField;case e.QueryLexer.EDIT_DISTANCE:return e.QueryParser.parseEditDistance;case e.QueryLexer.BOOST:return e.QueryParser.parseBoost;case e.QueryLexer.PRESENCE:return t.nextClause(),e.QueryParser.parsePresence;default:n="Unexpected lexeme type '"+s.type+"'";throw new e.QueryParseError(n,s.start,s.end)}}},e.QueryParser.parseBoost=function(t){var r=t.consumeLexeme();if(null!=r){var i=parseInt(r.str,10);if(isNaN(i)){var n="boost must be numeric";throw new e.QueryParseError(n,r.start,r.end)}t.currentClause.boost=i;var s=t.peekLexeme();if(null==s)return void t.nextClause();switch(s.type){case e.QueryLexer.TERM:return t.nextClause(),e.QueryParser.parseTerm;case e.QueryLexer.FIELD:return t.nextClause(),e.QueryParser.parseField;case e.QueryLexer.EDIT_DISTANCE:return e.QueryParser.parseEditDistance;case e.QueryLexer.BOOST:return e.QueryParser.parseBoost;case e.QueryLexer.PRESENCE:return t.nextClause(),e.QueryParser.parsePresence;default:n="Unexpected lexeme type '"+s.type+"'";throw new e.QueryParseError(n,s.start,s.end)}}},function(e,t){"function"==typeof define&&define.amd?define(t):"object"==typeof exports?module.exports=t():e.lunr=t()}(this,function(){return e})}();var __extends=this&&this.__extends||function(){var extendStatics=function(d,b){return(extendStatics=Object.setPrototypeOf||{__proto__:[]}instanceof Array&&function(d,b){d.__proto__=b}||function(d,b){for(var p in b)b.hasOwnProperty(p)&&(d[p]=b[p])})(d,b)};return function(d,b){function __(){this.constructor=d}extendStatics(d,b),d.prototype=null===b?Object.create(b):(__.prototype=b.prototype,new __)}}(),typedoc,typedoc,typedoc,typedoc,typedoc,typedoc,typedoc,typedoc,typedoc,typedoc;!function(typedoc){typedoc.$html=$("html");var services=[],components=[];typedoc.$document=$(document),typedoc.$window=$(window),typedoc.$body=$("body"),typedoc.registerService=function(constructor,name,priority){void 0===priority&&(priority=0),services.push({constructor:constructor,name:name,priority:priority,instance:null}),services.sort(function(a,b){return a.priority-b.priority})},typedoc.registerComponent=function(constructor,selector,priority,namespace){void 0===priority&&(priority=0),void 0===namespace&&(namespace="*"),components.push({selector:selector,constructor:constructor,priority:priority,namespace:namespace}),components.sort(function(a,b){return a.priority-b.priority})},"undefined"!=typeof Backbone&&(typedoc.Events=function(){},_.extend(typedoc.Events.prototype,Backbone.Events));var Application=function(_super){function Application(){var _this=_super.call(this)||this;return _this.createServices(),_this.createComponents(typedoc.$body),_this}return __extends(Application,_super),Application.prototype.createServices=function(){_(services).forEach(function(c){c.instance=new c.constructor,typedoc[c.name]=c.instance})},Application.prototype.createComponents=function($context,namespace){void 0===namespace&&(namespace="default");var result=[];return _(components).forEach(function(c){c.namespace!=namespace&&"*"!=c.namespace||$context.find(c.selector).each(function(m,el){var instance,$el=$(el);(instance=$el.data("component"))?-1==_(result).indexOf(instance)&&result.push(instance):(instance=new c.constructor({el:el}),$el.data("component",instance),result.push(instance))})}),result},Application}(typedoc.Events);typedoc.Application=Application}(typedoc||(typedoc={})),function(typedoc){var Viewport=function(_super){function Viewport(){var _this=_super.call(this)||this;return _this.scrollTop=0,_this.lastY=0,_this.width=0,_this.height=0,_this.showToolbar=!0,_this.toolbar=document.querySelector(".tsd-page-toolbar"),_this.secondaryNav=document.querySelector(".tsd-navigation.secondary"),typedoc.$window.on("scroll",_.throttle(function(){return _this.onScroll()},10)),typedoc.$window.on("resize",_.throttle(function(){return _this.onResize()},10)),_this.onResize(),_this.onScroll(),_this}return __extends(Viewport,_super),Viewport.prototype.triggerResize=function(){this.trigger("resize",this.width,this.height)},Viewport.prototype.onResize=function(){this.width=typedoc.$window.width()||0,this.height=typedoc.$window.height()||0,this.trigger("resize",this.width,this.height)},Viewport.prototype.onScroll=function(){this.scrollTop=typedoc.$window.scrollTop()||0,this.trigger("scroll",this.scrollTop),this.hideShowToolbar()},Viewport.prototype.hideShowToolbar=function(){var isShown=this.showToolbar;this.showToolbar=this.lastY>=this.scrollTop||0===this.scrollTop,isShown!==this.showToolbar&&(this.toolbar.classList.toggle("tsd-page-toolbar--hide"),this.secondaryNav.classList.toggle("tsd-navigation--toolbar-hide")),this.lastY=this.scrollTop},Viewport}(typedoc.Events);typedoc.Viewport=Viewport,typedoc.registerService(Viewport,"viewport")}(typedoc||(typedoc={})),function(typedoc){typedoc.pointerDown="mousedown",typedoc.pointerMove="mousemove",typedoc.pointerUp="mouseup",typedoc.pointerDownPosition={x:0,y:0},typedoc.preventNextClick=!1,typedoc.isPointerDown=!1,typedoc.isPointerTouch=!1,typedoc.hasPointerMoved=!1,typedoc.isMobile=/Android|webOS|iPhone|iPad|iPod|BlackBerry|IEMobile|Opera Mini/i.test(navigator.userAgent),typedoc.$html.addClass(typedoc.isMobile?"is-mobile":"not-mobile"),typedoc.isMobile&&"ontouchstart"in document.documentElement&&(typedoc.isPointerTouch=!0,typedoc.pointerDown="touchstart",typedoc.pointerMove="touchmove",typedoc.pointerUp="touchend"),typedoc.$document.on(typedoc.pointerDown,function(e){typedoc.isPointerDown=!0,typedoc.hasPointerMoved=!1;var t="touchstart"==typedoc.pointerDown?e.originalEvent.targetTouches[0]:e;typedoc.pointerDownPosition.y=t.pageY||0,typedoc.pointerDownPosition.x=t.pageX||0}).on(typedoc.pointerMove,function(e){if(typedoc.isPointerDown&&!typedoc.hasPointerMoved){var t="touchstart"==typedoc.pointerDown?e.originalEvent.targetTouches[0]:e,x=typedoc.pointerDownPosition.x-(t.pageX||0),y=typedoc.pointerDownPosition.y-(t.pageY||0);typedoc.hasPointerMoved=10<Math.sqrt(x*x+y*y)}}).on(typedoc.pointerUp,function(e){typedoc.isPointerDown=!1}).on("click",function(e){typedoc.preventNextClick&&(e.preventDefault(),e.stopImmediatePropagation(),typedoc.preventNextClick=!1)})}(typedoc||(typedoc={})),function(typedoc){var FilterItem=function(){function FilterItem(key,value){this.key=key,this.value=value,this.defaultValue=value,this.initialize(),window.localStorage[this.key]&&this.setValue(this.fromLocalStorage(window.localStorage[this.key]))}return FilterItem.prototype.initialize=function(){},FilterItem.prototype.setValue=function(value){if(this.value!=value){var oldValue=this.value;this.value=value,window.localStorage[this.key]=this.toLocalStorage(value),this.handleValueChange(oldValue,value)}},FilterItem}(),FilterItemCheckbox=function(_super){function FilterItemCheckbox(){return null!==_super&&_super.apply(this,arguments)||this}return __extends(FilterItemCheckbox,_super),FilterItemCheckbox.prototype.initialize=function(){var _this=this;this.$checkbox=$("#tsd-filter-"+this.key),this.$checkbox.on("change",function(){_this.setValue(_this.$checkbox.prop("checked"))})},FilterItemCheckbox.prototype.handleValueChange=function(oldValue,newValue){this.$checkbox.prop("checked",this.value),typedoc.$html.toggleClass("toggle-"+this.key,this.value!=this.defaultValue)},FilterItemCheckbox.prototype.fromLocalStorage=function(value){return"true"==value},FilterItemCheckbox.prototype.toLocalStorage=function(value){return value?"true":"false"},FilterItemCheckbox}(FilterItem),FilterItemSelect=function(_super){function FilterItemSelect(){return null!==_super&&_super.apply(this,arguments)||this}return __extends(FilterItemSelect,_super),FilterItemSelect.prototype.initialize=function(){var _this=this;typedoc.$html.addClass("toggle-"+this.key+this.value),this.$select=$("#tsd-filter-"+this.key),this.$select.on(typedoc.pointerDown+" mouseover",function(){_this.$select.addClass("active")}).on("mouseleave",function(){_this.$select.removeClass("active")}).on(typedoc.pointerUp,"li",function(e){_this.$select.removeClass("active"),_this.setValue(($(e.target).attr("data-value")||"").toString())}),typedoc.$document.on(typedoc.pointerDown,function(e){$(e.target).parents().addBack().is(_this.$select)||_this.$select.removeClass("active")})},FilterItemSelect.prototype.handleValueChange=function(oldValue,newValue){this.$select.find("li.selected").removeClass("selected"),this.$select.find(".tsd-select-label").text(this.$select.find('li[data-value="'+newValue+'"]').addClass("selected").text()),typedoc.$html.removeClass("toggle-"+oldValue),typedoc.$html.addClass("toggle-"+newValue)},FilterItemSelect.prototype.fromLocalStorage=function(value){return value},FilterItemSelect.prototype.toLocalStorage=function(value){return value},FilterItemSelect}(FilterItem),Filter=function(_super){function Filter(options){var _this=_super.call(this,options)||this;return _this.optionVisibility=new FilterItemSelect("visibility","private"),_this.optionInherited=new FilterItemCheckbox("inherited",!0),_this.optionExternals=new FilterItemCheckbox("externals",!0),_this.optionOnlyExported=new FilterItemCheckbox("only-exported",!1),_this}return __extends(Filter,_super),Filter.isSupported=function(){try{return void 0!==window.localStorage}catch(e){return!1}},Filter}(Backbone.View);Filter.isSupported()?typedoc.registerComponent(Filter,"#tsd-filter"):typedoc.$html.addClass("no-filter")}(typedoc||(typedoc={})),function(typedoc){var MenuHighlight=function(_super){function MenuHighlight(options){var _this=_super.call(this,options)||this;return _this.anchors=[],_this.index=0,_this.listenTo(typedoc.viewport,"resize",_this.onResize),_this.listenTo(typedoc.viewport,"scroll",_this.onScroll),_this.createAnchors(),_this}return __extends(MenuHighlight,_super),MenuHighlight.prototype.createAnchors=function(){var _this=this;this.index=0,this.anchors=[{position:0}];var base=window.location.href;-1!=base.indexOf("#")&&(base=base.substr(0,base.indexOf("#"))),this.$el.find("a").each(function(_index,el){var href=el.href;if(-1!=href.indexOf("#")&&href.substr(0,base.length)==base){var hash=href.substr(href.indexOf("#")+1),$anchor=$("a.tsd-anchor[name="+hash+"]");0!=$anchor.length&&_this.anchors.push({$link:$(el.parentNode),$anchor:$anchor,position:0})}}),this.onResize()},MenuHighlight.prototype.onResize=function(){for(var anchor,index=1,count=this.anchors.length;index<count;index++)(anchor=this.anchors[index]).position=anchor.$anchor.offset().top;this.anchors.sort(function(a,b){return a.position-b.position}),this.onScroll(typedoc.viewport.scrollTop)},MenuHighlight.prototype.onScroll=function(scrollTop){var anchors=this.anchors,index=this.index,count=anchors.length-1;for(scrollTop+=5;0<index&&anchors[index].position>scrollTop;)index-=1;for(;index<count&&anchors[index+1].position<scrollTop;)index+=1;this.index!=index&&(0<this.index&&this.anchors[this.index].$link.removeClass("focus"),this.index=index,0<this.index&&this.anchors[this.index].$link.addClass("focus"))},MenuHighlight}(Backbone.View);typedoc.MenuHighlight=MenuHighlight,typedoc.registerComponent(MenuHighlight,".menu-highlight")}(typedoc||(typedoc={})),function(typedoc){var search;!function(search){var SearchLoadingState;!function(SearchLoadingState){SearchLoadingState[SearchLoadingState.Idle=0]="Idle",SearchLoadingState[SearchLoadingState.Loading=1]="Loading",SearchLoadingState[SearchLoadingState.Ready=2]="Ready",SearchLoadingState[SearchLoadingState.Failure=3]="Failure"}(SearchLoadingState||(SearchLoadingState={}));var $el=$("#tsd-search"),$field=$("#tsd-search-field"),$results=$(".results"),base=$el.attr("data-base")+"/",query="",loadingState=SearchLoadingState.Idle,hasFocus=!1,preventPress=!1,index,resultClicked=!1;function createIndex(){var builder=new lunr.Builder;builder.pipeline.add(lunr.trimmer),builder.field("name",{boost:10}),builder.field("parent"),builder.ref("id");var rows=search.data.rows,pos=0,length=rows.length;!function batch(){for(var cycles=0;cycles++<100;)if(builder.add(rows[pos]),++pos==length)return index=builder.build(),setLoadingState(SearchLoadingState.Ready);setTimeout(batch,10)}()}function loadIndex(){loadingState==SearchLoadingState.Idle&&(setTimeout(function(){loadingState==SearchLoadingState.Idle&&setLoadingState(SearchLoadingState.Loading)},500),void 0!==search.data?createIndex():$.get($el.attr("data-index")).done(function(source){eval(source),createIndex()}).fail(function(){setLoadingState(SearchLoadingState.Failure)}))}function updateResults(){if($results.empty(),loadingState==SearchLoadingState.Ready&&query){var res=index.search("*"+query+"*");0===res.length&&(res=index.search("*"+query+"~1*"));for(var i=0,c=Math.min(10,res.length);i<c;i++){var row=search.data.rows[Number(res[i].ref)],name=row.name.replace(new RegExp(query,"i"),function(match){return"<b>"+match+"</b>"}),parent=row.parent||"";(parent=parent.replace(new RegExp(query,"i"),function(match){return"<b>"+match+"</b>"}))&&(name='<span class="parent">'+parent+".</span>"+name),$results.append('<li class="'+row.classes+'"><a href="'+base+row.url+'" class="tsd-kind-icon">'+name+"</li>")}}}function setLoadingState(value){loadingState!=value&&($el.removeClass(SearchLoadingState[loadingState].toLowerCase()),loadingState=value,$el.addClass(SearchLoadingState[loadingState].toLowerCase()),value==SearchLoadingState.Ready&&updateResults())}function setHasFocus(value){hasFocus!=value&&(hasFocus=value,$el.toggleClass("has-focus"),value?(setQuery(""),$field.val("")):$field.val(query))}function setQuery(value){query=$.trim(value),updateResults()}function setCurrentResult(dir){var $current=$results.find(".current");if(0==$current.length)$results.find(1==dir?"li:first-child":"li:last-child").addClass("current");else{var $rel=1==dir?$current.next("li"):$current.prev("li");0<$rel.length&&($current.removeClass("current"),$rel.addClass("current"))}}function gotoCurrentResult(){var $current=$results.find(".current");0==$current.length&&($current=$results.find("li:first-child")),0<$current.length&&(window.location.href=$current.find("a").prop("href"),$field.blur())}$results.on("mousedown",function(){resultClicked=!0}).on("mouseup",function(){setHasFocus(resultClicked=!1)}),$field.on("focusin",function(){setHasFocus(!0),loadIndex()}).on("focusout",function(){resultClicked?resultClicked=!1:setTimeout(function(){return setHasFocus(!1)},100)}).on("input",function(){setQuery($.trim(($field.val()||"").toString()))}).on("keydown",function(e){13==e.keyCode||27==e.keyCode||38==e.keyCode||40==e.keyCode?(preventPress=!0,e.preventDefault(),13==e.keyCode?gotoCurrentResult():27==e.keyCode?$field.blur():38==e.keyCode?setCurrentResult(-1):40==e.keyCode&&setCurrentResult(1)):preventPress=!1}).on("keypress",function(e){preventPress&&e.preventDefault()}),$("body").on("keydown",function(e){e.altKey||e.ctrlKey||e.metaKey||!hasFocus&&47<e.keyCode&&e.keyCode<112&&$field.focus()})}(search=typedoc.search||(typedoc.search={}))}(typedoc||(typedoc={})),function(typedoc){function noTransition($el,callback){$el.addClass("no-transition"),callback(),$el.offset(),$el.removeClass("no-transition")}typedoc.transition=function(tuples){for(var name in tuples)if(tuples.hasOwnProperty(name)&&void 0!==document.body.style[name])return{name:name,endEvent:tuples[name]};return null}({transition:"transitionend",OTransition:"oTransitionEnd",msTransition:"msTransitionEnd",MozTransition:"transitionend",WebkitTransition:"webkitTransitionEnd"}),typedoc.noTransition=noTransition,typedoc.animateHeight=function($el,callback,success){var from=$el.height()||0,to=from;noTransition($el,function(){callback(),$el.css("height",""),to=$el.height()||0,from!=to&&typedoc.transition&&$el.css("height",from)}),from!=to&&typedoc.transition?($el.css("height",to),$el.on(typedoc.transition.endEvent,function(){noTransition($el,function(){$el.off(typedoc.transition.endEvent).css("height",""),success&&success()})})):success&&success()}}(typedoc||(typedoc={})),function(typedoc){var SignatureGroup=function(){function SignatureGroup($signature,$description){this.$signature=$signature,this.$description=$description}return SignatureGroup.prototype.addClass=function(className){return this.$signature.addClass(className),this.$description.addClass(className),this},SignatureGroup.prototype.removeClass=function(className){return this.$signature.removeClass(className),this.$description.removeClass(className),this},SignatureGroup}(),Signature=function(_super){function Signature(options){var _this=_super.call(this,options)||this;return _this.groups=[],_this.index=-1,_this.createGroups(),_this.$container&&(_this.$el.addClass("active").on("touchstart",".tsd-signature",function(event){return _this.onClick(event)}).on("click",".tsd-signature",function(event){return _this.onClick(event)}),_this.$container.addClass("active"),_this.setIndex(0)),_this}return __extends(Signature,_super),Signature.prototype.setIndex=function(index){if(index<0&&(index=0),index>this.groups.length-1&&(index=this.groups.length-1),this.index!=index){var to=this.groups[index];if(-1<this.index){var from=this.groups[this.index];typedoc.animateHeight(this.$container,function(){from.removeClass("current").addClass("fade-out"),to.addClass("current fade-in"),typedoc.viewport.triggerResize()}),setTimeout(function(){from.removeClass("fade-out"),to.removeClass("fade-in")},300)}else to.addClass("current"),typedoc.viewport.triggerResize();this.index=index}},Signature.prototype.createGroups=function(){var _this=this,$signatures=this.$el.find("> .tsd-signature");if(!($signatures.length<2)){this.$container=this.$el.siblings(".tsd-descriptions");var $descriptions=this.$container.find("> .tsd-description");this.groups=[],$signatures.each(function(index,el){_this.groups.push(new SignatureGroup($(el),$descriptions.eq(index)))})}},Signature.prototype.onClick=function(e){var _this=this;_(this.groups).forEach(function(group,index){group.$signature.is(e.currentTarget)&&_this.setIndex(index)})},Signature}(Backbone.View);typedoc.registerComponent(Signature,".tsd-signatures")}(typedoc||(typedoc={})),function(typedoc){var Toggle=function(_super){function Toggle(options){var _this=_super.call(this,options)||this;return _this.className=_this.$el.attr("data-toggle")||"",_this.$el.on(typedoc.pointerUp,function(e){return _this.onPointerUp(e)}),_this.$el.on("click",function(e){return e.preventDefault()}),typedoc.$document.on(typedoc.pointerDown,function(e){return _this.onDocumentPointerDown(e)}),typedoc.$document.on(typedoc.pointerUp,function(e){return _this.onDocumentPointerUp(e)}),_this}return __extends(Toggle,_super),Toggle.prototype.setActive=function(value){if(this.active!=value){this.active=value,typedoc.$html.toggleClass("has-"+this.className,value),this.$el.toggleClass("active",value);var transition=(this.active?"to-has-":"from-has-")+this.className;typedoc.$html.addClass(transition),setTimeout(function(){return typedoc.$html.removeClass(transition)},500)}},Toggle.prototype.onPointerUp=function(event){typedoc.hasPointerMoved||(this.setActive(!0),event.preventDefault())},Toggle.prototype.onDocumentPointerDown=function(e){if(this.active){var $path=$(e.target).parents().addBack();if($path.hasClass("col-menu"))return;if($path.hasClass("tsd-filter-group"))return;this.setActive(!1)}},Toggle.prototype.onDocumentPointerUp=function(e){var _this=this;if(!typedoc.hasPointerMoved&&this.active){var $path=$(e.target).parents().addBack();if($path.hasClass("col-menu")){var $link=$path.filter("a");if($link.length){var href=window.location.href;-1!=href.indexOf("#")&&(href=href.substr(0,href.indexOf("#"))),$link.prop("href").substr(0,href.length)==href&&setTimeout(function(){return _this.setActive(!1)},250)}}}},Toggle}(Backbone.View);typedoc.registerComponent(Toggle,"a[data-toggle]")}(typedoc||(typedoc={})),function(typedoc){typedoc.app=new typedoc.Application}(typedoc||(typedoc={}));
</script>
</body>
</html><|MERGE_RESOLUTION|>--- conflicted
+++ resolved
@@ -3,7 +3,7 @@
 <head>
 	<meta charset="utf-8">
 	<meta http-equiv="X-UA-Compatible" content="IE=edge">
-	<title>Auth0Client | @auth0/auth0-spa-js - v1.6.5</title>
+	<title>Auth0Client | @auth0/auth0-spa-js - v1.7.0-beta.4</title>
 	<meta name="description" content="">
 	<meta name="viewport" content="width=device-width, initial-scale=1">
 	<style type="text/css">/*! normalize.css v1.1.3 | MIT License | git.io/normalize */
@@ -2335,7 +2335,7 @@
 		<div class="container">
 			<div class="table-wrap">
 				<div class="table-cell">
-					<strong><a href="../index.html">@auth0/auth0-spa-js - v1.6.5</a></strong>
+					<strong><a href="../index.html">@auth0/auth0-spa-js - v1.7.0-beta.4</a></strong>
 				</div>
 				<div class="table-cell" id="tsd-widgets">
 					<div id="tsd-filter">
@@ -2520,11 +2520,7 @@
 					<li class="tsd-description">
 						<aside class="tsd-sources">
 							<ul>
-<<<<<<< HEAD
-								<li>Defined in <a href="https://github.com/auth0/auth0-spa-js/blob/d8a6f06/src/Auth0Client.ts#L80">Auth0Client.ts:80</a></li>
-=======
-								<li>Defined in <a href="https://github.com/auth0/auth0-spa-js/blob/178b65f/src/Auth0Client.ts#L35">src/Auth0Client.ts:35</a></li>
->>>>>>> 773e87a6
+								<li>Defined in <a href="https://github.com/auth0/auth0-spa-js/blob/a877501/src/Auth0Client.ts#L79">src/Auth0Client.ts:79</a></li>
 							</ul>
 						</aside>
 						<h4 class="tsd-parameters-title">Parameters</h4>
@@ -2546,7 +2542,7 @@
 				<div class="tsd-signature tsd-kind-icon">cache<wbr>Location<span class="tsd-signature-symbol">:</span> <a href="../globals.html#cachelocation" class="tsd-signature-type">CacheLocation</a></div>
 				<aside class="tsd-sources">
 					<ul>
-						<li>Defined in <a href="https://github.com/auth0/auth0-spa-js/blob/d8a6f06/src/Auth0Client.ts#L80">Auth0Client.ts:80</a></li>
+						<li>Defined in <a href="https://github.com/auth0/auth0-spa-js/blob/a877501/src/Auth0Client.ts#L79">src/Auth0Client.ts:79</a></li>
 					</ul>
 				</aside>
 			</section>
@@ -2563,11 +2559,7 @@
 					<li class="tsd-description">
 						<aside class="tsd-sources">
 							<ul>
-<<<<<<< HEAD
-								<li>Defined in <a href="https://github.com/auth0/auth0-spa-js/blob/d8a6f06/src/Auth0Client.ts#L174">Auth0Client.ts:174</a></li>
-=======
-								<li>Defined in <a href="https://github.com/auth0/auth0-spa-js/blob/178b65f/src/Auth0Client.ts#L113">src/Auth0Client.ts:113</a></li>
->>>>>>> 773e87a6
+								<li>Defined in <a href="https://github.com/auth0/auth0-spa-js/blob/a877501/src/Auth0Client.ts#L174">src/Auth0Client.ts:174</a></li>
 							</ul>
 						</aside>
 						<div class="tsd-comment tsd-typography">
@@ -2600,11 +2592,7 @@
 					<li class="tsd-description">
 						<aside class="tsd-sources">
 							<ul>
-<<<<<<< HEAD
-								<li>Defined in <a href="https://github.com/auth0/auth0-spa-js/blob/d8a6f06/src/Auth0Client.ts#L325">Auth0Client.ts:325</a></li>
-=======
-								<li>Defined in <a href="https://github.com/auth0/auth0-spa-js/blob/178b65f/src/Auth0Client.ts#L236">src/Auth0Client.ts:236</a></li>
->>>>>>> 773e87a6
+								<li>Defined in <a href="https://github.com/auth0/auth0-spa-js/blob/a877501/src/Auth0Client.ts#L324">src/Auth0Client.ts:324</a></li>
 							</ul>
 						</aside>
 						<div class="tsd-comment tsd-typography">
@@ -2635,11 +2623,7 @@
 					<li class="tsd-description">
 						<aside class="tsd-sources">
 							<ul>
-<<<<<<< HEAD
-								<li>Defined in <a href="https://github.com/auth0/auth0-spa-js/blob/d8a6f06/src/Auth0Client.ts#L441">Auth0Client.ts:441</a></li>
-=======
-								<li>Defined in <a href="https://github.com/auth0/auth0-spa-js/blob/178b65f/src/Auth0Client.ts#L345">src/Auth0Client.ts:345</a></li>
->>>>>>> 773e87a6
+								<li>Defined in <a href="https://github.com/auth0/auth0-spa-js/blob/a877501/src/Auth0Client.ts#L447">src/Auth0Client.ts:447</a></li>
 							</ul>
 						</aside>
 						<div class="tsd-comment tsd-typography">
@@ -2674,11 +2658,7 @@
 					<li class="tsd-description">
 						<aside class="tsd-sources">
 							<ul>
-<<<<<<< HEAD
-								<li>Defined in <a href="https://github.com/auth0/auth0-spa-js/blob/d8a6f06/src/Auth0Client.ts#L497">Auth0Client.ts:497</a></li>
-=======
-								<li>Defined in <a href="https://github.com/auth0/auth0-spa-js/blob/178b65f/src/Auth0Client.ts#L455">src/Auth0Client.ts:455</a></li>
->>>>>>> 773e87a6
+								<li>Defined in <a href="https://github.com/auth0/auth0-spa-js/blob/a877501/src/Auth0Client.ts#L503">src/Auth0Client.ts:503</a></li>
 							</ul>
 						</aside>
 						<div class="tsd-comment tsd-typography">
@@ -2715,11 +2695,7 @@
 					<li class="tsd-description">
 						<aside class="tsd-sources">
 							<ul>
-<<<<<<< HEAD
-								<li>Defined in <a href="https://github.com/auth0/auth0-spa-js/blob/d8a6f06/src/Auth0Client.ts#L300">Auth0Client.ts:300</a></li>
-=======
-								<li>Defined in <a href="https://github.com/auth0/auth0-spa-js/blob/178b65f/src/Auth0Client.ts#L216">src/Auth0Client.ts:216</a></li>
->>>>>>> 773e87a6
+								<li>Defined in <a href="https://github.com/auth0/auth0-spa-js/blob/a877501/src/Auth0Client.ts#L299">src/Auth0Client.ts:299</a></li>
 							</ul>
 						</aside>
 						<div class="tsd-comment tsd-typography">
@@ -2751,11 +2727,7 @@
 					<li class="tsd-description">
 						<aside class="tsd-sources">
 							<ul>
-<<<<<<< HEAD
-								<li>Defined in <a href="https://github.com/auth0/auth0-spa-js/blob/d8a6f06/src/Auth0Client.ts#L367">Auth0Client.ts:367</a></li>
-=======
-								<li>Defined in <a href="https://github.com/auth0/auth0-spa-js/blob/178b65f/src/Auth0Client.ts#L269">src/Auth0Client.ts:269</a></li>
->>>>>>> 773e87a6
+								<li>Defined in <a href="https://github.com/auth0/auth0-spa-js/blob/a877501/src/Auth0Client.ts#L366">src/Auth0Client.ts:366</a></li>
 							</ul>
 						</aside>
 						<div class="tsd-comment tsd-typography">
@@ -2786,11 +2758,7 @@
 					<li class="tsd-description">
 						<aside class="tsd-sources">
 							<ul>
-<<<<<<< HEAD
-								<li>Defined in <a href="https://github.com/auth0/auth0-spa-js/blob/d8a6f06/src/Auth0Client.ts#L530">Auth0Client.ts:530</a></li>
-=======
-								<li>Defined in <a href="https://github.com/auth0/auth0-spa-js/blob/178b65f/src/Auth0Client.ts#L484">src/Auth0Client.ts:484</a></li>
->>>>>>> 773e87a6
+								<li>Defined in <a href="https://github.com/auth0/auth0-spa-js/blob/a877501/src/Auth0Client.ts#L536">src/Auth0Client.ts:536</a></li>
 							</ul>
 						</aside>
 						<div class="tsd-comment tsd-typography">
@@ -2814,11 +2782,7 @@
 					<li class="tsd-description">
 						<aside class="tsd-sources">
 							<ul>
-<<<<<<< HEAD
-								<li>Defined in <a href="https://github.com/auth0/auth0-spa-js/blob/d8a6f06/src/Auth0Client.ts#L229">Auth0Client.ts:229</a></li>
-=======
-								<li>Defined in <a href="https://github.com/auth0/auth0-spa-js/blob/178b65f/src/Auth0Client.ts#L158">src/Auth0Client.ts:158</a></li>
->>>>>>> 773e87a6
+								<li>Defined in <a href="https://github.com/auth0/auth0-spa-js/blob/a877501/src/Auth0Client.ts#L229">src/Auth0Client.ts:229</a></li>
 							</ul>
 						</aside>
 						<div class="tsd-comment tsd-typography">
@@ -2858,11 +2822,7 @@
 					<li class="tsd-description">
 						<aside class="tsd-sources">
 							<ul>
-<<<<<<< HEAD
-								<li>Defined in <a href="https://github.com/auth0/auth0-spa-js/blob/d8a6f06/src/Auth0Client.ts#L356">Auth0Client.ts:356</a></li>
-=======
-								<li>Defined in <a href="https://github.com/auth0/auth0-spa-js/blob/178b65f/src/Auth0Client.ts#L258">src/Auth0Client.ts:258</a></li>
->>>>>>> 773e87a6
+								<li>Defined in <a href="https://github.com/auth0/auth0-spa-js/blob/a877501/src/Auth0Client.ts#L355">src/Auth0Client.ts:355</a></li>
 							</ul>
 						</aside>
 						<div class="tsd-comment tsd-typography">
@@ -2895,11 +2855,7 @@
 					<li class="tsd-description">
 						<aside class="tsd-sources">
 							<ul>
-<<<<<<< HEAD
-								<li>Defined in <a href="https://github.com/auth0/auth0-spa-js/blob/d8a6f06/src/Auth0Client.ts#L545">Auth0Client.ts:545</a></li>
-=======
-								<li>Defined in <a href="https://github.com/auth0/auth0-spa-js/blob/178b65f/src/Auth0Client.ts#L504">src/Auth0Client.ts:504</a></li>
->>>>>>> 773e87a6
+								<li>Defined in <a href="https://github.com/auth0/auth0-spa-js/blob/a877501/src/Auth0Client.ts#L556">src/Auth0Client.ts:556</a></li>
 							</ul>
 						</aside>
 						<div class="tsd-comment tsd-typography">
