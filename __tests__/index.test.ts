jest.mock('browser-tabs-lock');
jest.mock('../src/jwt');
jest.mock('../src/storage');
jest.mock('../src/transaction-manager');
jest.mock('../src/utils');

<<<<<<< HEAD
import { CacheLocation } from '../src/global';
import createAuth0Client, {
  Auth0Client,
  GetTokenSilentlyOptions
} from '../src/index';
=======
import Auth0Client from '../src/Auth0Client';
import createAuth0Client from '../src/index';
>>>>>>> 773e87a6
import { AuthenticationError } from '../src/errors';
import version from '../src/version';

import {
  DEFAULT_AUTHORIZE_TIMEOUT_IN_SECONDS,
  DEFAULT_FETCH_TIMEOUT_MS
} from '../src/constants';

const GET_TOKEN_SILENTLY_LOCK_KEY = 'auth0.lock.getTokenSilently';

const TEST_DOMAIN = 'test.auth0.com';
const TEST_CLIENT_ID = 'test-client-id';
const TEST_QUERY_PARAMS = 'query=params';
const TEST_SCOPES = 'unique:scopes';
const TEST_ENCODED_STATE = 'encoded-state';
const TEST_RANDOM_STRING = 'random-string';
const TEST_ARRAY_BUFFER = 'this-is-an-array-buffer';
const TEST_BASE64_ENCODED_STRING = 'base64-url-encoded-string';
const TEST_CODE = 'code';
const TEST_ID_TOKEN = 'id-token';
const TEST_ACCESS_TOKEN = 'access-token';
const TEST_REFRESH_TOKEN = 'refresh-token';
const TEST_USER_ID = 'user-id';
const TEST_USER_EMAIL = 'user@email.com';
const TEST_APP_STATE = { bestPet: 'dog' };
const TEST_TELEMETRY_QUERY_STRING = `&auth0Client=${encodeURIComponent(
  btoa(
    JSON.stringify({
      name: 'auth0-spa-js',
      version: version
    })
  )
)}`;

import { DEFAULT_POPUP_CONFIG_OPTIONS } from '../src/constants';

const mockEnclosedCache = {
  get: jest.fn(),
  save: jest.fn(),
  clear: jest.fn()
};

jest.mock('../src/cache', () => ({
  InMemoryCache: () => ({
    enclosedCache: mockEnclosedCache
  }),
  LocalStorageCache: () => mockEnclosedCache
}));

const setup = async (options = {}) => {
  const auth0 = await createAuth0Client({
    domain: TEST_DOMAIN,
    client_id: TEST_CLIENT_ID,
    ...options
  });

  const getDefaultInstance = m => require(m).default.mock.instances[0];
  const getInstance = m => require(m).default.mock.instances[0];

  const storage = {
    get: require('../src/storage').get,
    save: require('../src/storage').save,
    remove: require('../src/storage').remove
  };

  const lock = require('browser-tabs-lock');
  const cache = mockEnclosedCache;

  const tokenVerifier = require('../src/jwt').verify;
  const transactionManager = getDefaultInstance('../src/transaction-manager');
  const utils = require('../src/utils');

  utils.createQueryParams.mockReturnValue(TEST_QUERY_PARAMS);
  utils.getUniqueScopes.mockReturnValue(TEST_SCOPES);
  utils.encode.mockReturnValue(TEST_ENCODED_STATE);
  utils.createRandomString.mockReturnValue(TEST_RANDOM_STRING);
  utils.sha256.mockReturnValue(Promise.resolve(TEST_ARRAY_BUFFER));
  utils.bufferToBase64UrlEncoded.mockReturnValue(TEST_BASE64_ENCODED_STRING);

  utils.parseQueryResult.mockReturnValue({
    state: TEST_ENCODED_STATE,
    code: TEST_CODE
  });

  utils.runPopup.mockReturnValue(
    Promise.resolve({ state: TEST_ENCODED_STATE, code: TEST_CODE })
  );

  utils.runIframe.mockReturnValue(
    Promise.resolve({ state: TEST_ENCODED_STATE, code: TEST_CODE })
  );

  utils.oauthToken.mockReturnValue(
    Promise.resolve({
      id_token: TEST_ID_TOKEN,
      access_token: TEST_ACCESS_TOKEN
    })
  );

  tokenVerifier.mockReturnValue({
    user: {
      sub: TEST_USER_ID
    },
    claims: {
      sub: TEST_USER_ID,
      aud: TEST_CLIENT_ID
    }
  });

  const popup = {
    location: { href: '' },
    close: jest.fn()
  };

  return {
    auth0,
    storage,
    cache,
    tokenVerifier,
    transactionManager,
    utils,
    lock,
    popup
  };
};

describe('Auth0', () => {
  beforeEach(() => {
    jest.resetAllMocks();
    window.location.assign = jest.fn();
    (<any>global).crypto = {
      subtle: {
        digest: () => ''
      }
    };
  });

  describe('createAuth0Client()', () => {
    it('should create an Auth0 client', async () => {
      const auth0 = await createAuth0Client({
        domain: TEST_DOMAIN,
        client_id: TEST_CLIENT_ID
      });

      expect(auth0).toBeInstanceOf(Auth0Client);
    });

    it('should call `utils.validateCrypto`', async () => {
      const { utils } = await setup();

      expect(utils.validateCrypto).toHaveBeenCalled();
    });

    it('should fail if an invalid cache location was given', async () => {
      await expect(
        createAuth0Client({
          domain: TEST_DOMAIN,
          client_id: TEST_CLIENT_ID,
          cacheLocation: 'dummy'
        } as any)
      ).rejects.toThrow(new Error('Invalid cache location "dummy"'));
    });

    it('should absorb "login_required" errors', async () => {
      const { utils, storage } = await setup();

      utils.runIframe.mockImplementation(() => {
        throw {
          error: 'login_required',
          error_message: 'Login required'
        };
      });

      storage.get.mockReturnValue(true);

      const auth0 = await createAuth0Client({
        domain: TEST_DOMAIN,
        client_id: TEST_CLIENT_ID
      });

      expect(auth0).toBeInstanceOf(Auth0Client);
      expect(utils.runIframe).toHaveBeenCalled();
    });

    it('should throw other errors that are not "login_required"', async () => {
      const { utils, storage } = await setup();

      utils.runIframe.mockImplementation(() => {
        throw {
          error: 'some_other_error',
          error_message: 'This is a different error to login_required'
        };
      });

      storage.get.mockReturnValue(true);

      // We expect one assertion, meaning that if the function under test
      // does not throw, it will still fail the test.
      expect.assertions(1);

      try {
        await createAuth0Client({
          domain: TEST_DOMAIN,
          client_id: TEST_CLIENT_ID
        });
      } catch (e) {
        expect(e.error).toEqual('some_other_error');
      }
    });
  });

  describe('loginWithPopup()', () => {
    it('opens popup', async () => {
      const { auth0 } = await setup();

      await auth0.loginWithPopup({});
    });

    it('uses a custom popup specified in the configuration', async () => {
      const { auth0, popup, utils } = await setup();

      await auth0.loginWithPopup({}, { popup });

      expect(utils.runPopup).toHaveBeenCalledWith(
        `https://test.auth0.com/authorize?${TEST_QUERY_PARAMS}${TEST_TELEMETRY_QUERY_STRING}`,
        {
          popup,
          timeoutInSeconds: 60
        }
      );
    });

    it('encodes state with random string', async () => {
      const { auth0, utils } = await setup();

      await auth0.loginWithPopup({});
      expect(utils.encode).toHaveBeenCalledWith(TEST_RANDOM_STRING);
    });

    it('creates `code_challenge` by using `utils.sha256` with the result of `utils.createRandomString`', async () => {
      const { auth0, utils } = await setup();

      await auth0.loginWithPopup({});
      expect(utils.sha256).toHaveBeenCalledWith(TEST_RANDOM_STRING);
      expect(utils.bufferToBase64UrlEncoded).toHaveBeenCalledWith(
        TEST_ARRAY_BUFFER
      );
    });

    it('creates correct query params', async () => {
      const { auth0, utils } = await setup();

      await auth0.loginWithPopup({
        connection: 'test-connection'
      });
      expect(utils.createQueryParams).toHaveBeenCalledWith({
        client_id: TEST_CLIENT_ID,
        scope: TEST_SCOPES,
        response_type: TEST_CODE,
        response_mode: 'web_message',
        state: TEST_ENCODED_STATE,
        nonce: TEST_ENCODED_STATE,
        redirect_uri: 'http://localhost',
        code_challenge: TEST_BASE64_ENCODED_STRING,
        code_challenge_method: 'S256',
        connection: 'test-connection'
      });
    });

    it('creates correct query params without leeway', async () => {
      const { auth0, utils } = await setup({ leeway: 10 });

      await auth0.loginWithPopup({
        connection: 'test-connection'
      });

      expect(utils.createQueryParams).toHaveBeenCalledWith({
        client_id: TEST_CLIENT_ID,
        scope: TEST_SCOPES,
        response_type: TEST_CODE,
        response_mode: 'web_message',
        state: TEST_ENCODED_STATE,
        nonce: TEST_ENCODED_STATE,
        redirect_uri: 'http://localhost',
        code_challenge: TEST_BASE64_ENCODED_STRING,
        code_challenge_method: 'S256',
        connection: 'test-connection'
      });
    });

    it('creates correct query params when providing a default redirect_uri', async () => {
      const redirect_uri = 'https://custom-redirect-uri/callback';
      const { auth0, utils } = await setup({
        redirect_uri
      });

      await auth0.loginWithPopup({});

      expect(utils.createQueryParams).toHaveBeenCalledWith({
        client_id: TEST_CLIENT_ID,
        scope: TEST_SCOPES,
        response_type: TEST_CODE,
        response_mode: 'web_message',
        state: TEST_ENCODED_STATE,
        nonce: TEST_ENCODED_STATE,
        redirect_uri,
        code_challenge: TEST_BASE64_ENCODED_STRING,
        code_challenge_method: 'S256'
      });
    });

    it('creates correct query params with custom params', async () => {
      const { auth0, utils } = await setup();

      await auth0.loginWithPopup({ audience: 'test' });

      expect(utils.createQueryParams).toHaveBeenCalledWith({
        audience: 'test',
        client_id: TEST_CLIENT_ID,
        scope: TEST_SCOPES,
        response_type: TEST_CODE,
        response_mode: 'web_message',
        state: TEST_ENCODED_STATE,
        nonce: TEST_ENCODED_STATE,
        redirect_uri: 'http://localhost',
        code_challenge: TEST_BASE64_ENCODED_STRING,
        code_challenge_method: 'S256'
      });
    });

    it('opens popup with correct popup, url and default config', async () => {
      const { auth0, utils } = await setup();
      await auth0.loginWithPopup();

      expect(utils.runPopup).toHaveBeenCalledWith(
        `https://test.auth0.com/authorize?${TEST_QUERY_PARAMS}${TEST_TELEMETRY_QUERY_STRING}`,
        DEFAULT_POPUP_CONFIG_OPTIONS
      );
    });
    it('opens popup with correct popup, url and custom config', async () => {
      const { auth0, utils } = await setup();
      await auth0.loginWithPopup({}, { timeoutInSeconds: 1 });
      expect(utils.runPopup).toHaveBeenCalledWith(
        `https://test.auth0.com/authorize?${TEST_QUERY_PARAMS}${TEST_TELEMETRY_QUERY_STRING}`,
        { timeoutInSeconds: 1 }
      );
    });

    it('opens popup with correct popup, url and timeout from client options', async () => {
      const { auth0, utils } = await setup({ authorizeTimeoutInSeconds: 1 });
<<<<<<< HEAD

      await auth0.loginWithPopup(
        {},
        {
          timeoutInSeconds: 25
        }
      );

      expect(
        utils.runPopup
      ).toHaveBeenCalledWith(
=======
      await auth0.loginWithPopup({}, DEFAULT_POPUP_CONFIG_OPTIONS);
      expect(utils.runPopup).toHaveBeenCalledWith(
>>>>>>> 773e87a6
        `https://test.auth0.com/authorize?${TEST_QUERY_PARAMS}${TEST_TELEMETRY_QUERY_STRING}`,
        { timeoutInSeconds: 25 }
      );
    });

    it('throws error if state from popup response is different from the provided state', async () => {
      const { auth0, utils } = await setup();

      utils.runPopup.mockReturnValue(
        Promise.resolve({
          state: 'other-state'
        })
      );
      await expect(auth0.loginWithPopup({})).rejects.toThrowError(
        'Invalid state'
      );
    });
    it('calls oauth/token with correct params', async () => {
      const { auth0, utils } = await setup();

      await auth0.loginWithPopup({});

      expect(utils.oauthToken).toHaveBeenCalledWith({
        baseUrl: 'https://test.auth0.com',
        client_id: TEST_CLIENT_ID,
        code: TEST_CODE,
        code_verifier: TEST_RANDOM_STRING,
        grant_type: 'authorization_code',
        redirect_uri: 'http://localhost'
      });
    });

    it('calls oauth/token with the same custom redirect_uri as /authorize', async () => {
      const redirect_uri = 'http://another.uri';

      const { auth0, utils } = await setup({
        redirect_uri
      });

      await auth0.loginWithPopup();

      expect(utils.createQueryParams).toHaveBeenCalledWith({
        client_id: TEST_CLIENT_ID,
        scope: TEST_SCOPES,
        response_type: TEST_CODE,
        response_mode: 'web_message',
        state: TEST_ENCODED_STATE,
        nonce: TEST_ENCODED_STATE,
        redirect_uri,
        code_challenge: TEST_BASE64_ENCODED_STRING,
        code_challenge_method: 'S256'
      });

      expect(utils.oauthToken).toHaveBeenCalledWith({
        audience: undefined,
        baseUrl: 'https://test.auth0.com',
        client_id: TEST_CLIENT_ID,
        code: TEST_CODE,
        code_verifier: TEST_RANDOM_STRING,
        grant_type: 'authorization_code',
        redirect_uri
      });
    });

    it('calls oauth/token with correct params and a different audience', async () => {
      const { auth0, utils } = await setup();

      await auth0.loginWithPopup({ audience: 'test-audience' });
      expect(utils.oauthToken).toHaveBeenCalledWith({
        baseUrl: 'https://test.auth0.com',
        client_id: TEST_CLIENT_ID,
        code: TEST_CODE,
        code_verifier: TEST_RANDOM_STRING,
        grant_type: 'authorization_code',
        redirect_uri: 'http://localhost'
      });
    });
    it('calls `tokenVerifier.verify` with the `id_token` from in the oauth/token response', async () => {
      const { auth0, tokenVerifier } = await setup();

      await auth0.loginWithPopup({});
      expect(tokenVerifier).toHaveBeenCalledWith({
        id_token: TEST_ID_TOKEN,
        nonce: TEST_ENCODED_STATE,
        aud: 'test-client-id',
        iss: 'https://test.auth0.com/',
        leeway: undefined,
        max_age: undefined
      });
    });
    it('calls `tokenVerifier.verify` with the `issuer` from in the oauth/token response', async () => {
      const { auth0, tokenVerifier } = await setup({
        issuer: 'test-123.auth0.com'
      });

      await auth0.loginWithPopup({});
      expect(tokenVerifier).toHaveBeenCalledWith({
        aud: 'test-client-id',
        id_token: TEST_ID_TOKEN,
        nonce: TEST_ENCODED_STATE,
        iss: 'https://test-123.auth0.com/',
        leeway: undefined,
        max_age: undefined
      });
    });
    it('calls `tokenVerifier.verify` with the `leeway` from constructor', async () => {
      const { auth0, tokenVerifier } = await setup({ leeway: 10 });

      await auth0.loginWithPopup({});
      expect(tokenVerifier).toHaveBeenCalledWith({
        id_token: TEST_ID_TOKEN,
        nonce: TEST_ENCODED_STATE,
        aud: 'test-client-id',
        iss: 'https://test.auth0.com/',
        leeway: 10,
        max_age: undefined
      });
    });
    it('calls `tokenVerifier.verify` with undefined `max_age` when value set in constructor is an empty string', async () => {
      const { auth0, tokenVerifier } = await setup({ max_age: '' });

      await auth0.loginWithPopup({});
      expect(tokenVerifier).toHaveBeenCalledWith({
        id_token: TEST_ID_TOKEN,
        nonce: TEST_ENCODED_STATE,
        aud: 'test-client-id',
        iss: 'https://test.auth0.com/',
        leeway: undefined,
        max_age: undefined
      });
    });
    it('calls `tokenVerifier.verify` with the parsed `max_age` string from constructor', async () => {
      const { auth0, tokenVerifier } = await setup({ max_age: '10' });

      await auth0.loginWithPopup({});
      expect(tokenVerifier).toHaveBeenCalledWith({
        id_token: TEST_ID_TOKEN,
        nonce: TEST_ENCODED_STATE,
        aud: 'test-client-id',
        iss: 'https://test.auth0.com/',
        leeway: undefined,
        max_age: 10
      });
    });
    it('calls `tokenVerifier.verify` with the parsed `max_age` number from constructor', async () => {
      const { auth0, tokenVerifier } = await setup({ max_age: 10 });

      await auth0.loginWithPopup({});
      expect(tokenVerifier).toHaveBeenCalledWith({
        id_token: TEST_ID_TOKEN,
        nonce: TEST_ENCODED_STATE,
        aud: 'test-client-id',
        iss: 'https://test.auth0.com/',
        leeway: undefined,
        max_age: 10
      });
    });
    it('saves cache', async () => {
      const { auth0, cache } = await setup();

      await auth0.loginWithPopup({});
      expect(cache.save).toHaveBeenCalledWith({
        client_id: TEST_CLIENT_ID,
        access_token: TEST_ACCESS_TOKEN,
        audience: 'default',
        id_token: TEST_ID_TOKEN,
        scope: TEST_SCOPES,
        decodedToken: {
          claims: { sub: TEST_USER_ID, aud: TEST_CLIENT_ID },
          user: { sub: TEST_USER_ID }
        }
      });
    });
    it('saves `auth0.is.authenticated` key in storage', async () => {
      const { auth0, storage } = await setup();

      await auth0.loginWithPopup({});
      expect(storage.save).toHaveBeenCalledWith(
        'auth0.is.authenticated',
        true,
        { daysUntilExpire: 1 }
      );
    });
    it('can be called with no arguments', async () => {
      const { auth0, utils } = await setup();

      await auth0.loginWithPopup();
    });
  });

  describe('buildAuthorizeUrl', () => {
    const REDIRECT_OPTIONS = {
      redirect_uri: 'https://redirect.uri',
      appState: TEST_APP_STATE,
      connection: 'test-connection'
    };

    it('encodes state with random string', async () => {
      const { auth0, utils } = await setup();

      await auth0.buildAuthorizeUrl(REDIRECT_OPTIONS);
      expect(utils.encode).toHaveBeenCalledWith(TEST_RANDOM_STRING);
    });

    it('creates `code_challenge` by using `utils.sha256` with the result of `utils.createRandomString`', async () => {
      const { auth0, utils } = await setup();

      await auth0.buildAuthorizeUrl(REDIRECT_OPTIONS);
      expect(utils.sha256).toHaveBeenCalledWith(TEST_RANDOM_STRING);
      expect(utils.bufferToBase64UrlEncoded).toHaveBeenCalledWith(
        TEST_ARRAY_BUFFER
      );
    });

    it('creates correct query params', async () => {
      const { auth0, utils } = await setup();

      await auth0.buildAuthorizeUrl(REDIRECT_OPTIONS);

      expect(utils.getUniqueScopes).toHaveBeenCalledWith(
        'openid profile email',
        undefined,
        undefined
      );

      expect(utils.createQueryParams).toHaveBeenCalledWith({
        client_id: TEST_CLIENT_ID,
        scope: TEST_SCOPES,
        response_type: TEST_CODE,
        response_mode: 'query',
        state: TEST_ENCODED_STATE,
        nonce: TEST_ENCODED_STATE,
        redirect_uri: REDIRECT_OPTIONS.redirect_uri,
        code_challenge: TEST_BASE64_ENCODED_STRING,
        code_challenge_method: 'S256',
        connection: 'test-connection'
      });
    });

    it('creates correct query params when using refresh tokens', async () => {
      const utils = require('../src/utils');
      utils.getUniqueScopes.mockReturnValue('offline_access');

      const { auth0 } = await setup({
        useRefreshTokens: true
      });

      // utils.getUniqueScopes.mockReturnValue(`${TEST_SCOPES} offline_access`);

      await auth0.buildAuthorizeUrl(REDIRECT_OPTIONS);

      expect(utils.getUniqueScopes).toHaveBeenCalledWith(
        'openid profile email',
        'offline_access',
        undefined
      );

      expect(utils.createQueryParams).toHaveBeenCalledWith({
        client_id: TEST_CLIENT_ID,
        scope: TEST_SCOPES,
        response_type: TEST_CODE,
        response_mode: 'query',
        state: TEST_ENCODED_STATE,
        nonce: TEST_ENCODED_STATE,
        redirect_uri: REDIRECT_OPTIONS.redirect_uri,
        code_challenge: TEST_BASE64_ENCODED_STRING,
        code_challenge_method: 'S256',
        connection: 'test-connection'
      });
    });

    it('creates correct query params without leeway', async () => {
      const { auth0, utils } = await setup({ leeway: 10 });

      await auth0.buildAuthorizeUrl(REDIRECT_OPTIONS);
      expect(utils.createQueryParams).toHaveBeenCalledWith({
        client_id: TEST_CLIENT_ID,
        scope: TEST_SCOPES,
        response_type: TEST_CODE,
        response_mode: 'query',
        state: TEST_ENCODED_STATE,
        nonce: TEST_ENCODED_STATE,
        redirect_uri: REDIRECT_OPTIONS.redirect_uri,
        code_challenge: TEST_BASE64_ENCODED_STRING,
        code_challenge_method: 'S256',
        connection: 'test-connection'
      });
    });

    it('creates correct query params when providing a default redirect_uri', async () => {
      const redirect_uri = 'https://custom-redirect-uri/callback';
      const { redirect_uri: _ignore, ...options } = REDIRECT_OPTIONS;
      const { auth0, utils } = await setup({
        redirect_uri
      });

      await auth0.buildAuthorizeUrl(options);

      expect(utils.createQueryParams).toHaveBeenCalledWith({
        client_id: TEST_CLIENT_ID,
        scope: TEST_SCOPES,
        response_type: TEST_CODE,
        response_mode: 'query',
        state: TEST_ENCODED_STATE,
        nonce: TEST_ENCODED_STATE,
        redirect_uri,
        code_challenge: TEST_BASE64_ENCODED_STRING,
        code_challenge_method: 'S256',
        connection: 'test-connection'
      });
    });

    it('creates correct query params when overriding redirect_uri', async () => {
      const redirect_uri = 'https://custom-redirect-uri/callback';
      const { auth0, utils } = await setup({
        redirect_uri
      });

      await auth0.buildAuthorizeUrl(REDIRECT_OPTIONS);

      expect(utils.createQueryParams).toHaveBeenCalledWith({
        client_id: TEST_CLIENT_ID,
        scope: TEST_SCOPES,
        response_type: TEST_CODE,
        response_mode: 'query',
        state: TEST_ENCODED_STATE,
        nonce: TEST_ENCODED_STATE,
        redirect_uri: REDIRECT_OPTIONS.redirect_uri,
        code_challenge: TEST_BASE64_ENCODED_STRING,
        code_challenge_method: 'S256',
        connection: 'test-connection'
      });
    });

    it('creates correct query params with custom params', async () => {
      const { auth0, utils } = await setup();

      await auth0.buildAuthorizeUrl({ ...REDIRECT_OPTIONS, audience: 'test' });

      expect(utils.createQueryParams).toHaveBeenCalledWith({
        audience: 'test',
        client_id: TEST_CLIENT_ID,
        scope: TEST_SCOPES,
        response_type: TEST_CODE,
        response_mode: 'query',
        state: TEST_ENCODED_STATE,
        nonce: TEST_ENCODED_STATE,
        redirect_uri: REDIRECT_OPTIONS.redirect_uri,
        code_challenge: TEST_BASE64_ENCODED_STRING,
        code_challenge_method: 'S256',
        connection: 'test-connection'
      });
    });

    it('calls `transactionManager.create` with new transaction', async () => {
      const { auth0, transactionManager } = await setup();

      await auth0.buildAuthorizeUrl(REDIRECT_OPTIONS);
      expect(transactionManager.create).toHaveBeenCalledWith(
        TEST_ENCODED_STATE,
        {
          appState: TEST_APP_STATE,
          audience: 'default',
          code_verifier: TEST_RANDOM_STRING,
          nonce: TEST_ENCODED_STATE,
          scope: TEST_SCOPES,
          redirect_uri: 'https://redirect.uri'
        }
      );
    });

    it('returns the url', async () => {
      const { auth0 } = await setup();

      const url = await auth0.buildAuthorizeUrl({
        ...REDIRECT_OPTIONS
      });

      expect(url).toBe(
        `https://test.auth0.com/authorize?query=params${TEST_TELEMETRY_QUERY_STRING}`
      );
    });

    it('returns the url when no arguments are passed', async () => {
      const { auth0 } = await setup();

      const url = await auth0.buildAuthorizeUrl();

      expect(url).toBe(
        `https://test.auth0.com/authorize?query=params${TEST_TELEMETRY_QUERY_STRING}`
      );
    });
  });

  describe('loginWithRedirect()', () => {
    const REDIRECT_OPTIONS = {
      redirect_uri: 'https://redirect.uri',
      appState: TEST_APP_STATE,
      connection: 'test-connection'
    };

    it('calls `window.location.assign` with the correct url', async () => {
      const { auth0 } = await setup();

      await auth0.loginWithRedirect(REDIRECT_OPTIONS);
      expect(window.location.assign).toHaveBeenCalledWith(
        `https://test.auth0.com/authorize?query=params${TEST_TELEMETRY_QUERY_STRING}`
      );
    });

    it('calls `window.location.assign` with the correct url and fragment if provided', async () => {
      const { auth0 } = await setup();

      await auth0.loginWithRedirect({
        ...REDIRECT_OPTIONS,
        fragment: '/reset'
      });
      expect(window.location.assign).toHaveBeenCalledWith(
        `https://test.auth0.com/authorize?query=params${TEST_TELEMETRY_QUERY_STRING}#/reset`
      );
    });

    it('can be called with no arguments', async () => {
      const { auth0 } = await setup();

      await auth0.loginWithRedirect();

      expect(window.location.assign).toHaveBeenCalledWith(
        `https://test.auth0.com/authorize?query=params${TEST_TELEMETRY_QUERY_STRING}`
      );
    });
  });

  describe('handleRedirectCallback()', () => {
    it('throws when there is no query string', async () => {
      const { auth0 } = await setup();
      await expect(auth0.handleRedirectCallback()).rejects.toThrow(
        'There are no query params available for parsing.'
      );
    });

    describe('when there is a valid query string in the url', async () => {
      const localSetup = async () => {
        window.history.pushState(
          {},
          'Test',
          `?code=${TEST_CODE}&state=${TEST_ENCODED_STATE}`
        );
        const result = await setup();
        result.transactionManager.get.mockReturnValue({
          code_verifier: TEST_RANDOM_STRING,
          nonce: TEST_ENCODED_STATE,
          audience: 'default',
          scope: TEST_SCOPES,
          appState: TEST_APP_STATE
        });
        result.cache.get.mockReturnValue({ access_token: TEST_ACCESS_TOKEN });
        return result;
      };
      it('calls parseQueryResult correctly', async () => {
        const { auth0, utils } = await localSetup();
        await auth0.handleRedirectCallback();
        expect(utils.parseQueryResult).toHaveBeenCalledWith(
          `code=${TEST_CODE}&state=${TEST_ENCODED_STATE}`
        );
      });
      it('uses `state` from parsed query to get a transaction', async () => {
        const { auth0, utils, transactionManager } = await localSetup();
        const queryState = 'the-state';
        utils.parseQueryResult.mockReturnValue({ state: queryState });

        await auth0.handleRedirectCallback();

        expect(transactionManager.get).toHaveBeenCalledWith(queryState);
      });
      it('throws error with AuthenticationError', async () => {
        const { auth0, utils } = await localSetup();
        const queryResult = { error: 'unauthorized' };
        utils.parseQueryResult.mockReturnValue(queryResult);

        await expect(auth0.handleRedirectCallback()).rejects.toBeInstanceOf(
          AuthenticationError
        );
      });
      it('throws AuthenticationError with message from error_description', async () => {
        const { auth0, utils } = await localSetup();
        const queryResult = {
          error: 'unauthorized',
          error_description: 'Unauthorized user'
        };
        utils.parseQueryResult.mockReturnValue(queryResult);

        await expect(auth0.handleRedirectCallback()).rejects.toThrow(
          queryResult.error_description
        );
      });

      it('throws AuthenticationError with state, error, error_description', async () => {
        const { auth0, utils } = await localSetup();
        const queryResult = {
          error: 'unauthorized',
          error_description: 'Unauthorized user',
          state: 'abcxyz'
        };
        utils.parseQueryResult.mockReturnValue(queryResult);

        let errorThrown: AuthenticationError;
        try {
          await auth0.handleRedirectCallback();
        } catch (error) {
          errorThrown = error;
        }

        expect(errorThrown.state).toEqual(queryResult.state);
        expect(errorThrown.error).toEqual(queryResult.error);
        expect(errorThrown.error_description).toEqual(
          queryResult.error_description
        );
      });

      it('throws AuthenticationError and includes the transaction state', async () => {
        const { auth0, utils, transactionManager } = await localSetup();

        const appState = {
          key: 'property'
        };

        transactionManager.get.mockReturnValue({ appState });

        const queryResult = {
          error: 'unauthorized',
          error_description: 'Unauthorized user',
          state: 'abcxyz'
        };

        utils.parseQueryResult.mockReturnValue(queryResult);

        let errorThrown: AuthenticationError;

        try {
          await auth0.handleRedirectCallback();
        } catch (error) {
          errorThrown = error;
        }

        expect(errorThrown.appState).toEqual(appState);
      });

      it('throws error when there is no transaction', async () => {
        const { auth0, transactionManager } = await localSetup();
        transactionManager.get.mockReturnValue(undefined);

        await expect(auth0.handleRedirectCallback()).rejects.toThrow(
          'Invalid state'
        );
      });
      it('clears the transaction data when an error occurs', async () => {
        const { auth0, utils, transactionManager } = await localSetup();
        const queryResult = { error: 'unauthorized', state: '897dfuksdfuo' };
        utils.parseQueryResult.mockReturnValue(queryResult);

        try {
          await auth0.handleRedirectCallback();
        } catch (e) {
          expect(transactionManager.remove).toHaveBeenCalledWith(
            queryResult.state
          );
        }
      });
      it('uses `state` from parsed query to remove the transaction', async () => {
        const { auth0, utils, transactionManager } = await localSetup();
        const queryState = 'the-state';
        utils.parseQueryResult.mockReturnValue({ state: queryState });

        await auth0.handleRedirectCallback();

        expect(transactionManager.remove).toHaveBeenCalledWith(queryState);
      });
      it('calls oauth/token with correct params', async () => {
        const { auth0, utils } = await localSetup();

        await auth0.handleRedirectCallback();

        expect(utils.oauthToken).toHaveBeenCalledWith({
          baseUrl: 'https://test.auth0.com',
          client_id: TEST_CLIENT_ID,
          code: TEST_CODE,
          code_verifier: TEST_RANDOM_STRING,
          grant_type: 'authorization_code'
        });
      });
      it('calls oauth/token with redirect uri from transaction if set', async () => {
        const { auth0, utils, transactionManager } = await localSetup();
        const txn = transactionManager.get.mockReturnValue({
          code_verifier: TEST_RANDOM_STRING,
          nonce: TEST_RANDOM_STRING,
          audience: 'default',
          scope: TEST_SCOPES,
          appState: TEST_APP_STATE,
          redirect_uri: 'http://localhost'
        });
        await auth0.handleRedirectCallback();
        const arg = utils.oauthToken.mock.calls[0][0];
        expect(arg.hasOwnProperty('redirect_uri')).toBeTruthy();
        expect(arg.redirect_uri).toEqual('http://localhost');
      });
      it('calls oauth/token without redirect uri if not set in transaction', async () => {
        const { auth0, utils, transactionManager } = await localSetup();
        const txn = transactionManager.get.mockReturnValue({
          code_verifier: TEST_RANDOM_STRING,
          nonce: TEST_RANDOM_STRING,
          audience: 'default',
          scope: TEST_SCOPES,
          appState: TEST_APP_STATE
        });
        await auth0.handleRedirectCallback();
        const arg = utils.oauthToken.mock.calls[0][0];
        expect(arg.hasOwnProperty('redirect_uri')).toBeFalsy();
      });
      it('calls `tokenVerifier.verify` with the `id_token` from in the oauth/token response', async () => {
        const { auth0, tokenVerifier } = await localSetup();

        await auth0.handleRedirectCallback();

        expect(tokenVerifier).toHaveBeenCalledWith({
          id_token: TEST_ID_TOKEN,
          nonce: TEST_ENCODED_STATE,
          aud: 'test-client-id',
          iss: 'https://test.auth0.com/',
          leeway: undefined,
          max_age: undefined
        });
      });
      it('saves cache', async () => {
        const { auth0, cache } = await localSetup();

        await auth0.handleRedirectCallback();

        expect(cache.save).toHaveBeenCalledWith({
          client_id: TEST_CLIENT_ID,
          access_token: TEST_ACCESS_TOKEN,
          audience: 'default',
          id_token: TEST_ID_TOKEN,
          scope: TEST_SCOPES,
          decodedToken: {
            claims: { sub: TEST_USER_ID, aud: TEST_CLIENT_ID },
            user: { sub: TEST_USER_ID }
          }
        });
      });
      it('saves `auth0.is.authenticated` key in storage', async () => {
        const { auth0, storage } = await localSetup();

        await auth0.handleRedirectCallback();

        expect(storage.save).toHaveBeenCalledWith(
          'auth0.is.authenticated',
          true,
          { daysUntilExpire: 1 }
        );
      });
      it('returns the transactions appState', async () => {
        const { auth0 } = await localSetup();

        const response = await auth0.handleRedirectCallback();

        expect(response).toEqual({
          appState: TEST_APP_STATE
        });
      });
    });
    describe('when there is a valid query string in a hash', async () => {
      const localSetup = async () => {
        window.history.pushState({}, 'Test', `/`);
        window.history.pushState(
          {},
          'Test',
          `#/callback/?code=${TEST_CODE}&state=${TEST_ENCODED_STATE}`
        );
        const result = await setup();
        result.transactionManager.get.mockReturnValue({
          code_verifier: TEST_RANDOM_STRING,
          nonce: TEST_ENCODED_STATE,
          audience: 'default',
          scope: TEST_SCOPES,
          appState: TEST_APP_STATE
        });
        result.cache.get.mockReturnValue({ access_token: TEST_ACCESS_TOKEN });
        return result;
      };
      it('calls parseQueryResult correctly', async () => {
        const { auth0, utils } = await localSetup();
        await auth0.handleRedirectCallback();
        expect(utils.parseQueryResult).toHaveBeenCalledWith(
          `code=${TEST_CODE}&state=${TEST_ENCODED_STATE}`
        );
      });
      it('calls parseQueryResult with a passed URL', async () => {
        const { auth0, utils } = await localSetup();
        const customUrl = `https://test.auth0.com?code=${TEST_CODE}&state=${TEST_ENCODED_STATE}`;
        await auth0.handleRedirectCallback(customUrl);
        expect(utils.parseQueryResult).toHaveBeenCalledWith(
          `code=${TEST_CODE}&state=${TEST_ENCODED_STATE}`
        );
      });
      it('uses `state` from parsed query to get a transaction', async () => {
        const { auth0, utils, transactionManager } = await localSetup();
        const queryState = 'the-state';
        utils.parseQueryResult.mockReturnValue({ state: queryState });

        await auth0.handleRedirectCallback();

        expect(transactionManager.get).toHaveBeenCalledWith(queryState);
      });
      it('throws error with AuthenticationError', async () => {
        const { auth0, utils } = await localSetup();
        const queryResult = { error: 'unauthorized' };
        utils.parseQueryResult.mockReturnValue(queryResult);

        await expect(auth0.handleRedirectCallback()).rejects.toBeInstanceOf(
          AuthenticationError
        );
      });
      it('throws AuthenticationError with message from error_description', async () => {
        const { auth0, utils } = await localSetup();
        const queryResult = {
          error: 'unauthorized',
          error_description: 'Unauthorized user'
        };
        utils.parseQueryResult.mockReturnValue(queryResult);

        await expect(auth0.handleRedirectCallback()).rejects.toThrow(
          queryResult.error_description
        );
      });
      it('throws AuthenticationError with state, error, error_description', async () => {
        const { auth0, utils } = await localSetup();
        const queryResult = {
          error: 'unauthorized',
          error_description: 'Unauthorized user',
          state: 'abcxyz'
        };
        utils.parseQueryResult.mockReturnValue(queryResult);

        let errorThrown: AuthenticationError;
        try {
          await auth0.handleRedirectCallback();
        } catch (error) {
          errorThrown = error;
        }

        expect(errorThrown.state).toEqual(queryResult.state);
        expect(errorThrown.error).toEqual(queryResult.error);
        expect(errorThrown.error_description).toEqual(
          queryResult.error_description
        );
      });
      it('clears the transaction data when an error occurs', async () => {
        const { auth0, utils, transactionManager } = await localSetup();
        const queryResult = { error: 'unauthorized', state: '897dfuksdfuo' };
        utils.parseQueryResult.mockReturnValue(queryResult);

        try {
          await auth0.handleRedirectCallback();
        } catch (e) {
          expect(transactionManager.remove).toHaveBeenCalledWith(
            queryResult.state
          );
        }
      });
      it('throws error when there is no transaction', async () => {
        const { auth0, transactionManager } = await localSetup();
        transactionManager.get.mockReturnValue(undefined);

        await expect(auth0.handleRedirectCallback()).rejects.toThrow(
          'Invalid state'
        );
      });
      it('uses `state` from parsed query to remove the transaction', async () => {
        const { auth0, utils, transactionManager } = await localSetup();
        const queryState = 'the-state';
        utils.parseQueryResult.mockReturnValue({ state: queryState });

        await auth0.handleRedirectCallback();

        expect(transactionManager.remove).toHaveBeenCalledWith(queryState);
      });
      it('calls oauth/token with correct params', async () => {
        const { auth0, utils } = await localSetup();

        await auth0.handleRedirectCallback();

        expect(utils.oauthToken).toHaveBeenCalledWith({
          baseUrl: 'https://test.auth0.com',
          client_id: TEST_CLIENT_ID,
          code: TEST_CODE,
          code_verifier: TEST_RANDOM_STRING,
          grant_type: 'authorization_code'
        });
      });
      it('calls `tokenVerifier.verify` with the `id_token` from in the oauth/token response', async () => {
        const { auth0, tokenVerifier } = await localSetup();

        await auth0.handleRedirectCallback();

        expect(tokenVerifier).toHaveBeenCalledWith({
          id_token: TEST_ID_TOKEN,
          nonce: TEST_ENCODED_STATE,
          aud: 'test-client-id',
          iss: 'https://test.auth0.com/',
          leeway: undefined,
          max_age: undefined
        });
      });
      it('saves cache', async () => {
        const { auth0, cache } = await localSetup();

        await auth0.handleRedirectCallback();

        expect(cache.save).toHaveBeenCalledWith({
          client_id: TEST_CLIENT_ID,
          access_token: TEST_ACCESS_TOKEN,
          audience: 'default',
          id_token: TEST_ID_TOKEN,
          scope: TEST_SCOPES,
          decodedToken: {
            claims: { sub: TEST_USER_ID, aud: TEST_CLIENT_ID },
            user: { sub: TEST_USER_ID }
          }
        });
      });
      it('saves `auth0.is.authenticated` key in storage', async () => {
        const { auth0, storage } = await localSetup();

        await auth0.handleRedirectCallback();

        expect(storage.save).toHaveBeenCalledWith(
          'auth0.is.authenticated',
          true,
          { daysUntilExpire: 1 }
        );
      });
      it('returns the transactions appState', async () => {
        const { auth0 } = await localSetup();

        const response = await auth0.handleRedirectCallback();

        expect(response).toEqual({
          appState: TEST_APP_STATE
        });
      });
    });
  });

  describe('getUser()', () => {
    it('returns undefined if there is no cache', async () => {
      const { auth0, cache } = await setup();
      cache.get.mockReturnValue(undefined);
      const decodedToken = await auth0.getUser();
      expect(decodedToken).toBeUndefined();
    });
    it('returns only user information if there is a cache entry', async () => {
      const { auth0, cache } = await setup();
      const userIn = {
        decodedToken: {
          claims: {
            sub: TEST_USER_ID,
            email: TEST_USER_EMAIL,
            aud: TEST_CLIENT_ID
          },
          user: { sub: TEST_USER_ID, email: TEST_USER_EMAIL }
        }
      };
      cache.get.mockReturnValue(userIn);
      const userOut = await auth0.getUser();
      expect(userOut).toEqual({ sub: TEST_USER_ID, email: TEST_USER_EMAIL });
    });
    it('uses default options', async () => {
      const { auth0, utils, cache } = await setup();

      await auth0.getUser();

      expect(cache.get).toHaveBeenCalledWith({
        audience: 'default',
        scope: TEST_SCOPES,
        client_id: TEST_CLIENT_ID
      });

      expect(utils.getUniqueScopes).toHaveBeenCalledWith(
        'openid profile email',
        'openid profile email'
      );
    });

    it('uses custom options when provided', async () => {
      const { auth0, utils, cache } = await setup();
      await auth0.getUser({ audience: 'the-audience', scope: 'the-scope' });

      expect(cache.get).toHaveBeenCalledWith({
        audience: 'the-audience',
        scope: TEST_SCOPES,
        client_id: TEST_CLIENT_ID
      });

      expect(utils.getUniqueScopes).toHaveBeenCalledWith(
        'openid profile email',
        'the-scope'
      );
    });
  });

  describe('getIdTokenClaims()', () => {
    it('returns undefined if there is no cache', async () => {
      const { auth0, cache } = await setup();
      cache.get.mockReturnValue(undefined);
      const decodedToken = await auth0.getIdTokenClaims();
      expect(decodedToken).toBeUndefined();
    });

    it('returns full decoded token if there is a cache entry', async () => {
      const { auth0, cache } = await setup();
      const userIn = {
        decodedToken: {
          claims: {
            aud: TEST_CLIENT_ID,
            sub: TEST_USER_ID,
            email: TEST_USER_EMAIL
          },
          user: { sub: TEST_USER_ID, email: TEST_USER_EMAIL }
        }
      };
      cache.get.mockReturnValue(userIn);
      const userOut = await auth0.getIdTokenClaims();
      expect(userOut).toEqual(userIn.decodedToken.claims);
    });

    describe('when using refresh tokens', () => {
      it('uses default options with offine_access', async () => {
        const utils = require('../src/utils');
        utils.getUniqueScopes.mockReturnValue('offline_access');

        const { auth0, cache } = await setup({
          useRefreshTokens: true
        });

        await auth0.getIdTokenClaims();

        expect(cache.get).toHaveBeenCalledWith({
          audience: 'default',
          scope: TEST_SCOPES,
          client_id: TEST_CLIENT_ID
        });

        expect(utils.getUniqueScopes).toHaveBeenCalledWith(
          'openid profile email',
          'offline_access',
          'offline_access'
        );
      });

      it('uses custom options when provided with offline_access', async () => {
        const utils = require('../src/utils');
        utils.getUniqueScopes.mockReturnValue('offline_access');

        const { auth0, cache } = await setup({
          useRefreshTokens: true
        });

        await auth0.getIdTokenClaims({
          audience: 'the-audience',
          scope: 'the-scope'
        });

        expect(cache.get).toHaveBeenCalledWith({
          audience: 'the-audience',
          scope: TEST_SCOPES,
          client_id: TEST_CLIENT_ID
        });

        expect(utils.getUniqueScopes).toHaveBeenCalledWith(
          'openid profile email',
          'offline_access',
          'the-scope'
        );
      });
    });

    describe('when not using refresh tokens', () => {
      it('uses default options', async () => {
        const { auth0, utils, cache } = await setup();

        await auth0.getIdTokenClaims();

        expect(cache.get).toHaveBeenCalledWith({
          audience: 'default',
          scope: TEST_SCOPES,
          client_id: TEST_CLIENT_ID
        });

        expect(utils.getUniqueScopes).toHaveBeenCalledWith(
          'openid profile email',
          undefined,
          'openid profile email'
        );
      });

      it('uses custom options when provided', async () => {
        const { auth0, utils, cache } = await setup();

        await auth0.getIdTokenClaims({
          audience: 'the-audience',
          scope: 'the-scope'
        });

        expect(cache.get).toHaveBeenCalledWith({
          audience: 'the-audience',
          scope: TEST_SCOPES,
          client_id: TEST_CLIENT_ID
        });

        expect(utils.getUniqueScopes).toHaveBeenCalledWith(
          'openid profile email',
          undefined,
          'the-scope'
        );
      });
    });
  });

  describe('isAuthenticated()', () => {
    it('returns true if there is an user', async () => {
      const { auth0 } = await setup();
      auth0.getUser = jest.fn(() =>
        Promise.resolve({
          id: TEST_USER_ID
        })
      );
      const result = await auth0.isAuthenticated();
      expect(result).toBe(true);
    });
    it('returns false if there is not an user', async () => {
      const { auth0 } = await setup();
      auth0.getUser = jest.fn(() => undefined);
      const result = await auth0.isAuthenticated();
      expect(result).toBe(false);
    });
  });

  describe('getTokenSilently()', () => {
    describe('when `options.ignoreCache` is false', async () => {
      describe('when refresh tokens are not used', () => {
        it('calls `cache.get` with the correct options', async () => {
          const { auth0, cache, utils } = await setup();
          cache.get.mockReturnValue({ access_token: TEST_ACCESS_TOKEN });

          await auth0.getTokenSilently();

          expect(cache.get).toHaveBeenCalledWith({
            audience: 'default',
            scope: TEST_SCOPES,
            client_id: TEST_CLIENT_ID
          });

          expect(utils.getUniqueScopes).toHaveBeenCalledWith(
            'openid profile email',
            undefined,
            undefined
          );
        });

        it('returns cached access_token when there is a cache', async () => {
          const { auth0, cache } = await setup();
          cache.get.mockReturnValue({ access_token: TEST_ACCESS_TOKEN });

          const token = await auth0.getTokenSilently();

          expect(token).toBe(TEST_ACCESS_TOKEN);
        });

        it('continues method execution when there is no cache available', async () => {
          const { auth0, utils } = await setup();

          await auth0.getTokenSilently();

          // we only evaluate that the code didn't bail out because of the cache
          expect(utils.encode).toHaveBeenCalledWith(TEST_RANDOM_STRING);
        });

        it('continues method execution when there is a value from the cache but no access token', async () => {
          const { auth0, utils, cache } = await setup();

          cache.get.mockReturnValue({});

          await auth0.getTokenSilently();

          // we only evaluate that the code didn't bail out because the cache didn't return
          // an access token
          expect(utils.encode).toHaveBeenCalledWith(TEST_RANDOM_STRING);
        });
      });

      describe('when refresh tokens are used', () => {
        it('calls `cache.get` with the correct options', async () => {
          const utils = require('../src/utils');
          utils.getUniqueScopes.mockReturnValue('offline_access');

          const { auth0, cache } = await setup({
            useRefreshTokens: true
          });

          utils.getUniqueScopes.mockReturnValue(
            `${TEST_SCOPES} offline_access`
          );

          cache.get.mockReturnValue({ access_token: TEST_ACCESS_TOKEN });

          await auth0.getTokenSilently();

          expect(cache.get).toHaveBeenCalledWith({
            audience: 'default',
            scope: `${TEST_SCOPES} offline_access`,
            client_id: TEST_CLIENT_ID
          });

          expect(utils.getUniqueScopes).toHaveBeenCalledWith(
            'openid profile email',
            'offline_access',
            undefined
          );
        });

        it('calls the token endpoint with the correct params', async () => {
          const { auth0, cache, utils } = await setup({
            useRefreshTokens: true
          });

          utils.getUniqueScopes.mockReturnValue(
            `${TEST_SCOPES} offline_access`
          );

          utils.oauthToken.mockReturnValue(
            Promise.resolve({
              id_token: TEST_ID_TOKEN,
              access_token: TEST_ACCESS_TOKEN,
              refresh_token: TEST_REFRESH_TOKEN
            })
          );

          cache.get.mockReturnValue({ refresh_token: TEST_REFRESH_TOKEN });

          await auth0.getTokenSilently({ ignoreCache: true });

          expect(cache.get).toHaveBeenCalledWith({
            audience: 'default',
            scope: `${TEST_SCOPES} offline_access`,
            client_id: TEST_CLIENT_ID
          });

          expect(utils.oauthToken).toHaveBeenCalledWith({
            baseUrl: 'https://test.auth0.com',
            refresh_token: TEST_REFRESH_TOKEN,
            client_id: TEST_CLIENT_ID,
            grant_type: 'refresh_token',
            redirect_uri: 'http://localhost'
          });

          expect(cache.save).toHaveBeenCalledWith({
            client_id: TEST_CLIENT_ID,
            refresh_token: TEST_REFRESH_TOKEN,
            access_token: TEST_ACCESS_TOKEN,
            id_token: TEST_ID_TOKEN,
            scope: `${TEST_SCOPES} offline_access`,
            audience: 'default',
            decodedToken: {
              claims: { sub: TEST_USER_ID, aud: TEST_CLIENT_ID },
              user: { sub: TEST_USER_ID }
            }
          });
        });
      });
    });

    describe('when `options.ignoreCache` is true', () => {
      const defaultOptionsIgnoreCacheTrue: GetTokenSilentlyOptions = {
        audience: 'test:audience',
        scope: 'test:scope',
        ignoreCache: true
      };

      it('releases the lock when there is an error', async () => {
        const { auth0, lock, utils } = await setup();

        utils.runIframe.mockReturnValue(Promise.reject(new Error('Failed')));

        await expect(auth0.getTokenSilently()).rejects.toThrowError('Failed');

        expect(lock.acquireLockMock).toHaveBeenCalledWith(
          GET_TOKEN_SILENTLY_LOCK_KEY,
          5000
        );

        expect(lock.releaseLockMock).toHaveBeenCalledWith(
          GET_TOKEN_SILENTLY_LOCK_KEY
        );
      });

      it('encodes state with random string', async () => {
        const { auth0, utils } = await setup();

        await auth0.getTokenSilently(defaultOptionsIgnoreCacheTrue);
        expect(utils.encode).toHaveBeenCalledWith(TEST_RANDOM_STRING);
      });

      it('creates `code_challenge` by using `utils.sha256` with the result of `utils.createRandomString`', async () => {
        const { auth0, utils } = await setup();

        await auth0.getTokenSilently(defaultOptionsIgnoreCacheTrue);
        expect(utils.sha256).toHaveBeenCalledWith(TEST_RANDOM_STRING);
        expect(utils.bufferToBase64UrlEncoded).toHaveBeenCalledWith(
          TEST_ARRAY_BUFFER
        );
      });

      it('creates correct query params', async () => {
        const { auth0, utils } = await setup();

        await auth0.getTokenSilently(defaultOptionsIgnoreCacheTrue);

        expect(utils.createQueryParams).toHaveBeenCalledWith({
          audience: defaultOptionsIgnoreCacheTrue.audience,
          client_id: TEST_CLIENT_ID,
          scope: TEST_SCOPES,
          response_type: TEST_CODE,
          response_mode: 'web_message',
          prompt: 'none',
          state: TEST_ENCODED_STATE,
          nonce: TEST_ENCODED_STATE,
          redirect_uri: 'http://localhost',
          code_challenge: TEST_BASE64_ENCODED_STRING,
          code_challenge_method: 'S256'
        });
      });

      it('creates correct query params without leeway', async () => {
        const { auth0, utils } = await setup({ leeway: 10 });

        await auth0.getTokenSilently(defaultOptionsIgnoreCacheTrue);
        expect(utils.createQueryParams).toHaveBeenCalledWith({
          audience: defaultOptionsIgnoreCacheTrue.audience,
          client_id: TEST_CLIENT_ID,
          scope: TEST_SCOPES,
          response_type: TEST_CODE,
          response_mode: 'web_message',
          prompt: 'none',
          state: TEST_ENCODED_STATE,
          nonce: TEST_ENCODED_STATE,
          redirect_uri: 'http://localhost',
          code_challenge: TEST_BASE64_ENCODED_STRING,
          code_challenge_method: 'S256'
        });
      });

      it('creates correct query params when providing a default redirect_uri', async () => {
        const redirect_uri = 'https://custom-redirect-uri/callback';
        const { auth0, utils } = await setup({
          redirect_uri
        });

        await auth0.getTokenSilently(defaultOptionsIgnoreCacheTrue);
        expect(utils.createQueryParams).toHaveBeenCalledWith({
          audience: defaultOptionsIgnoreCacheTrue.audience,
          client_id: TEST_CLIENT_ID,
          scope: TEST_SCOPES,
          response_type: TEST_CODE,
          response_mode: 'web_message',
          prompt: 'none',
          state: TEST_ENCODED_STATE,
          nonce: TEST_ENCODED_STATE,
          redirect_uri,
          code_challenge: TEST_BASE64_ENCODED_STRING,
          code_challenge_method: 'S256'
        });
      });

      it('creates correct query params with custom params', async () => {
        const { auth0, utils } = await setup();

        await auth0.getTokenSilently(defaultOptionsIgnoreCacheTrue);

        expect(utils.createQueryParams).toHaveBeenCalledWith({
          audience: defaultOptionsIgnoreCacheTrue.audience,
          client_id: TEST_CLIENT_ID,
          scope: TEST_SCOPES,
          response_type: TEST_CODE,
          response_mode: 'web_message',
          prompt: 'none',
          state: TEST_ENCODED_STATE,
          nonce: TEST_ENCODED_STATE,
          redirect_uri: 'http://localhost',
          code_challenge: TEST_BASE64_ENCODED_STRING,
          code_challenge_method: 'S256'
        });

        expect(utils.getUniqueScopes).toHaveBeenCalledWith(
          'openid profile email',
          undefined,
          defaultOptionsIgnoreCacheTrue.scope
        );
      });

      it('creates correct query params when providing user specified custom query params', async () => {
        const { auth0, utils } = await setup();

        const customQueryParameterOptions = {
          ...defaultOptionsIgnoreCacheTrue,
          foo: 'bar'
        };
        await auth0.getTokenSilently(customQueryParameterOptions);
        expect(utils.createQueryParams).toHaveBeenCalledWith({
          audience: defaultOptionsIgnoreCacheTrue.audience,
          client_id: TEST_CLIENT_ID,
          scope: TEST_SCOPES,
          response_type: TEST_CODE,
          response_mode: 'web_message',
          prompt: 'none',
          state: TEST_ENCODED_STATE,
          nonce: TEST_ENCODED_STATE,
          redirect_uri: 'http://localhost',
          code_challenge: TEST_BASE64_ENCODED_STRING,
          code_challenge_method: 'S256',
          foo: 'bar'
        });
      });

      it('opens iframe with correct urls', async () => {
        const { auth0, utils } = await setup();
        await auth0.getTokenSilently(defaultOptionsIgnoreCacheTrue);
        expect(utils.runIframe).toHaveBeenCalledWith(
          `https://test.auth0.com/authorize?${TEST_QUERY_PARAMS}${TEST_TELEMETRY_QUERY_STRING}`,
          'https://test.auth0.com',
          defaultOptionsIgnoreCacheTrue.timeoutInSeconds
        );
      });

      it('opens iframe with correct urls and timeout from client options', async () => {
        const { auth0, utils } = await setup({ authorizeTimeoutInSeconds: 1 });
        await auth0.getTokenSilently(defaultOptionsIgnoreCacheTrue);
        expect(utils.runIframe).toHaveBeenCalledWith(
          `https://test.auth0.com/authorize?${TEST_QUERY_PARAMS}${TEST_TELEMETRY_QUERY_STRING}`,
          'https://test.auth0.com',
          1
        );
      });

      it('opens iframe with correct urls and custom timeout', async () => {
        const { auth0, utils } = await setup();
        await auth0.getTokenSilently({
          ...defaultOptionsIgnoreCacheTrue,
          timeoutInSeconds: 1
        });
        expect(utils.runIframe).toHaveBeenCalledWith(
          `https://test.auth0.com/authorize?${TEST_QUERY_PARAMS}${TEST_TELEMETRY_QUERY_STRING}`,
          'https://test.auth0.com',
          1
        );
      });

      it('throws error if state from popup response is different from the provided state', async () => {
        const { auth0, utils, lock } = await setup();

        utils.runIframe.mockReturnValue(
          Promise.resolve({
            state: 'other-state'
          })
        );

        await expect(
          auth0.getTokenSilently(defaultOptionsIgnoreCacheTrue)
        ).rejects.toThrowError('Invalid state');

        expect(lock.releaseLockMock).toHaveBeenCalledWith(
          GET_TOKEN_SILENTLY_LOCK_KEY
        );
      });

      it('calls oauth/token with correct params', async () => {
        const { auth0, utils } = await setup();

        await auth0.getTokenSilently(defaultOptionsIgnoreCacheTrue);

        expect(utils.oauthToken).toHaveBeenCalledWith({
          baseUrl: 'https://test.auth0.com',
          client_id: TEST_CLIENT_ID,
          code: TEST_CODE,
          code_verifier: TEST_RANDOM_STRING,
          grant_type: 'authorization_code',
          redirect_uri: 'http://localhost'
        });
      });

      it('calls `tokenVerifier.verify` with the `id_token` from in the oauth/token response', async () => {
        const { auth0, tokenVerifier } = await setup();

        await auth0.getTokenSilently(defaultOptionsIgnoreCacheTrue);
        expect(tokenVerifier).toHaveBeenCalledWith({
          id_token: TEST_ID_TOKEN,
          nonce: TEST_ENCODED_STATE,
          aud: 'test-client-id',
          iss: 'https://test.auth0.com/',
          leeway: undefined,
          max_age: undefined
        });
      });
      it('saves cache', async () => {
        const { auth0, cache } = await setup();

        await auth0.getTokenSilently(defaultOptionsIgnoreCacheTrue);
        expect(cache.save).toHaveBeenCalledWith({
          client_id: TEST_CLIENT_ID,
          access_token: TEST_ACCESS_TOKEN,
          audience: defaultOptionsIgnoreCacheTrue.audience,
          id_token: TEST_ID_TOKEN,
          scope: TEST_SCOPES,
          decodedToken: {
            claims: { sub: TEST_USER_ID, aud: TEST_CLIENT_ID },
            user: { sub: TEST_USER_ID }
          }
        });
      });
      it('saves `auth0.is.authenticated` key in storage', async () => {
        const { auth0, storage } = await setup();

        await auth0.getTokenSilently(defaultOptionsIgnoreCacheTrue);
        expect(storage.save).toHaveBeenCalledWith(
          'auth0.is.authenticated',
          true,
          { daysUntilExpire: 1 }
        );
      });
      it('acquires and releases lock', async () => {
        const { auth0, lock } = await setup();

        await auth0.getTokenSilently(defaultOptionsIgnoreCacheTrue);

        expect(lock.acquireLockMock).toHaveBeenCalledWith(
          GET_TOKEN_SILENTLY_LOCK_KEY,
          5000
        );
        expect(lock.releaseLockMock).toHaveBeenCalledWith(
          GET_TOKEN_SILENTLY_LOCK_KEY
        );
      });
    });

    describe('when refresh tokens are used', () => {
      it('falls back to using a hidden iframe when no refresh token is available', async () => {
        const { auth0, cache, utils } = await setup({
          useRefreshTokens: true
        });

        utils.getUniqueScopes.mockReturnValue(`${TEST_SCOPES} offline_access`);

        cache.get.mockReturnValue({ access_token: TEST_ACCESS_TOKEN });

        const result = await auth0.getTokenSilently({ ignoreCache: true });

        expect(result).toEqual(TEST_ACCESS_TOKEN);
        expect(utils.runIframe).toHaveBeenCalled();
      });
    });
  });

  describe('getTokenWithPopup()', async () => {
    const localSetup = async () => {
      const result = await setup();
      result.auth0.loginWithPopup = jest.fn();
      result.cache.get.mockReturnValue({ access_token: TEST_ACCESS_TOKEN });
      return result;
    };

    it('calls `loginWithPopup` with the correct default options', async () => {
      const { auth0, utils } = await localSetup();

      await auth0.getTokenWithPopup();
      expect(auth0.loginWithPopup).toHaveBeenCalledWith(
        {
          audience: undefined,
          scope: TEST_SCOPES
        },
        DEFAULT_POPUP_CONFIG_OPTIONS
      );

      expect(utils.getUniqueScopes).toHaveBeenCalledWith(
        'openid profile email',
        undefined,
        'openid profile email'
      );
    });

    it('calls `loginWithPopup` with the correct custom options', async () => {
      const { auth0, utils } = await localSetup();
      const loginOptions = {
        audience: 'other-audience',
        scope: 'other-scope'
      };
      const configOptions = { timeoutInSeconds: 1 };

      await auth0.getTokenWithPopup(loginOptions, configOptions);
      expect(auth0.loginWithPopup).toHaveBeenCalledWith(
        loginOptions,
        configOptions
      );
      expect(utils.getUniqueScopes).toHaveBeenCalledWith(
        'openid profile email',
        undefined,
        'other-scope'
      );
    });

    it('calls `cache.get` with the correct options', async () => {
      const { auth0, cache, utils } = await localSetup();

      await auth0.getTokenWithPopup();

      expect(cache.get).toHaveBeenCalledWith({
        audience: 'default',
        scope: TEST_SCOPES,
        client_id: TEST_CLIENT_ID
      });

      expect(utils.getUniqueScopes).toHaveBeenCalledWith(
        'openid profile email',
        undefined,
        'openid profile email'
      );
    });

    it('returns cached access_token', async () => {
      const { auth0 } = await localSetup();

      const token = await auth0.getTokenWithPopup();
      expect(token).toBe(TEST_ACCESS_TOKEN);
    });
  });

  describe('logout()', () => {
    it('removes `auth0.is.authenticated` key from storage', async () => {
      const { auth0, storage } = await setup();
      auth0.logout();
      expect(storage.remove).toHaveBeenCalledWith('auth0.is.authenticated');
    });

    it('creates correct query params with empty options', async () => {
      const { auth0, utils } = await setup();

      auth0.logout();
      expect(utils.createQueryParams).toHaveBeenCalledWith({
        client_id: TEST_CLIENT_ID
      });
    });

    it('creates correct query params with `options.client_id` is null', async () => {
      const { auth0, utils } = await setup();

      auth0.logout({ client_id: null });
      expect(utils.createQueryParams).toHaveBeenCalledWith({});
    });

    it('creates correct query params with `options.client_id` defined', async () => {
      const { auth0, utils } = await setup();

      auth0.logout({ client_id: 'another-client-id' });
      expect(utils.createQueryParams).toHaveBeenCalledWith({
        client_id: 'another-client-id'
      });
    });

    it('creates correct query params with `options.returnTo` defined', async () => {
      const { auth0, utils } = await setup();

      auth0.logout({ returnTo: 'https://return.to', client_id: null });
      expect(utils.createQueryParams).toHaveBeenCalledWith({
        returnTo: 'https://return.to'
      });
    });

    it('creates correct query params when `options.federated` is true', async () => {
      const { auth0, utils } = await setup();

      auth0.logout({ federated: true, client_id: null });
      expect(utils.createQueryParams).toHaveBeenCalledWith({});
    });

    it('calls `window.location.assign` with the correct url', async () => {
      const { auth0 } = await setup();

      auth0.logout();
      expect(window.location.assign).toHaveBeenCalledWith(
        `https://test.auth0.com/v2/logout?query=params${TEST_TELEMETRY_QUERY_STRING}`
      );
    });

    it('calls `window.location.assign` with the correct url when `options.federated` is true', async () => {
      const { auth0 } = await setup();

      auth0.logout({ federated: true });
      expect(window.location.assign).toHaveBeenCalledWith(
        `https://test.auth0.com/v2/logout?query=params${TEST_TELEMETRY_QUERY_STRING}&federated`
      );
    });

    it('clears the cache', async () => {
      const { auth0, cache } = await setup();

      auth0.logout();

      expect(cache.clear).toHaveBeenCalled();
    });

    it('removes `auth0.is.authenticated` key from storage when `options.localOnly` is true', async () => {
      const { auth0, storage } = await setup();

      auth0.logout({ localOnly: true });
      expect(storage.remove).toHaveBeenCalledWith('auth0.is.authenticated');
    });

    it('skips `window.location.assign` when `options.localOnly` is true', async () => {
      const { auth0 } = await setup();

      auth0.logout({ localOnly: true });
      expect(window.location.assign).not.toHaveBeenCalledWith();
    });

    it('calls `window.location.assign` when `options.localOnly` is false', async () => {
      const { auth0 } = await setup();

      auth0.logout({ localOnly: false });
      expect(window.location.assign).toHaveBeenCalled();
    });

    it('throws when both `options.localOnly` and `options.federated` are true', async () => {
      const { auth0 } = await setup();

      const fn = () => auth0.logout({ localOnly: true, federated: true });
      expect(fn).toThrow();
    });
  });
});

describe('default creation function', () => {
  it('does nothing if there is nothing storage', async () => {
    Auth0Client.prototype.getTokenSilently = jest.fn();

    const auth0 = await createAuth0Client({
      domain: TEST_DOMAIN,
      client_id: TEST_CLIENT_ID
    });

    expect(require('../src/storage').get).toHaveBeenCalledWith(
      'auth0.is.authenticated'
    );

    expect(auth0.getTokenSilently).not.toHaveBeenCalled();
  });

  it('calls getTokenSilently if there is a storage item with key `auth0.is.authenticated`', async () => {
    Auth0Client.prototype.getTokenSilently = jest.fn();

    require('../src/storage').get = () => true;

    const auth0 = await createAuth0Client({
      domain: TEST_DOMAIN,
      client_id: TEST_CLIENT_ID
    });

    expect(auth0.getTokenSilently).toHaveBeenCalledWith();
  });

  describe('when refresh tokens are not used', () => {
    it('calls getTokenSilently', async () => {
      const utils = require('../src/utils');

      const options = {
        audience: 'the-audience',
        scope: 'the-scope'
      };

      Auth0Client.prototype.getTokenSilently = jest.fn();

      require('../src/storage').get = () => true;
      utils.getUniqueScopes = jest.fn(() => options.scope);

      const auth0 = await createAuth0Client({
        domain: TEST_DOMAIN,
        client_id: TEST_CLIENT_ID,
        ...options
      });

      expect(auth0.getTokenSilently).toHaveBeenCalledWith();
    });
  });

  describe('when refresh tokens are used', () => {
    it('creates the client with the correct scopes', async () => {
      const utils = require('../src/utils');

      const options = {
        audience: 'the-audience',
        scope: 'the-scope',
        useRefreshTokens: true
      };

      Auth0Client.prototype.getTokenSilently = jest.fn();

      require('../src/storage').get = () => true;
      utils.getUniqueScopes = jest.fn(() => `${options.scope} offline_access`);

      const auth0 = await createAuth0Client({
        domain: TEST_DOMAIN,
        client_id: TEST_CLIENT_ID,
        ...options
      });

      expect(utils.getUniqueScopes).toHaveBeenCalledWith(
        'the-scope',
        'offline_access'
      );

      expect(auth0.getTokenSilently).toHaveBeenCalledWith();
    });
  });

  describe('when localstorage is used', () => {
    it('refreshes token state regardless of isauthenticated cookie', async () => {
      const cacheLocation: CacheLocation = 'localstorage';

      const options = {
        audience: 'the-audience',
        scope: 'the-scope',
        cacheLocation
      };

      Auth0Client.prototype.getTokenSilently = jest.fn();

      require('../src/storage').get = () => false;

      const auth0 = await createAuth0Client({
        domain: TEST_DOMAIN,
        client_id: TEST_CLIENT_ID,
        ...options
      });

      expect(auth0.getTokenSilently).toHaveBeenCalledWith();
    });
  });
});<|MERGE_RESOLUTION|>--- conflicted
+++ resolved
@@ -4,16 +4,11 @@
 jest.mock('../src/transaction-manager');
 jest.mock('../src/utils');
 
-<<<<<<< HEAD
 import { CacheLocation } from '../src/global';
-import createAuth0Client, {
-  Auth0Client,
-  GetTokenSilentlyOptions
-} from '../src/index';
-=======
 import Auth0Client from '../src/Auth0Client';
-import createAuth0Client from '../src/index';
->>>>>>> 773e87a6
+
+import createAuth0Client, { GetTokenSilentlyOptions } from '../src/index';
+
 import { AuthenticationError } from '../src/errors';
 import version from '../src/version';
 
@@ -356,7 +351,9 @@
     it('opens popup with correct popup, url and custom config', async () => {
       const { auth0, utils } = await setup();
       await auth0.loginWithPopup({}, { timeoutInSeconds: 1 });
-      expect(utils.runPopup).toHaveBeenCalledWith(
+      expect(
+        utils.runPopup
+      ).toHaveBeenCalledWith(
         `https://test.auth0.com/authorize?${TEST_QUERY_PARAMS}${TEST_TELEMETRY_QUERY_STRING}`,
         { timeoutInSeconds: 1 }
       );
@@ -364,7 +361,6 @@
 
     it('opens popup with correct popup, url and timeout from client options', async () => {
       const { auth0, utils } = await setup({ authorizeTimeoutInSeconds: 1 });
-<<<<<<< HEAD
 
       await auth0.loginWithPopup(
         {},
@@ -376,10 +372,6 @@
       expect(
         utils.runPopup
       ).toHaveBeenCalledWith(
-=======
-      await auth0.loginWithPopup({}, DEFAULT_POPUP_CONFIG_OPTIONS);
-      expect(utils.runPopup).toHaveBeenCalledWith(
->>>>>>> 773e87a6
         `https://test.auth0.com/authorize?${TEST_QUERY_PARAMS}${TEST_TELEMETRY_QUERY_STRING}`,
         { timeoutInSeconds: 25 }
       );
