<<<<<<< HEAD
# @auth0/auth0-spa-js (Beta)

Auth0 SDK for Single Page Applications using [Authorization Code Grant Flow with PKCE](https://auth0.com/docs/api-auth/tutorials/authorization-code-grant-pkce).

> :warning: Please be aware that v2 is currently in [**Beta**](https://auth0.com/docs/troubleshoot/product-lifecycle/product-release-stages). Whilst we encourage you to test the update within your applications, we do no recommend using this version in production yet. Please follow the [migration guide](./MIGRATION_GUIDE.md) when updating your application.

![Stage: Beta Release](https://img.shields.io/badge/stage-fa-yellow)
[![CircleCI](https://circleci.com/gh/auth0/auth0-spa-js.svg?style=svg)](https://circleci.com/gh/auth0/auth0-spa-js)
![Release](https://img.shields.io/github/v/release/auth0/auth0-spa-js)
=======
![Auth0 SDK for Single Page Applications using Authorization Code Grant Flow with PKCE.](https://cdn.auth0.com/website/sdks/banners/spa-js-banner.png)

![Release](https://img.shields.io/npm/v/@auth0/auth0-spa-js)
>>>>>>> 933e1f42
[![Codecov](https://img.shields.io/codecov/c/github/auth0/auth0-spa-js)](https://codecov.io/gh/auth0/auth0-spa-js)
![Downloads](https://img.shields.io/npm/dw/@auth0/auth0-spa-js)
[![License](https://img.shields.io/:license-mit-blue.svg?style=flat)](https://opensource.org/licenses/MIT)
![CircleCI](https://img.shields.io/circleci/build/github/auth0/auth0-spa-js)

> ℹ️ A new major version of Auth0-SPA-JS is available in **Beta**! Try it out today, any feedback is appreciated. Read all about it on [the `beta` branch](https://github.com/auth0/auth0-spa-js/tree/beta).

📚 [Documentation](#documentation) - 🚀 [Getting Started](#getting-started) - 💻 [API Reference](#api-reference) - 💬 [Feedback](#feedback)

## Documentation

- [Quickstart](https://auth0.com/docs/quickstart/spa/vanillajs/interactive) - our interactive guide for quickly adding login, logout and user information to your app using Auth0.
- [Sample app](https://github.com/auth0-samples/auth0-javascript-samples/tree/master/01-Login) - a full-fledged sample app integrated with Auth0.
- [FAQs](https://github.com/auth0/auth0-spa-js/blob/master/FAQ.md) - frequently asked questions about auth0-spa-js SDK.
- [Examples](https://github.com/auth0/auth0-spa-js/blob/master/EXAMPLES.md) - code samples for common scenarios.
- [Docs Site](https://auth0.com/docs) - explore our Docs site and learn more about Auth0.

## Getting Started

### Installation

Using [npm](https://npmjs.org) in your project directory run the following command:

```sh
npm install @auth0/auth0-spa-js@fa
```

From the CDN:

<<<<<<< HEAD
```sh
yarn add @auth0/auth0-spa-js@fa
=======
```html
<script src="https://cdn.auth0.com/js/auth0-spa-js/1.22/auth0-spa-js.production.js"></script>
>>>>>>> 933e1f42
```

### Configure Auth0

Create a **Single Page Application** in the [Auth0 Dashboard](https://manage.auth0.com/#/applications).

> **If you're using an existing application**, verify that you have configured the following settings in your Single Page Application:
>
> - Click on the "Settings" tab of your application's page.
> - Ensure that "Token Endpoint Authentication Method" under "Application Properties" is set to "None"
> - Scroll down and click on the "Show Advanced Settings" link.
> - Under "Advanced Settings", click on the "OAuth" tab.
> - Ensure that "JsonWebToken Signature Algorithm" is set to `RS256` and that "OIDC Conformant" is enabled.

Next, configure the following URLs for your application under the "Application URIs" section of the "Settings" page:

- **Allowed Callback URLs**: `http://localhost:3000`
- **Allowed Logout URLs**: `http://localhost:3000`
- **Allowed Web Origins**: `http://localhost:3000`

> These URLs should reflect the origins that your application is running on. **Allowed Callback URLs** may also include a path, depending on where you're handling the callback (see below).

Take note of the **Client ID** and **Domain** values under the "Basic Information" section. You'll need these values in the next step.

### Configure the SDK

Create an `Auth0Client` instance before rendering or initializing your application. You should only have one instance of the client.

```js
import { createAuth0Client } from '@auth0/auth0-spa-js';

//with async/await
const auth0 = await createAuth0Client({
  domain: '<AUTH0_DOMAIN>',
  clientId: '<AUTH0_CLIENT_ID>',
  authorizationParams: {
    redirect_uri: '<MY_CALLBACK_URL>'
  }
});

<<<<<<< HEAD
//with promises
createAuth0Client({
  domain: '<AUTH0_DOMAIN>',
  clientId: '<AUTH0_CLIENT_ID>',
  authorizationParams: {
    redirect_uri: '<MY_CALLBACK_URL>'
  }
}).then(auth0 => {
  //...
});

=======
>>>>>>> 933e1f42
//or, you can just instantiate the client on it's own
import { Auth0Client } from '@auth0/auth0-spa-js';

const auth0 = new Auth0Client({
  domain: '<AUTH0_DOMAIN>',
  clientId: '<AUTH0_CLIENT_ID>',
  authorizationParams: {
    redirect_uri: '<MY_CALLBACK_URL>'
  }
});

//if you do this, you'll need to check the session yourself
try {
  await auth0.getTokenSilently();
} catch (error) {
  if (error.error !== 'login_required') {
    throw error;
  }
}
```

### Logging In

You can then use login using the `Auth0Client` instance you created:

```html
<button id="login">Click to Login</button>
```

```js
//redirect to the Universal Login Page
document.getElementById('login').addEventListener('click', async () => {
  await auth0.loginWithRedirect();
});

//in your callback route (<MY_CALLBACK_URL>)
window.addEventListener('load', async () => {
  const redirectResult = await auth0.handleRedirectCallback();
  //logged in. you can get the user profile like this:
  const user = await auth0.getUser();
  console.log(user);
});
<<<<<<< HEAD

//with promises

//redirect to the Universal Login Page
document.getElementById('login').addEventListener('click', () => {
  auth0.loginWithRedirect().catch(() => {
    //error while redirecting the user
  });
});

//in your callback route (<MY_CALLBACK_URL>)
window.addEventListener('load', () => {
  auth0.handleRedirectCallback().then(redirectResult => {
    //logged in. you can get the user profile like this:
    auth0.getUser().then(user => {
      console.log(user);
    });
  });
});
```

### 2 - Calling an API

```html
<button id="call-api">Call an API</button>
```

```js
//with async/await
document.getElementById('call-api').addEventListener('click', async () => {
  const accessToken = await auth0.getTokenSilently();
  const result = await fetch('https://myapi.com', {
    method: 'GET',
    headers: {
      Authorization: `Bearer ${accessToken}`
    }
  });
  const data = await result.json();
  console.log(data);
});

//with promises
document.getElementById('call-api').addEventListener('click', () => {
  auth0
    .getTokenSilently()
    .then(accessToken =>
      fetch('https://myapi.com', {
        method: 'GET',
        headers: {
          Authorization: `Bearer ${accessToken}`
        }
      })
    )
    .then(result => result.json())
    .then(data => {
      console.log(data);
    });
});
```

### 3 - Logout

```html
<button id="logout">Logout</button>
```

```js
import { createAuth0Client } from '@auth0/auth0-spa-js';

document.getElementById('logout').addEventListener('click', () => {
  auth0.logout();
});
```

You can redirect users back to your app after logging out. This URL must appear in the **Allowed Logout URLs** setting for the app in your [Auth0 Dashboard](https://manage.auth0.com):

```js
auth0.logout({
  returnTo: 'https://your.custom.url.example.com/'
});
```

### Data caching options

The SDK can be configured to cache ID tokens and access tokens either in memory or in local storage. The default is in memory. This setting can be controlled using the `cacheLocation` option when creating the Auth0 client.

To use the in-memory mode, no additional options need are required as this is the default setting. To configure the SDK to cache data using local storage, set `cacheLocation` as follows:

```js
await createAuth0Client({
  domain: '<AUTH0_DOMAIN>',
  clientId: '<AUTH0_CLIENT_ID>',,
  cacheLocation: 'localstorage' // valid values are: 'memory' or 'localstorage',
  authorizationParams: {
    redirect_uri: '<MY_CALLBACK_URL>'
  }
});
=======
>>>>>>> 933e1f42
```

For other comprehensive examples, see the [EXAMPLES.md](https://github.com/auth0/auth0-spa-js/blob/master/EXAMPLES.md) document.

## API Reference

Explore API Methods available in auth0-spa-js.

- [Configuration Options](https://auth0.github.io/auth0-spa-js/interfaces/auth0clientoptions.html)

- [Auth0Client](https://auth0.github.io/auth0-spa-js/classes/auth0client.html)
- [createAuth0Client](https://auth0.github.io/auth0-spa-js/globals.html#createauth0client)

## Feedback

<<<<<<< HEAD
Here's an example of a custom cache implementation that uses `sessionStorage` to store tokens and apply it to the Auth0 SPA SDK:

```js
const sessionStorageCache = {
  get: function (key) {
    return JSON.parse(sessionStorage.getItem(key));
  },

  set: function (key, value) {
    sessionStorage.setItem(key, JSON.stringify(value));
  },

  remove: function (key) {
    sessionStorage.removeItem(key);
  },

  // Optional
  allKeys: function () {
    return Object.keys(sessionStorage);
  }
};

await createAuth0Client({
  domain: '<AUTH0_DOMAIN>',
  clientId: '<AUTH0_CLIENT_ID>',
  cache: sessionStorageCache,
  authorizationParams: {
    redirect_uri: '<MY_CALLBACK_URL>'
  }
});
```

**Note:** The `cache` property takes precedence over the `cacheLocation` property if both are set. A warning is displayed in the console if this scenario occurs.

We also export the internal `InMemoryCache` and `LocalStorageCache` implementations, so you can wrap your custom cache around these implementations if you wish.

### Refresh Tokens

Refresh tokens can be used to request new access tokens. [Read more about how our refresh tokens work for browser-based applications](https://auth0.com/docs/tokens/concepts/refresh-token-rotation) to help you decide whether or not you need to use them.

To enable the use of refresh tokens, set the `useRefreshTokens` option to `true`:

```js
await createAuth0Client({
  domain: '<AUTH0_DOMAIN>',
  clientId: '<AUTH0_CLIENT_ID>',
  useRefreshTokens: true,
  authorizationParams: {
    redirect_uri: '<MY_CALLBACK_URL>'
  }
});
```

Using this setting will cause the SDK to automatically send the `offline_access` scope to the authorization server. Refresh tokens will then be used to exchange for new access tokens instead of using a hidden iframe, and calls the `/oauth/token` endpoint directly. This means that in most cases the SDK does not rely on third-party cookies when using refresh tokens.

**Note** This configuration option requires Rotating Refresh Tokens to be [enabled for your Auth0 Tenant](https://auth0.com/docs/tokens/guides/configure-refresh-token-rotation).

#### Refresh Token fallback

In all cases where a refresh token is not available, the SDK falls back to the legacy technique of using a hidden iframe with `prompt=none` to try and get a new access token and refresh token. This scenario would occur for example if you are using the in-memory cache and you have refreshed the page. In this case, any refresh token that was stored previously would be lost.

If the fallback mechanism fails, a `login_required` error will be thrown and could be handled in order to put the user back through the authentication process.

**Note**: This fallback mechanism does still require access to the Auth0 session cookie, so if third-party cookies are being blocked then this fallback will not work and the user must re-authenticate in order to get a new refresh token.

### Organizations

[Organizations](https://auth0.com/docs/organizations) is a set of features that provide better support for developers who build and maintain SaaS and Business-to-Business (B2B) applications.

#### Log in to an organization

Log in to an organization by specifying the `organization` parameter when setting up the client:

```js
createAuth0Client({
  domain: '<AUTH0_DOMAIN>',
  clientId: '<AUTH0_CLIENT_ID>',
  authorizationParams: {
    organization: '<MY_ORG_ID>',
    redirect_uri: '<MY_CALLBACK_URL>'
  }
});
```

You can also specify the organization when logging in:

```js
// Using a redirect
client.loginWithRedirect({
  authorizationParams: {
    organization: '<MY_ORG_ID>'
  }
});

// Using a popup window
client.loginWithPopup({
  authorizationParams: {
    organization: '<MY_ORG_ID>'
  }
});
```

#### Accept user invitations

Accept a user invitation through the SDK by creating a route within your application that can handle the user invitation URL, and log the user in by passing the `organization` and `invitation` parameters from this URL. You can either use `loginWithRedirect` or `loginWithPopup` as needed.

```js
const url = new URL(invitationUrl);
const params = new URLSearchParams(url.search);
const organization = params.get('organization');
const invitation = params.get('invitation');

if (organization && invitation) {
  client.loginWithRedirect({
    authorizationParams: {
      invitation,
      organization
    }
  });
}
```

## Contributing
=======
### Contributing
>>>>>>> 933e1f42

We appreciate feedback and contribution to this repo! Before you get started, please see the following:

- [Auth0's general contribution guidelines](https://github.com/auth0/open-source-template/blob/master/GENERAL-CONTRIBUTING.md)
- [Auth0's code of conduct guidelines](https://github.com/auth0/open-source-template/blob/master/CODE-OF-CONDUCT.md)
- [This repo's contribution guide](https://github.com/auth0/auth0-spa-js/blob/master/CONTRIBUTING.md)

### Raise an issue

To provide feedback or report a bug, please [raise an issue on our issue tracker](https://github.com/auth0/auth0-spa-js/issues).

### Vulnerability Reporting

Please do not report security vulnerabilities on the public GitHub issue tracker. The [Responsible Disclosure Program](https://auth0.com/whitehat) details the procedure for disclosing security issues.

## What is Auth0?

<p align="center">
  <picture>
    <source media="(prefers-color-scheme: dark)" srcset="https://cdn.auth0.com/website/sdks/logos/auth0_dark_mode.png" width="150">
    <source media="(prefers-color-scheme: light)" srcset="https://cdn.auth0.com/website/sdks/logos/auth0_light_mode.png" width="150">
    <img alt="Auth0 Logo" src="https://cdn.auth0.com/website/sdks/logos/auth0_light_mode.png" width="150">
  </picture>
</p>
<p align="center">
  Auth0 is an easy to implement, adaptable authentication and authorization platform. To learn more checkout <a href="https://auth0.com/why-auth0">Why Auth0?</a>
</p>
<p align="center">
  This project is licensed under the MIT license. See the <a href="https://github.com/auth0/auth0-spa-js/blob/master/LICENSE"> LICENSE</a> file for more info.
</p><|MERGE_RESOLUTION|>--- conflicted
+++ resolved
@@ -1,18 +1,9 @@
-<<<<<<< HEAD
-# @auth0/auth0-spa-js (Beta)
-
-Auth0 SDK for Single Page Applications using [Authorization Code Grant Flow with PKCE](https://auth0.com/docs/api-auth/tutorials/authorization-code-grant-pkce).
+![Auth0 SDK for Single Page Applications using Authorization Code Grant Flow with PKCE.](https://cdn.auth0.com/website/sdks/banners/spa-js-banner.png)
 
 > :warning: Please be aware that v2 is currently in [**Beta**](https://auth0.com/docs/troubleshoot/product-lifecycle/product-release-stages). Whilst we encourage you to test the update within your applications, we do no recommend using this version in production yet. Please follow the [migration guide](./MIGRATION_GUIDE.md) when updating your application.
 
 ![Stage: Beta Release](https://img.shields.io/badge/stage-fa-yellow)
-[![CircleCI](https://circleci.com/gh/auth0/auth0-spa-js.svg?style=svg)](https://circleci.com/gh/auth0/auth0-spa-js)
-![Release](https://img.shields.io/github/v/release/auth0/auth0-spa-js)
-=======
-![Auth0 SDK for Single Page Applications using Authorization Code Grant Flow with PKCE.](https://cdn.auth0.com/website/sdks/banners/spa-js-banner.png)
-
 ![Release](https://img.shields.io/npm/v/@auth0/auth0-spa-js)
->>>>>>> 933e1f42
 [![Codecov](https://img.shields.io/codecov/c/github/auth0/auth0-spa-js)](https://codecov.io/gh/auth0/auth0-spa-js)
 ![Downloads](https://img.shields.io/npm/dw/@auth0/auth0-spa-js)
 [![License](https://img.shields.io/:license-mit-blue.svg?style=flat)](https://opensource.org/licenses/MIT)
@@ -37,18 +28,13 @@
 Using [npm](https://npmjs.org) in your project directory run the following command:
 
 ```sh
-npm install @auth0/auth0-spa-js@fa
+npm install @auth0/auth0-spa-js
 ```
 
 From the CDN:
 
-<<<<<<< HEAD
-```sh
-yarn add @auth0/auth0-spa-js@fa
-=======
 ```html
 <script src="https://cdn.auth0.com/js/auth0-spa-js/1.22/auth0-spa-js.production.js"></script>
->>>>>>> 933e1f42
 ```
 
 ### Configure Auth0
@@ -89,20 +75,6 @@
   }
 });
 
-<<<<<<< HEAD
-//with promises
-createAuth0Client({
-  domain: '<AUTH0_DOMAIN>',
-  clientId: '<AUTH0_CLIENT_ID>',
-  authorizationParams: {
-    redirect_uri: '<MY_CALLBACK_URL>'
-  }
-}).then(auth0 => {
-  //...
-});
-
-=======
->>>>>>> 933e1f42
 //or, you can just instantiate the client on it's own
 import { Auth0Client } from '@auth0/auth0-spa-js';
 
@@ -145,106 +117,6 @@
   const user = await auth0.getUser();
   console.log(user);
 });
-<<<<<<< HEAD
-
-//with promises
-
-//redirect to the Universal Login Page
-document.getElementById('login').addEventListener('click', () => {
-  auth0.loginWithRedirect().catch(() => {
-    //error while redirecting the user
-  });
-});
-
-//in your callback route (<MY_CALLBACK_URL>)
-window.addEventListener('load', () => {
-  auth0.handleRedirectCallback().then(redirectResult => {
-    //logged in. you can get the user profile like this:
-    auth0.getUser().then(user => {
-      console.log(user);
-    });
-  });
-});
-```
-
-### 2 - Calling an API
-
-```html
-<button id="call-api">Call an API</button>
-```
-
-```js
-//with async/await
-document.getElementById('call-api').addEventListener('click', async () => {
-  const accessToken = await auth0.getTokenSilently();
-  const result = await fetch('https://myapi.com', {
-    method: 'GET',
-    headers: {
-      Authorization: `Bearer ${accessToken}`
-    }
-  });
-  const data = await result.json();
-  console.log(data);
-});
-
-//with promises
-document.getElementById('call-api').addEventListener('click', () => {
-  auth0
-    .getTokenSilently()
-    .then(accessToken =>
-      fetch('https://myapi.com', {
-        method: 'GET',
-        headers: {
-          Authorization: `Bearer ${accessToken}`
-        }
-      })
-    )
-    .then(result => result.json())
-    .then(data => {
-      console.log(data);
-    });
-});
-```
-
-### 3 - Logout
-
-```html
-<button id="logout">Logout</button>
-```
-
-```js
-import { createAuth0Client } from '@auth0/auth0-spa-js';
-
-document.getElementById('logout').addEventListener('click', () => {
-  auth0.logout();
-});
-```
-
-You can redirect users back to your app after logging out. This URL must appear in the **Allowed Logout URLs** setting for the app in your [Auth0 Dashboard](https://manage.auth0.com):
-
-```js
-auth0.logout({
-  returnTo: 'https://your.custom.url.example.com/'
-});
-```
-
-### Data caching options
-
-The SDK can be configured to cache ID tokens and access tokens either in memory or in local storage. The default is in memory. This setting can be controlled using the `cacheLocation` option when creating the Auth0 client.
-
-To use the in-memory mode, no additional options need are required as this is the default setting. To configure the SDK to cache data using local storage, set `cacheLocation` as follows:
-
-```js
-await createAuth0Client({
-  domain: '<AUTH0_DOMAIN>',
-  clientId: '<AUTH0_CLIENT_ID>',,
-  cacheLocation: 'localstorage' // valid values are: 'memory' or 'localstorage',
-  authorizationParams: {
-    redirect_uri: '<MY_CALLBACK_URL>'
-  }
-});
-=======
->>>>>>> 933e1f42
 ```
 
 For other comprehensive examples, see the [EXAMPLES.md](https://github.com/auth0/auth0-spa-js/blob/master/EXAMPLES.md) document.
@@ -260,133 +132,7 @@
 
 ## Feedback
 
-<<<<<<< HEAD
-Here's an example of a custom cache implementation that uses `sessionStorage` to store tokens and apply it to the Auth0 SPA SDK:
-
-```js
-const sessionStorageCache = {
-  get: function (key) {
-    return JSON.parse(sessionStorage.getItem(key));
-  },
-
-  set: function (key, value) {
-    sessionStorage.setItem(key, JSON.stringify(value));
-  },
-
-  remove: function (key) {
-    sessionStorage.removeItem(key);
-  },
-
-  // Optional
-  allKeys: function () {
-    return Object.keys(sessionStorage);
-  }
-};
-
-await createAuth0Client({
-  domain: '<AUTH0_DOMAIN>',
-  clientId: '<AUTH0_CLIENT_ID>',
-  cache: sessionStorageCache,
-  authorizationParams: {
-    redirect_uri: '<MY_CALLBACK_URL>'
-  }
-});
-```
-
-**Note:** The `cache` property takes precedence over the `cacheLocation` property if both are set. A warning is displayed in the console if this scenario occurs.
-
-We also export the internal `InMemoryCache` and `LocalStorageCache` implementations, so you can wrap your custom cache around these implementations if you wish.
-
-### Refresh Tokens
-
-Refresh tokens can be used to request new access tokens. [Read more about how our refresh tokens work for browser-based applications](https://auth0.com/docs/tokens/concepts/refresh-token-rotation) to help you decide whether or not you need to use them.
-
-To enable the use of refresh tokens, set the `useRefreshTokens` option to `true`:
-
-```js
-await createAuth0Client({
-  domain: '<AUTH0_DOMAIN>',
-  clientId: '<AUTH0_CLIENT_ID>',
-  useRefreshTokens: true,
-  authorizationParams: {
-    redirect_uri: '<MY_CALLBACK_URL>'
-  }
-});
-```
-
-Using this setting will cause the SDK to automatically send the `offline_access` scope to the authorization server. Refresh tokens will then be used to exchange for new access tokens instead of using a hidden iframe, and calls the `/oauth/token` endpoint directly. This means that in most cases the SDK does not rely on third-party cookies when using refresh tokens.
-
-**Note** This configuration option requires Rotating Refresh Tokens to be [enabled for your Auth0 Tenant](https://auth0.com/docs/tokens/guides/configure-refresh-token-rotation).
-
-#### Refresh Token fallback
-
-In all cases where a refresh token is not available, the SDK falls back to the legacy technique of using a hidden iframe with `prompt=none` to try and get a new access token and refresh token. This scenario would occur for example if you are using the in-memory cache and you have refreshed the page. In this case, any refresh token that was stored previously would be lost.
-
-If the fallback mechanism fails, a `login_required` error will be thrown and could be handled in order to put the user back through the authentication process.
-
-**Note**: This fallback mechanism does still require access to the Auth0 session cookie, so if third-party cookies are being blocked then this fallback will not work and the user must re-authenticate in order to get a new refresh token.
-
-### Organizations
-
-[Organizations](https://auth0.com/docs/organizations) is a set of features that provide better support for developers who build and maintain SaaS and Business-to-Business (B2B) applications.
-
-#### Log in to an organization
-
-Log in to an organization by specifying the `organization` parameter when setting up the client:
-
-```js
-createAuth0Client({
-  domain: '<AUTH0_DOMAIN>',
-  clientId: '<AUTH0_CLIENT_ID>',
-  authorizationParams: {
-    organization: '<MY_ORG_ID>',
-    redirect_uri: '<MY_CALLBACK_URL>'
-  }
-});
-```
-
-You can also specify the organization when logging in:
-
-```js
-// Using a redirect
-client.loginWithRedirect({
-  authorizationParams: {
-    organization: '<MY_ORG_ID>'
-  }
-});
-
-// Using a popup window
-client.loginWithPopup({
-  authorizationParams: {
-    organization: '<MY_ORG_ID>'
-  }
-});
-```
-
-#### Accept user invitations
-
-Accept a user invitation through the SDK by creating a route within your application that can handle the user invitation URL, and log the user in by passing the `organization` and `invitation` parameters from this URL. You can either use `loginWithRedirect` or `loginWithPopup` as needed.
-
-```js
-const url = new URL(invitationUrl);
-const params = new URLSearchParams(url.search);
-const organization = params.get('organization');
-const invitation = params.get('invitation');
-
-if (organization && invitation) {
-  client.loginWithRedirect({
-    authorizationParams: {
-      invitation,
-      organization
-    }
-  });
-}
-```
-
-## Contributing
-=======
 ### Contributing
->>>>>>> 933e1f42
 
 We appreciate feedback and contribution to this repo! Before you get started, please see the following:
 
