--- conflicted
+++ resolved
@@ -7,31 +7,23 @@
 import 'fast-text-encoding';
 import 'abortcontroller-polyfill/dist/abortcontroller-polyfill-only';
 
-import Auth0Client_ from './Auth0Client';
+import Auth0Client from './Auth0Client';
 import * as ClientStorage from './storage';
 import { Auth0ClientOptions } from './global';
 import { CACHE_LOCATION_MEMORY } from './constants';
 
 import './global';
-<<<<<<< HEAD
 
-import { validateCrypto, getUniqueScopes } from './utils';
+import { getUniqueScopes } from './utils';
 
 export * from './global';
 
 export default async function createAuth0Client(options: Auth0ClientOptions) {
-  validateCrypto();
-
   if (options.useRefreshTokens) {
     options.scope = getUniqueScopes(options.scope, 'offline_access');
   }
 
-  const auth0 = new Auth0Client_(options);
-=======
-
-export default async function createAuth0Client(options: Auth0ClientOptions) {
   const auth0 = new Auth0Client(options);
->>>>>>> cc55ed29
 
   if (
     auth0.cacheLocation === CACHE_LOCATION_MEMORY &&
@@ -51,8 +43,4 @@
   return auth0;
 }
 
-<<<<<<< HEAD
-export type Auth0Client = Auth0Client_;
-=======
-export { Auth0Client };
->>>>>>> cc55ed29
+export { Auth0Client };