--- conflicted
+++ resolved
@@ -273,13 +273,12 @@
    */
   workerUrl?: string;
 
-<<<<<<< HEAD
-
-  /**
-   * If provided, the SDK will allow the refreshing of tokens using MRRT
+
+  /**
+   * If `true`, the SDK will allow the refreshing of tokens using MRRT
    */
   useMrrt?: boolean;
-=======
+
   /**
    * If `true`, DPoP (OAuth 2.0 Demonstrating Proof of Possession, RFC9449)
    * will be used to cryptographically bind tokens to this specific browser
@@ -288,7 +287,6 @@
    * The default setting is `false`.
    */
   useDpop?: boolean;
->>>>>>> 8a55d613
 }
 
 /**
@@ -362,7 +360,7 @@
   appState?: TAppState;
 }
 
-export interface PopupLoginOptions extends BaseLoginOptions {}
+export interface PopupLoginOptions extends BaseLoginOptions { }
 
 export interface PopupConfigOptions {
   /**
