--- conflicted
+++ resolved
@@ -90,7 +90,6 @@
    * Defaults to 60s.
    */
   leeway?: number;
-<<<<<<< HEAD
 
   /**
    * The location to use when storing cache data. Valid values are `memory` or `localstorage`.
@@ -105,13 +104,12 @@
    * *Note*: Use of refresh tokens must be enabled by an administrator on your Auth0 client application.
    */
   useRefreshTokens?: boolean;
-=======
+
   /**
    * A maximum number of seconds to wait before declaring background calls to /authorize as failed for timeout
    * Defaults to 60s.
    */
   authorizeTimeoutInSeconds?: number;
->>>>>>> 3cc274a4
 }
 
 /**
@@ -208,7 +206,6 @@
   redirect_uri?: string;
 
   /**
-<<<<<<< HEAD
    * The scope that was used in the authentication request
    */
   scope?: string;
@@ -217,12 +214,11 @@
    * The audience that was used in the authentication request
    */
   audience?: string;
-=======
-   * A maximum number of seconds to wait before declaring the background /authorize call as failed for timeout
+
+  /** A maximum number of seconds to wait before declaring the background /authorize call as failed for timeout
    * Defaults to 60s.
    */
   timeoutInSeconds?: number;
->>>>>>> 3cc274a4
 
   /**
    * If you need to send custom parameters to the Authorization Server,
@@ -230,6 +226,7 @@
    */
   [key: string]: any;
 }
+
 export interface GetTokenWithPopupOptions extends PopupLoginOptions {}
 
 export interface LogoutOptions {
