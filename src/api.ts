--- conflicted
+++ resolved
@@ -12,11 +12,8 @@
     scope,
     auth0Client,
     useFormData,
-<<<<<<< HEAD
     useMrrt,
-=======
     dpop,
->>>>>>> 8a55d613
     ...options
   }: TokenEndpointOptions,
   worker?: Worker
@@ -59,10 +56,7 @@
     },
     worker,
     useFormData,
-<<<<<<< HEAD
     useMrrt,
-=======
     isDpopSupported ? dpop : undefined
->>>>>>> 8a55d613
   );
 }