--- conflicted
+++ resolved
@@ -322,16 +322,10 @@
       nonce,
       code_challenge,
       authorizationParams.redirect_uri ||
-<<<<<<< HEAD
       this.options.authorizationParams.redirect_uri ||
       fallbackRedirectUri,
-      authorizeOptions?.response_mode
-=======
-        this.options.authorizationParams.redirect_uri ||
-        fallbackRedirectUri,
       authorizeOptions?.response_mode,
       thumbprint
->>>>>>> 8a55d613
     );
 
     const url = this._authorizeUrl(params);
@@ -603,7 +597,7 @@
 
     try {
       await this.getTokenSilently(options);
-    } catch (_) {}
+    } catch (_) { }
   }
 
   /**
@@ -1174,14 +1168,10 @@
         auth0Client: this.options.auth0Client,
         useFormData: this.options.useFormData,
         timeout: this.httpTimeoutMs,
-<<<<<<< HEAD
         useMrrt: this.options.useMrrt,
+        dpop: this.dpop,
         ...options,
         scope: scopesToRequest || options.scope,
-=======
-        dpop: this.dpop,
-        ...options
->>>>>>> 8a55d613
       },
       this.worker
     );
