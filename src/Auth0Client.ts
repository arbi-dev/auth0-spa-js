--- conflicted
+++ resolved
@@ -79,9 +79,6 @@
   cacheLocation: CacheLocation;
 
   constructor(private options: Auth0ClientOptions) {
-<<<<<<< HEAD
-    validateCrypto();
-
     this.cacheLocation = options.cacheLocation || 'memory';
 
     if (!cacheFactory(this.cacheLocation)) {
@@ -90,9 +87,6 @@
 
     this.cache = cacheFactory(this.cacheLocation)();
 
-=======
-    this.cache = new Cache();
->>>>>>> 773e87a6
     this.transactionManager = new TransactionManager();
     this.domainUrl = `https://${this.options.domain}`;
 
