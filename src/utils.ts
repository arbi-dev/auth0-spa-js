--- conflicted
+++ resolved
@@ -247,7 +247,6 @@
   return parseInt(value, 10) || undefined;
 };
 
-<<<<<<< HEAD
 // JWKS cache with simple time-based expiration
 const jwksCache = new Map<string, { jwks: JWKS; expiresAt: number }>();
 const JWKS_CACHE_TTL = 5 * 60 * 1000; // 5 minutes
@@ -356,7 +355,8 @@
   } catch (error) {
     throw new Error(`Failed to convert JWK to CryptoKey: ${error.message}`);
   }
-=======
+};
+
 /**
  * Ponyfill for `Object.fromEntries()`, which is not available until ES2020.
  *
@@ -370,5 +370,4 @@
 
     return obj;
   }, {} as Record<PropertyKey, T>);
->>>>>>> 8a55d613
 };